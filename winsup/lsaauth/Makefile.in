# Copyright (c) 2006, 2008, 2009, 2011, 2012, 2013 Red Hat, Inc.
#
#     This program is free software; you can redistribute it and/or modify
#     it under the terms of the GNU General Public License as published by
#     the Free Software Foundation; either version 2 of the License, or
#     (at your option) any later version.
#
#     A copy of the GNU General Public License can be found at
#     http://www.gnu.org/
#
# Written by Corinna Vinschen <vinschen@redhat.de>
#
# Makefile for Cygwin subauthentication DLL.

SHELL := @SHELL@

srcdir          := @srcdir@
VPATH           := @srcdir@
prefix          := @prefix@
exec_prefix     := @exec_prefix@

bindir          := @bindir@
etcdir          := $(exec_prefix)/etc

INSTALL         := @INSTALL@
INSTALL_PROGRAM := @INSTALL_PROGRAM@
INSTALL_DATA    := @INSTALL_DATA@

CC              := @CC@
CC_FOR_TARGET   := $(CC)

MINGW32_CC	:= @MINGW32_CC@
MINGW64_CC	:= @MINGW64_CC@

CFLAGS          := @CFLAGS@

include $(srcdir)/../Makefile.common

target_cpu:=@target_cpu@

WIN32_INCLUDES  := -I. -I$(srcdir)
WIN32_CFLAGS    := $(CFLAGS) $(WIN32_INCLUDES)
WIN32_LDFLAGS	:= $(CFLAGS) -nostdlib -Wl,-shared

# Never again try to remove advapi32.  It does not matter if the DLL calls
# advapi32 functions or the equivalent ntdll functions.
# But if the LSA authentication DLL is not linked against advapi32, it's
# not recognized by LSA.
LIBS		:= -ladvapi32 -lkernel32 -lntdll

<<<<<<< HEAD
ifneq ($(target_alias),x86_64-pc-msys)
=======
ifneq ($(target_cpu),x86_64)
>>>>>>> f4b2a9c5
DLL32	:=	cyglsa.dll
DEF32	:=	cyglsa.def
OBJ32	:=	cyglsa.o
endif

DLL64	:=	cyglsa64.dll
DEF64	:=	cyglsa64.def
OBJ64	:=	cyglsa64.o

.SUFFIXES:
.NOEXPORT:

all: Makefile $(DLL32) $(DLL64)

$(DEF32): cyglsa.din config.status
	$(SHELL) config.status

$(DLL32): $(OBJ32) $(DEF32)
	$(MINGW32_CC) -s $(WIN32_LDFLAGS) -o $@ $^ $(LIBS)

$(OBJ32): cyglsa.c
	$(MINGW32_CC) $(WIN32_CFLAGS) -c -o $@ $<

$(DLL64): $(OBJ64) $(DEF64)
	$(MINGW64_CC) -s $(WIN32_LDFLAGS) -o $@ $^ $(LIBS)

$(OBJ64): cyglsa.c
	$(MINGW64_CC) $(WIN32_CFLAGS) -c -o $@ $<

.PHONY: all install clean realclean

realclean: clean
	rm -f  Makefile config.cache

clean:
	rm -f *.o *.dll cyglsa.def

install: all
	/bin/mkdir -p $(DESTDIR)$(bindir)
<<<<<<< HEAD
ifneq ($(target_alias),x86_64-pc-msys)
=======
ifneq ($(target_cpu),x86_64)
>>>>>>> f4b2a9c5
	$(INSTALL_PROGRAM) $(DLL32) $(DESTDIR)$(bindir)/$(DLL32)
endif
	$(INSTALL_PROGRAM) $(DLL64) $(DESTDIR)$(bindir)/$(DLL64)
	$(INSTALL_PROGRAM) $(srcdir)/cyglsa-config $(DESTDIR)$(bindir)/cyglsa-config<|MERGE_RESOLUTION|>--- conflicted
+++ resolved
@@ -48,11 +48,7 @@
 # not recognized by LSA.
 LIBS		:= -ladvapi32 -lkernel32 -lntdll
 
-<<<<<<< HEAD
-ifneq ($(target_alias),x86_64-pc-msys)
-=======
 ifneq ($(target_cpu),x86_64)
->>>>>>> f4b2a9c5
 DLL32	:=	cyglsa.dll
 DEF32	:=	cyglsa.def
 OBJ32	:=	cyglsa.o
@@ -92,11 +88,7 @@
 
 install: all
 	/bin/mkdir -p $(DESTDIR)$(bindir)
-<<<<<<< HEAD
-ifneq ($(target_alias),x86_64-pc-msys)
-=======
 ifneq ($(target_cpu),x86_64)
->>>>>>> f4b2a9c5
 	$(INSTALL_PROGRAM) $(DLL32) $(DESTDIR)$(bindir)/$(DLL32)
 endif
 	$(INSTALL_PROGRAM) $(DLL64) $(DESTDIR)$(bindir)/$(DLL64)
