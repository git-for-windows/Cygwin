/* spawn.cc

   Copyright 1996, 1997, 1998, 1999, 2000, 2001, 2002, 2003, 2004, 2005, 2006,
   2007, 2008, 2009, 2010, 2011, 2012, 2013 Red Hat, Inc.

This file is part of Cygwin.

This software is a copyrighted work licensed under the terms of the
Cygwin license.  Please consult the file "CYGWIN_LICENSE" for
details. */

#include "winsup.h"
#include <stdio.h>
#include <stdlib.h>
#include <unistd.h>
#include <process.h>
#include <sys/wait.h>
#include <wingdi.h>
#include <winuser.h>
#include <wchar.h>
#include <ctype.h>
#include <sys/cygwin.h>
#include "cygerrno.h"
#include "security.h"
#include "sigproc.h"
#include "pinfo.h"
#include "path.h"
#include "fhandler.h"
#include "dtable.h"
#include "cygheap.h"
#include "child_info.h"
#include "environ.h"
#include "cygtls.h"
#include "tls_pbuf.h"
#include "winf.h"
#include "ntdll.h"

static const suffix_info exe_suffixes[] =
{
  suffix_info ("", 1),
  suffix_info (".exe", 1),
  suffix_info (NULL)
};

/* Add .exe to PROG if not already present and see if that exists.
   If not, return PROG (converted from posix to win32 rules if necessary).
   The result is always BUF.

   Returns (possibly NULL) suffix */

static const char *
perhaps_suffix (const char *prog, path_conv& buf, int& err, unsigned opt)
{
  TRACE_IN;
  const char *ext;

  err = 0;
  debug_printf ("prog '%s'", prog);
  buf.check (prog, PC_SYM_FOLLOW | PC_NULLEMPTY,
	     (opt & FE_DLL) ? stat_suffixes : exe_suffixes);

  if (buf.isdir ())
    {
      err = EACCES;
      ext = NULL;
    }
  else if (!buf.exists ())
    {
      err = ENOENT;
      ext = NULL;
    }
  else if (buf.known_suffix)
    ext = buf.get_win32 () + (buf.known_suffix - buf.get_win32 ());
  else
    ext = strchr (buf.get_win32 (), '\0');

  debug_printf ("buf %s, suffix found '%s'", (char *) buf.get_win32 (), ext);
  return ext;
}

/* Find an executable name, possibly by appending known executable
   suffixes to it.  The win32-translated name is placed in 'buf'.
   Any found suffix is returned in known_suffix.

   If the file is not found and !null_if_not_found then the win32 version
   of name is placed in buf and returned.  Otherwise the contents of buf
   is undefined and NULL is returned.  */

const char * __reg3
find_exec (const char *name, path_conv& buf, const char *mywinenv,
	   unsigned opt, const char **known_suffix)
{
  TRACE_IN;
  const char *suffix = "";
  debug_printf ("find_exec (%s)", name);
  const char *retval;
  tmp_pathbuf tp;
  char *tmp = tp.c_get ();
  const char *posix = (opt & FE_NATIVE) ? NULL : name;
  bool has_slash = !!strpbrk (name, "/\\");
  int err;

  /* Check to see if file can be opened as is first.
     Win32 systems always check . first, but PATH may not be set up to
     do this. */
  if ((has_slash || opt & FE_CWD)
      && (suffix = perhaps_suffix (name, buf, err, opt)) != NULL)
    {
      if (posix && !has_slash)
	{
	  tmp[0] = '.';
	  tmp[1] = '/';
	  strcpy (tmp + 2, name);
	  posix = tmp;
	}
      retval = buf.get_win32 ();
      goto out;
    }

  win_env *winpath;
  const char *path;
  const char *posix_path;

  posix = (opt & FE_NATIVE) ? NULL : tmp;

  if (strchr (mywinenv, '/'))
    {
      /* it's not really an environment variable at all */
      int n = cygwin_conv_path_list (CCP_POSIX_TO_WIN_A, mywinenv, NULL, 0);
      char *s = (char *) alloca (n);
      if (cygwin_conv_path_list (CCP_POSIX_TO_WIN_A, mywinenv, s, n))
	goto errout;
      path = s;
      posix_path = mywinenv - 1;
    }
  else if (has_slash || strchr (name, '\\') || isdrive (name)
      || !(winpath = getwinenv (mywinenv))
      || !(path = winpath->get_native ()) || *path == '\0')
    /* Return the error condition if this is an absolute path or if there
       is no PATH to search. */
    goto errout;
  else
    posix_path = winpath->get_posix () - 1;

  debug_printf ("%s%s", mywinenv, path);
  /* Iterate over the specified path, looking for the file with and without
     executable extensions. */
  do
    {
      posix_path++;
      char *eotmp = strccpy (tmp, &path, ';');
      /* An empty path or '.' means the current directory, but we've
	 already tried that.  */
      if (opt & FE_CWD && (tmp[0] == '\0' || (tmp[0] == '.' && tmp[1] == '\0')))
	continue;

      *eotmp++ = '\\';
      strcpy (eotmp, name);

      debug_printf ("trying %s", tmp);

      int err1;

      if ((suffix = perhaps_suffix (tmp, buf, err1, opt)) != NULL)
	{
	  if (buf.has_acls () && check_file_access (buf, X_OK, true))
	    continue;

	  if (posix == tmp)
	    {
	      eotmp = strccpy (tmp, &posix_path, ':');
	      if (eotmp == tmp)
		*eotmp++ = '.';
	      *eotmp++ = '/';
	      strcpy (eotmp, name);
	    }
	  retval = buf.get_win32 ();
	  goto out;
	}
    }
  while (*path && *++path && (posix_path = strchr (posix_path, ':')));

 errout:
  posix = NULL;
  /* Couldn't find anything in the given path.
     Take the appropriate action based on null_if_not_found. */
  if (opt & FE_NNF)
    retval = NULL;
  else if (!(opt & FE_NATIVE))
    retval = name;
  else
    {
      buf.check (name);
      retval = buf.get_win32 ();
    }

 out:
  if (posix)
    retval = buf.set_path (posix);
  debug_printf ("%s = find_exec (%s)", (char *) buf.get_win32 (), name);
  if (known_suffix)
    *known_suffix = suffix ?: strchr (buf.get_win32 (), '\0');
  if (!retval && err)
    set_errno (err);
  return retval;
}

/* Utility for child_info_spawn::worker.  */

static HANDLE
handle (int fd, bool writing)
{
  TRACE_IN;
  HANDLE h;
  cygheap_fdget cfd (fd);

  if (cfd < 0)
    h = INVALID_HANDLE_VALUE;
  else if (cfd->close_on_exec ())
    h = INVALID_HANDLE_VALUE;
  else if (!writing)
    h = cfd->get_handle ();
  else
    h = cfd->get_output_handle ();

  return h;
}

int
iscmd (const char *argv0, const char *what)
{
  TRACE_IN;
  int n;
  n = strlen (argv0) - strlen (what);
  if (n >= 2 && argv0[1] != ':')
    return 0;
  return n >= 0 && strcasematch (argv0 + n, what) &&
	 (n == 0 || isdirsep (argv0[n - 1]));
}

struct pthread_cleanup
{
  _sig_func_ptr oldint;
  _sig_func_ptr oldquit;
  sigset_t oldmask;
  pthread_cleanup (): oldint (NULL), oldquit (NULL), oldmask ((sigset_t) -1) {}
};

static void
do_cleanup (void *args)
{
# define cleanup ((pthread_cleanup *) args)
  if (cleanup->oldmask != (sigset_t) -1)
    {
      signal (SIGINT, cleanup->oldint);
      signal (SIGQUIT, cleanup->oldquit);
      sigprocmask (SIG_SETMASK, &(cleanup->oldmask), NULL);
    }
# undef cleanup
}

child_info_spawn NO_COPY ch_spawn;

int
child_info_spawn::worker (const char *prog_arg, const char *const *argv,
			  const char *const envp[], int mode,
			  int in__stdin, int in__stdout)
{
  TRACE_IN;
  bool rc;
  pid_t cygpid;
  int res = -1;

  /* Check if we have been called from exec{lv}p or spawn{lv}p and mask
     mode to keep only the spawn mode. */
  bool p_type_exec = !!(mode & _P_PATH_TYPE_EXEC);
  mode = _P_MODE (mode);

  if (prog_arg == NULL)
    {
      syscall_printf ("prog_arg is NULL");
      set_errno (EFAULT);	/* As on Linux. */
      return -1;
    }
  if (!prog_arg[0])
    {
      syscall_printf ("prog_arg is empty");
      set_errno (ENOENT);	/* Per POSIX */
      return -1;
    }

  syscall_printf ("mode = %d, prog_arg = %.9500s", mode, prog_arg);

  /* FIXME: This is no error condition on Linux. */
  if (argv == NULL)
    {
      syscall_printf ("argv is NULL");
      set_errno (EINVAL);
      return -1;
    }

  /* FIXME: There is a small race here and FIXME: not thread safe! */
  pthread_cleanup cleanup;
  if (mode == _P_SYSTEM)
    {
      sigset_t child_block;
      cleanup.oldint = signal (SIGINT, SIG_IGN);
      cleanup.oldquit = signal (SIGQUIT, SIG_IGN);
      sigemptyset (&child_block);
      sigaddset (&child_block, SIGCHLD);
      sigprocmask (SIG_BLOCK, &child_block, &cleanup.oldmask);
    }
  pthread_cleanup_push (do_cleanup, (void *) &cleanup);
  av newargv;
  linebuf one_line;
  PWCHAR envblock = NULL;
  path_conv real_path;
  bool reset_sendsig = false;

  tmp_pathbuf tp;
  PWCHAR runpath = tp.w_get ();
  int c_flags;
  bool wascygexec;

  bool null_app_name = false;
  STARTUPINFOW si = {};
  int looped = 0;

  myfault efault;
  if (efault.faulted ())
    {
      if (get_errno () == ENOMEM)
	set_errno (E2BIG);
      else
	set_errno (EFAULT);
      res = -1;
      goto out;
    }

  child_info_types chtype;
  if (mode == _P_OVERLAY)
    chtype = _CH_EXEC;
  else
    chtype = _CH_SPAWN;

  moreinfo = cygheap_exec_info::alloc ();

  /* CreateProcess takes one long string that is the command line (sigh).
     We need to quote any argument that has whitespace or embedded "'s.  */

  int ac;
  for (ac = 0; argv[ac]; ac++)
    /* nothing */;

  newargv.set (ac, argv);

  int err;
  const char *ext;
  if ((ext = perhaps_suffix (prog_arg, real_path, err, FE_NADA)) == NULL)
    {
      set_errno (err);
      res = -1;
      goto out;
    }


  wascygexec = real_path.iscygexec ();
  res = newargv.fixup (prog_arg, real_path, ext, p_type_exec);

  if (res)
    goto out;

  if (!real_path.iscygexec () && ::cygheap->cwd.get_error ())
    {
      small_printf ("Error: Current working directory %s.\n"
		    "Can't start native Windows application from here.\n\n",
		    ::cygheap->cwd.get_error_desc ());
      set_errno (::cygheap->cwd.get_error ());
      res = -1;
      goto out;
    }

  if (ac == 3 && argv[1][0] == '/' && tolower (argv[1][1]) == 'c' &&
      (iscmd (argv[0], "command.com") || iscmd (argv[0], "cmd.exe")))
    {
      real_path.check (prog_arg);
      one_line.add ("\"");
      if (!real_path.error)
	one_line.add (real_path.get_win32 ());
      else
	one_line.add (argv[0]);
      one_line.add ("\"");
      one_line.add (" ");
      one_line.add (argv[1]);
      one_line.add (" ");
      one_line.add (argv[2]);
      real_path.set_path (argv[0]);
      null_app_name = true;
    }
  else
    {
      if (wascygexec)
	newargv.dup_all ();
      else if (!one_line.fromargv (newargv, real_path.get_win32 (),
				   real_path.iscygexec ()))
	{
	  res = -1;
	  goto out;
	}


      newargv.all_calloced ();
      moreinfo->argc = newargv.argc;
      moreinfo->argv = newargv;

      if (mode != _P_OVERLAY || !real_path.iscygexec ()
	  || !DuplicateHandle (GetCurrentProcess (), myself.shared_handle (),
			       GetCurrentProcess (), &moreinfo->myself_pinfo,
			       0, TRUE, DUPLICATE_SAME_ACCESS))
	moreinfo->myself_pinfo = NULL;
      else
	VerifyHandle (moreinfo->myself_pinfo);
    }
  WCHAR wone_line[one_line.ix + 1];
  if (one_line.ix)
    sys_mbstowcs (wone_line, one_line.ix + 1, one_line.buf);
  else
    wone_line[0] = L'\0';

  PROCESS_INFORMATION pi;
  pi.hProcess = pi.hThread = NULL;
  pi.dwProcessId = pi.dwThreadId = 0;

  /* Set up needed handles for stdio */
  si.dwFlags = STARTF_USESTDHANDLES;
  si.hStdInput = handle ((in__stdin < 0 ? 0 : in__stdin), false);
  si.hStdOutput = handle ((in__stdout < 0 ? 1 : in__stdout), true);
  si.hStdError = handle (2, true);

  si.cb = sizeof (si);

  c_flags = GetPriorityClass (GetCurrentProcess ());
  sigproc_printf ("priority class %d", c_flags);

  c_flags |= CREATE_SEPARATE_WOW_VDM | CREATE_UNICODE_ENVIRONMENT;

  if (wincap.has_program_compatibility_assistant ())
    {
      /* We're adding the CREATE_BREAKAWAY_FROM_JOB flag here to workaround
	 issues with the "Program Compatibility Assistant (PCA) Service"
	 starting with Windows Vista.  For some reason, when starting long
	 running sessions from mintty(*), the affected svchost.exe process
	 takes more and more memory and at one point takes over the CPU.  At
	 this point the machine becomes unresponsive.  The only way to get
	 back to normal is to stop the entire mintty session, or to stop the
	 PCA service.  However, a process which is controlled by PCA is part
	 of a compatibility job, which allows child processes to break away
	 from the job.  This helps to avoid this issue.

	 (*) Note that this is not mintty's fault.  It has just been observed
	 with mintty in the first place.  See the archives for more info:
	 http://cygwin.com/ml/cygwin-developers/2012-02/msg00018.html */

      JOBOBJECT_BASIC_LIMIT_INFORMATION jobinfo;

      /* Calling QueryInformationJobObject costs time.  Starting with
	 Windows XP there's a function IsProcessInJob, which fetches the
	 information whether or not we're part of a job 20 times faster than
	 the call to QueryInformationJobObject.  But we're still
	 supporting Windows 2000, so we can't just link to that function.
	 On the other hand, loading the function pointer at runtime is a
	 time comsuming operation, too.  So, what we do here is to emulate
	 the IsProcessInJob function when called for the own process and with
	 a NULL job handle.  In this case it just returns the value of the
	 lowest bit from PEB->EnvironmentUpdateCount (observed with WinDbg).
	 The name of this PEB member is the same in all (inofficial)
	 documentations of the PEB.  Apparently it's a bit misleading.
	 As a result, we only call QueryInformationJobObject if we're on
	 Vista or later *and* if the PEB indicates we're running in a job.
	 Tested on Vista/32, Vista/64, W7/32, W7/64, W8/64. */
      if ((NtCurrentTeb ()->Peb->EnvironmentUpdateCount & 1) != 0
	  && QueryInformationJobObject (NULL, JobObjectBasicLimitInformation,
				     &jobinfo, sizeof jobinfo, NULL)
	  && (jobinfo.LimitFlags & (JOB_OBJECT_LIMIT_BREAKAWAY_OK
				    | JOB_OBJECT_LIMIT_SILENT_BREAKAWAY_OK)))
	{
	  debug_printf ("Add CREATE_BREAKAWAY_FROM_JOB");
	  c_flags |= CREATE_BREAKAWAY_FROM_JOB;
	}
    }

  if (mode == _P_DETACH)
    c_flags |= DETACHED_PROCESS;
  else
    fhandler_console::need_invisible ();

  if (mode != _P_OVERLAY)
    myself->exec_sendsig = NULL;
  else
    {
      /* Reset sendsig so that any process which wants to send a signal
	 to this pid will wait for the new process to become active.
	 Save the old value in case the exec fails.  */
      if (!myself->exec_sendsig)
	{
	  myself->exec_sendsig = myself->sendsig;
	  myself->exec_dwProcessId = myself->dwProcessId;
	  myself->sendsig = NULL;
	  reset_sendsig = true;
	}
    }

  if (null_app_name)
    runpath = NULL;
  else
    {
      USHORT len = real_path.get_nt_native_path ()->Length / sizeof (WCHAR);
      if (RtlEqualUnicodePathPrefix (real_path.get_nt_native_path (),
				     &ro_u_natp, FALSE))
	{
	  runpath = real_path.get_wide_win32_path (runpath);
	  /* If the executable path length is < MAX_PATH, make sure the long
	     path win32 prefix is removed from the path to make subsequent
	     not long path aware native Win32 child processes happy. */
	  if (len < MAX_PATH + 4)
	    {
	      if (runpath[5] == ':')
		runpath += 4;
	      else if (len < MAX_PATH + 6)
		*(runpath += 6) = L'\\';
	    }
	}
      else if (len < NT_MAX_PATH - ro_u_globalroot.Length / sizeof (WCHAR))
	{
	  UNICODE_STRING rpath;

	  RtlInitEmptyUnicodeString (&rpath, runpath,
				     (NT_MAX_PATH - 1) * sizeof (WCHAR));
	  RtlCopyUnicodeString (&rpath, &ro_u_globalroot);
	  RtlAppendUnicodeStringToString (&rpath,
					  real_path.get_nt_native_path ());
	}
      else
	{
	  set_errno (ENAMETOOLONG);
	  res = -1;
	  goto out;
	}
    }
  syscall_printf ("null_app_name %d (%W, %.9500W)", null_app_name,
		  runpath, wone_line);

  cygbench ("spawn-worker");

  if (!real_path.iscygexec())
    ::cygheap->fdtab.set_file_pointers_for_exec ();

  moreinfo->envp = build_env (envp, envblock, moreinfo->envc,
			      real_path.iscygexec ());
  if (!moreinfo->envp || !envblock)
    {
      set_errno (E2BIG);
      res = -1;
      goto out;
    }
  set (chtype, real_path.iscygexec ());
  __stdin = in__stdin;
  __stdout = in__stdout;
  record_children ();

  si.lpReserved2 = (LPBYTE) this;
  si.cbReserved2 = sizeof (*this);

  /* Depends on set call above.
     Some file types might need extra effort in the parent after CreateProcess
     and before copying the datastructures to the child.  So we have to start
     the child in suspend state, unfortunately, to avoid a race condition. */
  if (!newargv.win16_exe
      && (!ismsys () || mode != _P_OVERLAY
	  || ::cygheap->fdtab.need_fixup_before ()))
    c_flags |= CREATE_SUSPENDED;
  /* If a native application should be spawned, we test here if the spawning
     process is running in a console and, if so, if it's a foreground or
     background process.  If it's a background process, we start the native
     process with the CREATE_NEW_PROCESS_GROUP flag set.  This lets the native
     process ignore Ctrl-C by default.  If we don't do that, pressing Ctrl-C
     in a console will break native processes running in the background,
     because the Ctrl-C event is sent to all processes in the console, unless
     they ignore it explicitely.  CREATE_NEW_PROCESS_GROUP does that for us. */
  if (!ismsys () && fhandler_console::exists ()
      && fhandler_console::tc_getpgid () != myself->pgid)
    c_flags |= CREATE_NEW_PROCESS_GROUP;
  refresh_cygheap ();

  if (mode == _P_DETACH)
    /* all set */;
  else if (mode != _P_OVERLAY || !my_wr_proc_pipe)
    prefork ();
  else
    wr_proc_pipe = my_wr_proc_pipe;

  /* Don't allow child to inherit these handles if it's not a Msys program.
     wr_proc_pipe will be injected later.  parent won't be used by the child
     so there is no reason for the child to have it open as it can confuse
     ps into thinking that children of windows processes are all part of
     the same "execed" process.
     FIXME: Someday, make it so that parent is never created when starting
     non-Msys processes. */
  if (!ismsys ())
    {
      SetHandleInformation (wr_proc_pipe, HANDLE_FLAG_INHERIT, 0);
      SetHandleInformation (parent, HANDLE_FLAG_INHERIT, 0);
    }
  /* FIXME: racy */
  if (mode != _P_OVERLAY)
    SetHandleInformation (my_wr_proc_pipe, HANDLE_FLAG_INHERIT, 0);
  parent_winpid = GetCurrentProcessId ();

  /* When ruid != euid we create the new process under the current original
     account and impersonate in child, this way maintaining the different
     effective vs. real ids.
     FIXME: If ruid != euid and ruid != saved_uid we currently give
     up on ruid. The new process will have ruid == euid. */
loop:
  ::cygheap->user.deimpersonate ();

  if (!real_path.iscygexec () && mode == _P_OVERLAY)
    myself->process_state |= PID_NOTCYGWIN;

  if (!::cygheap->user.issetuid ()
      || (::cygheap->user.saved_uid == ::cygheap->user.real_uid
	  && ::cygheap->user.saved_gid == ::cygheap->user.real_gid
	  && !::cygheap->user.groups.issetgroups ()
	  && !::cygheap->user.setuid_to_restricted))
    {
      rc = CreateProcessW (runpath,	  /* image name - with full path */
			   wone_line,	  /* what was passed to exec */
			   &sec_none_nih, /* process security attrs */
			   &sec_none_nih, /* thread security attrs */
			   TRUE,	  /* inherit handles from parent */
			   c_flags,
			   envblock,	  /* environment */
			   NULL,
			   &si,
			   &pi);
    }
  else
    {
      /* Give access to myself */
      if (mode == _P_OVERLAY)
	myself.set_acl();

      WCHAR wstname[1024] = { L'\0' };
      HWINSTA hwst_orig = NULL, hwst = NULL;
      HDESK hdsk_orig = NULL, hdsk = NULL;
      PSECURITY_ATTRIBUTES sa;
      DWORD n;

      hwst_orig = GetProcessWindowStation ();
      hdsk_orig = GetThreadDesktop (GetCurrentThreadId ());
      GetUserObjectInformationW (hwst_orig, UOI_NAME, wstname, 1024, &n);
      /* Prior to Vista it was possible to start a service with the
	 "Interact with desktop" flag.  This started the service in the
	 interactive window station of the console.  A big security
	 risk, but we don't want to disable this behaviour for older
	 OSes because it's still heavily used by some users.  They have
	 been warned. */
      if (!::cygheap->user.setuid_to_restricted
	  && wcscasecmp (wstname, L"WinSta0") != 0)
	{
	  WCHAR sid[128];

	  sa = sec_user ((PSECURITY_ATTRIBUTES) alloca (1024),
			 ::cygheap->user.sid ());
	  /* We're creating a window station per user, not per logon session.
	     First of all we might not have a valid logon session for
	     the user (logon by create_token), and second, it doesn't
	     make sense in terms of security to create a new window
	     station for every logon of the same user.  It just fills up
	     the system with window stations for no good reason. */
	  hwst = CreateWindowStationW (::cygheap->user.get_windows_id (sid), 0,
				       GENERIC_READ | GENERIC_WRITE, sa);
	  if (!hwst)
	    system_printf ("CreateWindowStation failed, %E");
	  else if (!SetProcessWindowStation (hwst))
	    system_printf ("SetProcessWindowStation failed, %E");
	  else if (!(hdsk = CreateDesktopW (L"Default", NULL, NULL, 0,
					    GENERIC_ALL, sa)))
	    system_printf ("CreateDesktop failed, %E");
	  else
	    {
	      wcpcpy (wcpcpy (wstname, sid), L"\\Default");
	      si.lpDesktop = wstname;
	      debug_printf ("Desktop: %W", si.lpDesktop);
	    }
	}

      rc = CreateProcessAsUserW (::cygheap->user.primary_token (),
			   runpath,	  /* image name - with full path */
			   wone_line,	  /* what was passed to exec */
			   &sec_none_nih, /* process security attrs */
			   &sec_none_nih, /* thread security attrs */
			   TRUE,	  /* inherit handles from parent */
			   c_flags,
			   envblock,	  /* environment */
			   NULL,
			   &si,
			   &pi);
      if (hwst)
	{
	  SetProcessWindowStation (hwst_orig);
	  CloseWindowStation (hwst);
	}
      if (hdsk)
	{
	  SetThreadDesktop (hdsk_orig);
	  CloseDesktop (hdsk);
	}
    }

  if (mode != _P_OVERLAY)
    SetHandleInformation (my_wr_proc_pipe, HANDLE_FLAG_INHERIT,
			  HANDLE_FLAG_INHERIT);

  /* Set errno now so that debugging messages from it appear before our
     final debugging message [this is a general rule for debugging
     messages].  */
  if (!rc)
    {
      __seterrno ();
      syscall_printf ("CreateProcess failed, %E");
      /* If this was a failed exec, restore the saved sendsig. */
      if (reset_sendsig)
	{
	  myself->sendsig = myself->exec_sendsig;
	  myself->exec_sendsig = NULL;
	}
      myself->process_state &= ~PID_NOTCYGWIN;
      /* Reset handle inheritance to default when the execution of a non-Cygwin
	 process fails.  Only need to do this for _P_OVERLAY since the handle will
	 be closed otherwise.  Don't need to do this for 'parent' since it will
	 be closed in every case.  See FIXME above. */
<<<<<<< HEAD
      if (!ismsys() && mode == _P_OVERLAY)
	SetHandleInformation (wr_proc_pipe, HANDLE_FLAG_INHERIT, HANDLE_FLAG_INHERIT);
=======
      if (!iscygwin () && mode == _P_OVERLAY)
	SetHandleInformation (wr_proc_pipe, HANDLE_FLAG_INHERIT,
			      HANDLE_FLAG_INHERIT);
>>>>>>> 871f4807
      if (wr_proc_pipe == my_wr_proc_pipe)
	wr_proc_pipe = NULL;	/* We still own it: don't nuke in destructor */

      /* Restore impersonation. In case of _P_OVERLAY this isn't
	 allowed since it would overwrite child data. */
      if (mode != _P_OVERLAY)
	::cygheap->user.reimpersonate ();

      res = -1;
      goto out;
    }

  /* The CREATE_SUSPENDED case is handled below */
  if (ismsys () && !(c_flags & CREATE_SUSPENDED))
    strace.write_childpid (pi.dwProcessId);

  /* Fixup the parent data structures if needed and resume the child's
     main thread. */
  if (::cygheap->fdtab.need_fixup_before ())
    ::cygheap->fdtab.fixup_before_exec (pi.dwProcessId);

  if (mode != _P_OVERLAY)
    cygpid = cygwin_pid (pi.dwProcessId);
  else
    cygpid = myself->pid;

  /* We print the original program name here so the user can see that too.  */
  syscall_printf ("pid %d, prog_arg %s, cmd line %.9500s)",
		  rc ? cygpid : (unsigned int) -1, prog_arg, one_line.buf);

  /* Name the handle similarly to proc_subproc. */
  ProtectHandle1 (pi.hProcess, childhProc);

  pid_t pid;
  if (mode == _P_OVERLAY)
    {
      myself->dwProcessId = pi.dwProcessId;
      strace.execing = 1;
      myself.hProcess = hExeced = pi.hProcess;
      real_path.get_wide_win32_path (myself->progname); // FIXME: race?
      sigproc_printf ("new process name %W", myself->progname);
      pid = myself->pid;
      if (!ismsys ())
	close_all_files ();
    }
  else
    {
      myself->set_has_pgid_children ();
      ProtectHandle (pi.hThread);
      pinfo child (cygpid,
		   PID_IN_USE | (real_path.iscygexec () ? 0 : PID_NOTCYGWIN));
      if (!child)
	{
	  syscall_printf ("pinfo failed");
	  if (get_errno () != ENOMEM)
	    set_errno (EAGAIN);
	  res = -1;
	  goto out;
	}
      child->dwProcessId = pi.dwProcessId;
      child.hProcess = pi.hProcess;

      real_path.get_wide_win32_path (child->progname);
      /* FIXME: This introduces an unreferenced, open handle into the child.
	 The purpose is to keep the pid shared memory open so that all of
	 the fields filled out by child.remember do not disappear and so there
	 is not a brief period during which the pid is not available.
	 However, we should try to find another way to do this eventually. */
      DuplicateHandle (GetCurrentProcess (), child.shared_handle (),
		       pi.hProcess, NULL, 0, 0, DUPLICATE_SAME_ACCESS);
      child->start_time = time (NULL); /* Register child's starting time. */
      child->nice = myself->nice;
      postfork (child);
      if (!child.remember (mode == _P_DETACH))
	{
	  /* FIXME: Child in strange state now */
	  CloseHandle (pi.hProcess);
	  ForceCloseHandle (pi.hThread);
	  res = -1;
	  goto out;
	}
      pid = child->pid;
    }

  /* Start the child running */
  if (c_flags & CREATE_SUSPENDED)
    {
      /* Inject a non-inheritable wr_proc_pipe handle into child so that we
	 can accurately track when the child exits without keeping this
	 process waiting around for it to exit.  */
      if (!ismsys ())
	DuplicateHandle (GetCurrentProcess (), wr_proc_pipe, pi.hProcess, NULL,
			 0, false, DUPLICATE_SAME_ACCESS);
      ResumeThread (pi.hThread);
      if (ismsys ())
	strace.write_childpid (pi.dwProcessId);
    }
  ForceCloseHandle (pi.hThread);

  sigproc_printf ("spawned windows pid %d", pi.dwProcessId);

  bool synced;
  if ((mode == _P_DETACH || mode == _P_NOWAIT) && !ismsys ())
    synced = false;
  else
    /* Just mark a non-cygwin process as 'synced'.  We will still eventually
       wait for it to exit in maybe_set_exit_code_from_windows(). */
    synced = ismsys () ? sync (pi.dwProcessId, pi.hProcess, INFINITE) : true;

  switch (mode)
    {
    case _P_OVERLAY:
      myself.hProcess = pi.hProcess;
      if (!synced)
	{
	  if (!proc_retry (pi.hProcess))
	    {
	      looped++;
	      goto loop;
	    }
	  close_all_files (true);
	}
      else
	{
	  if (ismsys ())
	    close_all_files (true);
	  if (!my_wr_proc_pipe
	      && WaitForSingleObject (pi.hProcess, 0) == WAIT_TIMEOUT)
	    wait_for_myself ();
	}
      myself.exit (EXITCODE_NOSET);
      break;
    case _P_WAIT:
    case _P_SYSTEM:
      if (waitpid (cygpid, &res, 0) != cygpid)
	res = -1;
      break;
    case _P_DETACH:
      res = 0;	/* Lost all memory of this child. */
      break;
    case _P_NOWAIT:
    case _P_NOWAITO:
    case _P_VFORK:
      res = cygpid;
      break;
    default:
      break;
    }

out:
  this->cleanup ();
  if (envblock)
    free (envblock);
  pthread_cleanup_pop (1);
  return (int) res;
}

extern "C" int
cwait (int *result, int pid, int)
{
  TRACE_IN;
  return waitpid (pid, result, 0);
}

/*
* Helper function for spawn runtime calls.
* Doesn't search the path.
*/

extern "C" int
spawnve (int mode, const char *path, const char *const *argv,
       const char *const *envp)
{
  TRACE_IN;
  static char *const empty_env[] = { NULL };

  int ret;
#ifdef NEWVFORK
  vfork_save *vf = vfork_storage.val ();

  if (vf != NULL && (vf->pid < 0) && mode == _P_OVERLAY)
    mode = _P_NOWAIT;
  else
    vf = NULL;
#endif

  syscall_printf ("spawnve (%s, %s, %p)", path, argv[0], envp);

  if (!envp)
    envp = empty_env;

  switch (_P_MODE (mode))
    {
    case _P_OVERLAY:
      ch_spawn.worker (path, argv, envp, mode);
      /* Errno should be set by worker.  */
      ret = -1;
      break;
    case _P_VFORK:
    case _P_NOWAIT:
    case _P_NOWAITO:
    case _P_WAIT:
    case _P_DETACH:
    case _P_SYSTEM:
      ret = ch_spawn.worker (path, argv, envp, mode);
#ifdef NEWVFORK
      if (vf)
	{
	  if (ret > 0)
	    {
	      debug_printf ("longjmping due to vfork");
	      vf->restore_pid (ret);
	    }
	}
#endif
      break;
    default:
      set_errno (EINVAL);
      ret = -1;
      break;
    }
  return ret;
}

/*
* spawn functions as implemented in the MS runtime library.
* Most of these based on (and copied from) newlib/libc/posix/execXX.c
*/

extern "C" int
spawnl (int mode, const char *path, const char *arg0, ...)
{
  TRACE_IN;
  int i;
  va_list args;
  const char *argv[256];

  va_start (args, arg0);
  argv[0] = arg0;
  i = 1;

  do
      argv[i] = va_arg (args, const char *);
  while (argv[i++] != NULL);

  va_end (args);

  return spawnve (mode, path, (char * const  *) argv, cur_environ ());
}

extern "C" int
spawnle (int mode, const char *path, const char *arg0, ...)
{
  TRACE_IN;
  int i;
  va_list args;
  const char * const *envp;
  const char *argv[256];

  va_start (args, arg0);
  argv[0] = arg0;
  i = 1;

  do
    argv[i] = va_arg (args, const char *);
  while (argv[i++] != NULL);

  envp = va_arg (args, const char * const *);
  va_end (args);

  return spawnve (mode, path, (char * const *) argv, (char * const *) envp);
}

extern "C" int
spawnlp (int mode, const char *file, const char *arg0, ...)
{
  TRACE_IN;
  int i;
  va_list args;
  const char *argv[256];
  path_conv buf;

  va_start (args, arg0);
  argv[0] = arg0;
  i = 1;

  do
      argv[i] = va_arg (args, const char *);
  while (argv[i++] != NULL);

  va_end (args);

  return spawnve (mode | _P_PATH_TYPE_EXEC, find_exec (file, buf),
		  (char * const *) argv, cur_environ ());
}

extern "C" int
spawnlpe (int mode, const char *file, const char *arg0, ...)
{
  TRACE_IN;
  int i;
  va_list args;
  const char * const *envp;
  const char *argv[256];
  path_conv buf;

  va_start (args, arg0);
  argv[0] = arg0;
  i = 1;

  do
    argv[i] = va_arg (args, const char *);
  while (argv[i++] != NULL);

  envp = va_arg (args, const char * const *);
  va_end (args);

  return spawnve (mode | _P_PATH_TYPE_EXEC, find_exec (file, buf),
		  (char * const *) argv, envp);
}

extern "C" int
spawnv (int mode, const char *path, const char * const *argv)
{
  TRACE_IN;
  return spawnve (mode, path, argv, cur_environ ());
}

extern "C" int
spawnvp (int mode, const char *file, const char * const *argv)
{
  TRACE_IN;
  path_conv buf;
  return spawnve (mode | _P_PATH_TYPE_EXEC, find_exec (file, buf), argv,
		  cur_environ ());
}

extern "C" int
spawnvpe (int mode, const char *file, const char * const *argv,
	  const char * const *envp)
{
  TRACE_IN;
  path_conv buf;
  return spawnve (mode | _P_PATH_TYPE_EXEC, find_exec (file, buf), argv, envp);
}

int
av::fixup (const char *prog_arg, path_conv& real_path, const char *ext,
	   bool p_type_exec)
{
  TRACE_IN;
  const char *p;
  bool exeext = ascii_strcasematch (ext, ".exe");
  if ((exeext && real_path.iscygexec ()) || ascii_strcasematch (ext, ".bat"))
    return 0;
  if (!*ext && ((p = ext - 4) > real_path.get_win32 ())
      && (ascii_strcasematch (p, ".bat") || ascii_strcasematch (p, ".cmd")
	  || ascii_strcasematch (p, ".btm")))
    return 0;
  while (1)
    {
      char *pgm = NULL;
      char *arg1 = NULL;
      char *ptr, *buf;
      OBJECT_ATTRIBUTES attr;
      IO_STATUS_BLOCK io;
      HANDLE h;
      NTSTATUS status;
      LARGE_INTEGER size;

      status = NtOpenFile (&h, SYNCHRONIZE | GENERIC_READ,
			   real_path.get_object_attr (attr, sec_none_nih),
			   &io, FILE_SHARE_VALID_FLAGS,
			   FILE_SYNCHRONOUS_IO_NONALERT
			   | FILE_OPEN_FOR_BACKUP_INTENT
			   | FILE_NON_DIRECTORY_FILE);
      if (!NT_SUCCESS (status))
	{
	  /* File is not readable?  Doesn't mean it's not executable.
	     Test for executability and if so, just assume the file is
	     a cygwin executable and go ahead. */
	  if (status == STATUS_ACCESS_DENIED && real_path.has_acls ()
	      && check_file_access (real_path, X_OK, true) == 0)
	    {
	      real_path.set_cygexec (true);
	      break;
	    }
	  goto err;
	}
      if (!GetFileSizeEx (h, &size))
	{
	  NtClose (h);
	  goto err;
	}
      if (size.QuadPart > (LONGLONG) wincap.allocation_granularity ())
	size.LowPart = wincap.allocation_granularity ();

      HANDLE hm = CreateFileMapping (h, &sec_none_nih, PAGE_READONLY,
				     0, 0, NULL);
      NtClose (h);
      if (!hm)
	{
	  /* ERROR_FILE_INVALID indicates very likely an empty file. */
	  if (GetLastError () == ERROR_FILE_INVALID)
	    {
	      debug_printf ("zero length file, treat as script.");
	      goto just_shell;
	    }
	  goto err;
	}
      /* Try to map the first 64K of the image.  That's enough for the local
	 tests, and it's enough for hook_or_detect_cygwin to compute the IAT
	 address. */
      buf = (char *) MapViewOfFile (hm, FILE_MAP_READ, 0, 0, size.LowPart);
      if (!buf)
	{
	  CloseHandle (hm);
	  goto err;
	}

      {
	myfault efault;
	if (efault.faulted ())
	  {
	    UnmapViewOfFile (buf);
	    CloseHandle (hm);
	    real_path.set_cygexec (false);
	    break;
	  }
	if (buf[0] == 'M' && buf[1] == 'Z')
	  {
	    WORD subsys;
	    unsigned off = (unsigned char) buf[0x18] | (((unsigned char) buf[0x19]) << 8);
	    win16_exe = off < sizeof (IMAGE_DOS_HEADER);
	    if (!win16_exe)
	      real_path.set_cygexec (hook_or_detect_cygwin (buf, NULL,
							    subsys, hm));
	    else
	      real_path.set_cygexec (false);
	    UnmapViewOfFile (buf);
	    CloseHandle (hm);
	    break;
	  }
      }
      CloseHandle (hm);

      debug_printf ("%s is possibly a script", real_path.get_win32 ());

      ptr = buf;
      if (*ptr++ == '#' && *ptr++ == '!')
	{
	  ptr += strspn (ptr, " \t");
	  size_t len = strcspn (ptr, "\r\n");
	  if (len)
	    {
	      char *namebuf = (char *) alloca (len + 1);
	      memcpy (namebuf, ptr, len);
	      namebuf[len] = '\0';
	      for (ptr = pgm = namebuf; *ptr; ptr++)
		if (!arg1 && (*ptr == ' ' || *ptr == '\t'))
		  {
		    /* Null terminate the initial command and step over any
		       additional white space.  If we've hit the end of the
		       line, exit the loop.  Otherwise, we've found the first
		       argument. Position the current pointer on the last known
		       white space. */
		    *ptr = '\0';
		    char *newptr = ptr + 1;
		    newptr += strspn (newptr, " \t");
		    if (!*newptr)
		      break;
		    arg1 = newptr;
		    ptr = newptr - 1;
		  }
	    }
	}
      UnmapViewOfFile (buf);
just_shell:
      if (!pgm)
	{
	  if (!p_type_exec)
	    {
	      /* Not called from exec[lv]p.  Don't try to treat as script. */
	      debug_printf ("%s is not a valid executable",
			    real_path.get_win32 ());
	      set_errno (ENOEXEC);
	      return -1;
	    }
	  if (ascii_strcasematch (ext, ".com"))
	    break;
	  pgm = (char *) "/bin/sh";
	  arg1 = NULL;
	}

      /* Check if script is executable.  Otherwise we start non-executable
	 scripts successfully, which is incorrect behaviour. */
      if (real_path.has_acls ()
	  && check_file_access (real_path, X_OK, true) < 0)
	return -1;	/* errno is already set. */

      /* Replace argv[0] with the full path to the script if this is the
	 first time through the loop. */
      replace0_maybe (prog_arg);

      /* pointers:
       * pgm	interpreter name
       * arg1	optional string
       */
      if (arg1)
	unshift (arg1);

      /* FIXME: This should not be using FE_NATIVE.  It should be putting
	 the posix path on the argv list. */
      find_exec (pgm, real_path, "PATH=", FE_NATIVE, &ext);
      unshift (real_path.get_win32 (), 1);
    }
  return 0;

err:
  __seterrno ();
  return -1;
}<|MERGE_RESOLUTION|>--- conflicted
+++ resolved
@@ -740,14 +740,9 @@
 	 process fails.  Only need to do this for _P_OVERLAY since the handle will
 	 be closed otherwise.  Don't need to do this for 'parent' since it will
 	 be closed in every case.  See FIXME above. */
-<<<<<<< HEAD
-      if (!ismsys() && mode == _P_OVERLAY)
-	SetHandleInformation (wr_proc_pipe, HANDLE_FLAG_INHERIT, HANDLE_FLAG_INHERIT);
-=======
-      if (!iscygwin () && mode == _P_OVERLAY)
+      if (!ismsys () && mode == _P_OVERLAY)
 	SetHandleInformation (wr_proc_pipe, HANDLE_FLAG_INHERIT,
 			      HANDLE_FLAG_INHERIT);
->>>>>>> 871f4807
       if (wr_proc_pipe == my_wr_proc_pipe)
 	wr_proc_pipe = NULL;	/* We still own it: don't nuke in destructor */
 
