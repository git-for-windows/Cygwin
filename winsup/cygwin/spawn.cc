--- conflicted
+++ resolved
@@ -407,7 +407,6 @@
 	  moreinfo->argc = newargv.argc;
 	  moreinfo->argv = newargv;
 	}
-<<<<<<< HEAD
       else
     {
 	    for (int i = 0; i < newargv.argc; i++)
@@ -421,10 +420,7 @@
 	        newargv.replace (i, tmpbuf);
 	        free (tmpbuf);
 	      }
-        if (!one_line.fromargv (newargv, real_path.get_win32 (),
-=======
       else if (!cmd.fromargv (newargv, real_path.get_win32 (),
->>>>>>> 509d8c30
 				   real_path.iscygexec ()))
 	      {
 	        res = -1;
