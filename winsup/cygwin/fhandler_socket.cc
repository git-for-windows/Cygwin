/* fhandler_socket.cc. See fhandler.h for a description of the fhandler classes.

   Copyright 2000, 2001, 2002, 2003, 2004, 2005, 2006, 2007, 2008, 2009, 2010,
   2011, 2012, 2013 Red Hat, Inc.

   This file is part of Cygwin.

   This software is a copyrighted work licensed under the terms of the
   Cygwin license.  Please consult the file "CYGWIN_LICENSE" for
   details. */

/* #define DEBUG_NEST_ON 1 */

#define  __INSIDE_CYGWIN_NET__
#define USE_SYS_TYPES_FD_SET

#define _BSDTYPES_DEFINED
#include "winsup.h"
#undef _BSDTYPES_DEFINED
#include <ws2tcpip.h>
#include <mswsock.h>
#include <iphlpapi.h>
#include "cygerrno.h"
#include "security.h"
#include "path.h"
#include "fhandler.h"
#include "dtable.h"
#include "cygheap.h"
#include <asm/byteorder.h>
#include "cygwin/version.h"
#include "perprocess.h"
#include "shared_info.h"
#include "sigproc.h"
#include "wininfo.h"
#include <unistd.h>
#include <sys/param.h>
#include <sys/acl.h>
#include "cygtls.h"
#include <sys/un.h>
#include "ntdll.h"
#include "miscfuncs.h"

#define ASYNC_MASK (FD_READ|FD_WRITE|FD_OOB|FD_ACCEPT|FD_CONNECT)
#define EVENT_MASK (FD_READ|FD_WRITE|FD_OOB|FD_ACCEPT|FD_CONNECT|FD_CLOSE)

extern bool fdsock (cygheap_fdmanip& fd, const device *, SOCKET soc);
extern "C" {
int sscanf (const char *, const char *, ...);
} /* End of "C" section */

fhandler_dev_random* entropy_source;

static inline mode_t
adjust_socket_file_mode (mode_t mode)
{
  /* Kludge: Don't allow to remove read bit on socket files for
     user/group/other, if the accompanying write bit is set.  It would
     be nice to have exact permissions on a socket file, but it's
     necessary that somebody able to access the socket can always read
     the contents of the socket file to avoid spurious "permission
     denied" messages. */
  return mode | ((mode & (S_IWUSR | S_IWGRP | S_IWOTH)) << 1);
}

/* cygwin internal: map sockaddr into internet domain address */
int
get_inet_addr (const struct sockaddr *in, int inlen,
	       struct sockaddr_storage *out, int *outlen,
	       int *type = NULL, int *secret = NULL)
{
  int secret_buf [4];
  int* secret_ptr = (secret ? : secret_buf);

  switch (in->sa_family)
    {
    case AF_LOCAL:
      /* Check for abstract socket. These are generated for AF_LOCAL datagram
	 sockets in recv_internal, to allow a datagram server to use sendto
	 after recvfrom. */
      if (inlen >= (int) sizeof (in->sa_family) + 7
	  && in->sa_data[0] == '\0' && in->sa_data[1] == 'd'
	  && in->sa_data[6] == '\0')
	{
	  struct sockaddr_in addr;
	  addr.sin_family = AF_INET;
	  sscanf (in->sa_data + 2, "%04hx", &addr.sin_port);
	  addr.sin_addr.s_addr = htonl (INADDR_LOOPBACK);
	  *outlen = sizeof addr;
	  memcpy (out, &addr, *outlen);
	  return 0;
	}
      break;
    case AF_INET:
    case AF_INET6:
      memcpy (out, in, inlen);
      *outlen = inlen;
      return 0;
    default:
      set_errno (EAFNOSUPPORT);
      return SOCKET_ERROR;
    }
  /* AF_LOCAL/AF_UNIX only */
  path_conv pc (in->sa_data, PC_SYM_FOLLOW);
  if (pc.error)
    {
      set_errno (pc.error);
      return SOCKET_ERROR;
    }
  if (!pc.exists ())
    {
      set_errno (ENOENT);
      return SOCKET_ERROR;
    }
  /* Do NOT test for the file being a socket file here.  The socket file
     creation is not an atomic operation, so there is a chance that socket
     files which are just in the process of being created are recognized
     as non-socket files.  To work around this problem we now create the
     file with all sharing disabled.  If the below NtOpenFile fails
     with STATUS_SHARING_VIOLATION we know that the file already exists,
     but the creating process isn't finished yet.  So we yield and try
     again, until we can either open the file successfully, or some error
     other than STATUS_SHARING_VIOLATION occurs.
     Since we now don't know if the file is actually a socket file, we
     perform this check here explicitely. */
  NTSTATUS status;
  HANDLE fh;
  OBJECT_ATTRIBUTES attr;
  IO_STATUS_BLOCK io;

  pc.get_object_attr (attr, sec_none_nih);
  do
    {
      status = NtOpenFile (&fh, GENERIC_READ | SYNCHRONIZE, &attr, &io,
			   FILE_SHARE_VALID_FLAGS,
			   FILE_SYNCHRONOUS_IO_NONALERT
			   | FILE_OPEN_FOR_BACKUP_INTENT
			   | FILE_NON_DIRECTORY_FILE);
      if (status == STATUS_SHARING_VIOLATION)
	{
	  /* While we hope that the sharing violation is only temporary, we
	     also could easily get stuck here, waiting for a file in use by
	     some greedy Win32 application.  Therefore we should never wait
	     endlessly without checking for signals and thread cancel event. */
	  pthread_testcancel ();
	  if (cygwait (NULL, cw_nowait, cw_sig_eintr) == WAIT_SIGNALED
	      && !_my_tls.call_signal_handler ())
	    {
	      set_errno (EINTR);
	      return SOCKET_ERROR;
	    }
	  yield ();
	}
      else if (!NT_SUCCESS (status))
	{
	  __seterrno_from_nt_status (status);
	  return SOCKET_ERROR;
	}
    }
  while (status == STATUS_SHARING_VIOLATION);
  /* Now test for the SYSTEM bit. */
  FILE_BASIC_INFORMATION fbi;
  status = NtQueryInformationFile (fh, &io, &fbi, sizeof fbi,
				   FileBasicInformation);
  if (!NT_SUCCESS (status))
    {
      __seterrno_from_nt_status (status);
      return SOCKET_ERROR;
    }
  if (!(fbi.FileAttributes & FILE_ATTRIBUTE_SYSTEM))
    {
      NtClose (fh);
      set_errno (EBADF);
      return SOCKET_ERROR;
    }
  /* Eventually check the content and fetch the required information. */
  char buf[128];
  memset (buf, 0, sizeof buf);
  status = NtReadFile (fh, NULL, NULL, NULL, &io, buf, 128, NULL, NULL);
  NtClose (fh);
  if (NT_SUCCESS (status))
    {
      struct sockaddr_in sin;
      char ctype;
      sin.sin_family = AF_INET;
      if (strncmp (buf, SOCKET_COOKIE, strlen (SOCKET_COOKIE)))
	{
	  set_errno (EBADF);
	  return SOCKET_ERROR;
	}
      sscanf (buf + strlen (SOCKET_COOKIE), "%hu %c %08x-%08x-%08x-%08x",
	      &sin.sin_port,
	      &ctype,
	      secret_ptr, secret_ptr + 1, secret_ptr + 2, secret_ptr + 3);
      sin.sin_port = htons (sin.sin_port);
      sin.sin_addr.s_addr = htonl (INADDR_LOOPBACK);
      memcpy (out, &sin, sizeof sin);
      *outlen = sizeof sin;
      if (type)
	*type = (ctype == 's' ? SOCK_STREAM :
		 ctype == 'd' ? SOCK_DGRAM
			      : 0);
      return 0;
    }
  __seterrno_from_nt_status (status);
  return SOCKET_ERROR;
}

/**********************************************************************/
/* fhandler_socket */

fhandler_socket::fhandler_socket () :
  fhandler_base (),
  wsock_events (NULL),
  wsock_mtx (NULL),
  wsock_evt (NULL),
  prot_info_ptr (NULL),
  sun_path (NULL),
  peer_sun_path (NULL),
  status ()
{
  need_fork_fixup (true);
}

fhandler_socket::~fhandler_socket ()
{
  if (prot_info_ptr)
    cfree (prot_info_ptr);
  if (sun_path)
    cfree (sun_path);
  if (peer_sun_path)
    cfree (peer_sun_path);
}

char *
fhandler_socket::get_proc_fd_name (char *buf)
{
  __small_sprintf (buf, "socket:[%lu]", get_socket ());
  return buf;
}

int
fhandler_socket::open (int flags, mode_t mode)
{
  set_errno (ENXIO);
  return 0;
}

void
fhandler_socket::af_local_set_sockpair_cred ()
{
  sec_pid = sec_peer_pid = getpid ();
  sec_uid = sec_peer_uid = geteuid32 ();
  sec_gid = sec_peer_gid = getegid32 ();
}

void
fhandler_socket::af_local_setblocking (bool &async, bool &nonblocking)
{
  async = async_io ();
  nonblocking = is_nonblocking ();
  if (async)
    {
      WSAAsyncSelect (get_socket (), winmsg, 0, 0);
      WSAEventSelect (get_socket (), wsock_evt, EVENT_MASK);
    }
  set_nonblocking (false);
  async_io (false);
}

void
fhandler_socket::af_local_unsetblocking (bool async, bool nonblocking)
{
  if (nonblocking)
    set_nonblocking (true);
  if (async)
    {
      WSAAsyncSelect (get_socket (), winmsg, WM_ASYNCIO, ASYNC_MASK);
      async_io (true);
    }
}

bool
fhandler_socket::af_local_recv_secret ()
{
  int out[4] = { 0, 0, 0, 0 };
  int rest = sizeof out;
  char *ptr = (char *) out;
  while (rest > 0)
    {
      int ret = recvfrom (ptr, rest, 0, NULL, NULL);
      if (ret <= 0)
	break;
      rest -= ret;
      ptr += ret;
    }
  if (rest == 0)
    {
      debug_printf ("Received af_local secret: %08x-%08x-%08x-%08x",
		    out[0], out[1], out[2], out[3]);
      if (out[0] != connect_secret[0] || out[1] != connect_secret[1]
	  || out[2] != connect_secret[2] || out[3] != connect_secret[3])
	{
	  debug_printf ("Receiving af_local secret mismatch");
	  return false;
	}
    }
  else
    debug_printf ("Receiving af_local secret failed");
  return rest == 0;
}

bool
fhandler_socket::af_local_send_secret ()
{
  int rest = sizeof connect_secret;
  char *ptr = (char *) connect_secret;
  while (rest > 0)
    {
      int ret = sendto (ptr, rest, 0, NULL, 0);
      if (ret <= 0)
	break;
      rest -= ret;
      ptr += ret;
    }
  debug_printf ("Sending af_local secret %s", rest == 0 ? "succeeded"
							: "failed");
  return rest == 0;
}

bool
fhandler_socket::af_local_recv_cred ()
{
  struct ucred out = { (pid_t) 0, (uid_t) -1, (gid_t) -1 };
  int rest = sizeof out;
  char *ptr = (char *) &out;
  while (rest > 0)
    {
      int ret = recvfrom (ptr, rest, 0, NULL, NULL);
      if (ret <= 0)
	break;
      rest -= ret;
      ptr += ret;
    }
  if (rest == 0)
    {
      debug_printf ("Received eid credentials: pid: %d, uid: %d, gid: %d",
		    out.pid, out.uid, out.gid);
      sec_peer_pid = out.pid;
      sec_peer_uid = out.uid;
      sec_peer_gid = out.gid;
    }
  else
    debug_printf ("Receiving eid credentials failed");
  return rest == 0;
}

bool
fhandler_socket::af_local_send_cred ()
{
  struct ucred in = { sec_pid, sec_uid, sec_gid };
  int rest = sizeof in;
  char *ptr = (char *) &in;
  while (rest > 0)
    {
      int ret = sendto (ptr, rest, 0, NULL, 0);
      if (ret <= 0)
	break;
      rest -= ret;
      ptr += ret;
    }
  if (rest == 0)
    debug_printf ("Sending eid credentials succeeded");
  else
    debug_printf ("Sending eid credentials failed");
  return rest == 0;
}

int
fhandler_socket::af_local_connect ()
{
  /* This keeps the test out of select. */
  if (get_addr_family () != AF_LOCAL || get_socket_type () != SOCK_STREAM)
    return 0;

  debug_printf ("af_local_connect called");
  bool orig_async_io, orig_is_nonblocking;
  af_local_setblocking (orig_async_io, orig_is_nonblocking);
  if (!af_local_send_secret () || !af_local_recv_secret ()
      || !af_local_send_cred () || !af_local_recv_cred ())
    {
      debug_printf ("accept from unauthorized server");
      ::shutdown (get_socket (), SD_BOTH);
      WSASetLastError (WSAECONNREFUSED);
      return -1;
    }
  af_local_unsetblocking (orig_async_io, orig_is_nonblocking);
  return 0;
}

int
fhandler_socket::af_local_accept ()
{
  debug_printf ("af_local_accept called");
  bool orig_async_io, orig_is_nonblocking;
  af_local_setblocking (orig_async_io, orig_is_nonblocking);
  if (!af_local_recv_secret () || !af_local_send_secret ()
      || !af_local_recv_cred () || !af_local_send_cred ())
    {
      debug_printf ("connect from unauthorized client");
      ::shutdown (get_socket (), SD_BOTH);
      ::closesocket (get_socket ());
      WSASetLastError (WSAECONNABORTED);
      return -1;
    }
  af_local_unsetblocking (orig_async_io, orig_is_nonblocking);
  return 0;
}

void
fhandler_socket::af_local_set_cred ()
{
  sec_pid = getpid ();
  sec_uid = geteuid32 ();
  sec_gid = getegid32 ();
  sec_peer_pid = (pid_t) 0;
  sec_peer_uid = (uid_t) -1;
  sec_peer_gid = (gid_t) -1;
}

void
fhandler_socket::af_local_copy (fhandler_socket *sock)
{
  sock->connect_secret[0] = connect_secret[0];
  sock->connect_secret[1] = connect_secret[1];
  sock->connect_secret[2] = connect_secret[2];
  sock->connect_secret[3] = connect_secret[3];
  sock->sec_pid = sec_pid;
  sock->sec_uid = sec_uid;
  sock->sec_gid = sec_gid;
  sock->sec_peer_pid = sec_peer_pid;
  sock->sec_peer_uid = sec_peer_uid;
  sock->sec_peer_gid = sec_peer_gid;
}

void
fhandler_socket::af_local_set_secret (char *buf)
{
  if (!entropy_source)
    {
      void *buf = malloc (sizeof (fhandler_dev_random));
      entropy_source = new (buf) fhandler_dev_random ();
      entropy_source->dev () = *urandom_dev;
    }
  if (entropy_source &&
      !entropy_source->open (O_RDONLY))
    {
      delete entropy_source;
      entropy_source = NULL;
    }
  if (entropy_source)
    {
      size_t len = sizeof (connect_secret);
      entropy_source->read (connect_secret, len);
      if (len != sizeof (connect_secret))
	bzero ((char*) connect_secret, sizeof (connect_secret));
    }
  __small_sprintf (buf, "%08x-%08x-%08x-%08x",
		   connect_secret [0], connect_secret [1],
		   connect_secret [2], connect_secret [3]);
}

/* Maximum number of concurrently opened sockets from all Cygwin processes
   per session.  Note that shared sockets (through dup/fork/exec) are
   counted as one socket. */
#define NUM_SOCKS       (32768 / sizeof (wsa_event))

#define LOCK_EVENTS	WaitForSingleObject (wsock_mtx, INFINITE)
#define UNLOCK_EVENTS	ReleaseMutex (wsock_mtx)

static wsa_event wsa_events[NUM_SOCKS] __attribute__((section (".cygwin_dll_common"), shared));

static LONG socket_serial_number __attribute__((section (".cygwin_dll_common"), shared));

static HANDLE wsa_slot_mtx;

static PWCHAR
sock_shared_name (PWCHAR buf, LONG num)
{
  __small_swprintf (buf, L"socket.%d", num);
  return buf;
}

static wsa_event *
search_wsa_event_slot (LONG new_serial_number)
{
  WCHAR name[32], searchname[32];
  UNICODE_STRING uname;
  OBJECT_ATTRIBUTES attr;
  NTSTATUS status;

  if (!wsa_slot_mtx)
    {
      RtlInitUnicodeString (&uname, sock_shared_name (name, 0));
      InitializeObjectAttributes (&attr, &uname, OBJ_INHERIT | OBJ_OPENIF,
				  get_session_parent_dir (),
				  everyone_sd (CYG_MUTANT_ACCESS));
      status = NtCreateMutant (&wsa_slot_mtx, CYG_MUTANT_ACCESS, &attr, FALSE);
      if (!NT_SUCCESS (status))
	api_fatal ("Couldn't create/open shared socket mutex %S, %y",
		   &uname, status);
    }
  switch (WaitForSingleObject (wsa_slot_mtx, INFINITE))
    {
    case WAIT_OBJECT_0:
    case WAIT_ABANDONED:
      break;
    default:
      api_fatal ("WFSO failed for shared socket mutex, %E");
      break;
    }
  unsigned int slot = new_serial_number % NUM_SOCKS;
  while (wsa_events[slot].serial_number)
    {
      HANDLE searchmtx;
      RtlInitUnicodeString (&uname, sock_shared_name (searchname,
					wsa_events[slot].serial_number));
      InitializeObjectAttributes (&attr, &uname, 0, get_session_parent_dir (),
				  NULL);
      status = NtOpenMutant (&searchmtx, READ_CONTROL, &attr);
      if (!NT_SUCCESS (status))
	break;
      /* Mutex still exists, attached socket is active, try next slot. */
      NtClose (searchmtx);
      slot = (slot + 1) % NUM_SOCKS;
      if (slot == (new_serial_number % NUM_SOCKS))
	{
	  /* Did the whole array once.   Too bad. */
	  debug_printf ("No free socket slot");
	  ReleaseMutex (wsa_slot_mtx);
	  return NULL;
	}
    }
  memset (&wsa_events[slot], 0, sizeof (wsa_event));
  wsa_events[slot].serial_number = new_serial_number;
  ReleaseMutex (wsa_slot_mtx);
  return wsa_events + slot;
}

bool
fhandler_socket::init_events ()
{
  LONG new_serial_number;
  WCHAR name[32];
  UNICODE_STRING uname;
  OBJECT_ATTRIBUTES attr;
  NTSTATUS status;

  do
    {
      new_serial_number =
	InterlockedIncrement (&socket_serial_number);
      if (!new_serial_number)	/* 0 is reserved for global mutex */
	InterlockedIncrement (&socket_serial_number);
      RtlInitUnicodeString (&uname, sock_shared_name (name, new_serial_number));
      InitializeObjectAttributes (&attr, &uname, OBJ_INHERIT | OBJ_OPENIF,
				  get_session_parent_dir (),
				  everyone_sd (CYG_MUTANT_ACCESS));
      status = NtCreateMutant (&wsock_mtx, CYG_MUTANT_ACCESS, &attr, FALSE);
      if (!NT_SUCCESS (status))
	{
	  debug_printf ("NtCreateMutant(%S), %y", &uname, status);
	  set_errno (ENOBUFS);
	  return false;
	}
      if (status == STATUS_OBJECT_NAME_EXISTS)
	NtClose (wsock_mtx);
    }
  while (status == STATUS_OBJECT_NAME_EXISTS);
  if ((wsock_evt = CreateEvent (&sec_all, TRUE, FALSE, NULL))
      == WSA_INVALID_EVENT)
    {
      debug_printf ("CreateEvent, %E");
      set_errno (ENOBUFS);
      NtClose (wsock_mtx);
      return false;
    }
  if (WSAEventSelect (get_socket (), wsock_evt, EVENT_MASK) == SOCKET_ERROR)
    {
      debug_printf ("WSAEventSelect, %E");
      set_winsock_errno ();
      NtClose (wsock_evt);
      NtClose (wsock_mtx);
      return false;
    }
  wsock_events = search_wsa_event_slot (new_serial_number);
  /* sock type not yet set here. */
  if (pc.dev == FH_UDP || pc.dev == FH_DGRAM)
    wsock_events->events = FD_WRITE;
  return true;
}

int
fhandler_socket::evaluate_events (const long event_mask, long &events,
				  const bool erase)
{
  int ret = 0;
  long events_now = 0;

  WSANETWORKEVENTS evts = { 0 };
  if (!(WSAEnumNetworkEvents (get_socket (), wsock_evt, &evts)))
    {
      if (evts.lNetworkEvents)
	{
	  LOCK_EVENTS;
	  wsock_events->events |= evts.lNetworkEvents;
	  events_now = (wsock_events->events & event_mask);
	  if (evts.lNetworkEvents & FD_CONNECT)
	    wsock_events->connect_errorcode = evts.iErrorCode[FD_CONNECT_BIT];
	  UNLOCK_EVENTS;
	  if ((evts.lNetworkEvents & FD_OOB) && wsock_events->owner)
	    kill (wsock_events->owner, SIGURG);
	}
    }

  LOCK_EVENTS;
  if ((events = events_now) != 0
      || (events = (wsock_events->events & event_mask)) != 0)
    {
      if (events & FD_CONNECT)
	{
	  int wsa_err = 0;
	  if ((wsa_err = wsock_events->connect_errorcode) != 0)
	    {
	      WSASetLastError (wsa_err);
	      ret = SOCKET_ERROR;
	    }
	  else
	    wsock_events->events |= FD_WRITE;
	  wsock_events->events &= ~FD_CONNECT;
	  wsock_events->connect_errorcode = 0;
	}
      /* This test makes the accept function behave as on Linux when
	 accept is called on a socket for which shutdown for the read side
	 has been called.  The second half of this code is in the shutdown
	 method.  See there for more info. */
      if ((event_mask & FD_ACCEPT) && (events & FD_CLOSE))
	{
	  WSASetLastError (WSAEINVAL);
	  ret = SOCKET_ERROR;
	}
      if (erase)
	wsock_events->events &= ~(events & ~(FD_WRITE | FD_CLOSE));
    }
  UNLOCK_EVENTS;

  return ret;
}

int
fhandler_socket::wait_for_events (const long event_mask, const DWORD flags)
{
  if (async_io ())
    return 0;

  int ret;
  long events;

  while (!(ret = evaluate_events (event_mask, events, !(flags & MSG_PEEK)))
	 && !events)
    {
      if (is_nonblocking () || (flags & MSG_DONTWAIT))
	{
	  WSASetLastError (WSAEWOULDBLOCK);
	  return SOCKET_ERROR;
	}

      WSAEVENT ev[2] = { wsock_evt };
      set_signal_arrived here (ev[1]);
      switch (WSAWaitForMultipleEvents (2, ev, FALSE, 50, FALSE))
	{
	  case WSA_WAIT_TIMEOUT:
	    pthread_testcancel ();
	    /*FALLTHRU*/
	  case WSA_WAIT_EVENT_0:
	    break;

	  case WSA_WAIT_EVENT_0 + 1:
	    if (_my_tls.call_signal_handler ())
	      break;
	    WSASetLastError (WSAEINTR);
	    return SOCKET_ERROR;

	  default:
	    WSASetLastError (WSAEFAULT);
	    return SOCKET_ERROR;
	}
    }

  return ret;
}

void
fhandler_socket::release_events ()
{
  NtClose (wsock_evt);
  NtClose (wsock_mtx);
}

/* Called from net.cc:fdsock() if a freshly created socket is not
   inheritable.  In that case we use fixup_before_fork_exec.  See
   the comment in fdsock() for a description of the problem. */
void
fhandler_socket::init_fixup_before ()
{
  prot_info_ptr = (LPWSAPROTOCOL_INFOW)
		  cmalloc_abort (HEAP_BUF, sizeof (WSAPROTOCOL_INFOW));
  cygheap->fdtab.inc_need_fixup_before ();
}

int
fhandler_socket::fixup_before_fork_exec (DWORD win_pid)
{
  SOCKET ret = WSADuplicateSocketW (get_socket (), win_pid, prot_info_ptr);
  if (ret)
    set_winsock_errno ();
  else
    debug_printf ("WSADuplicateSocket succeeded (%x)", prot_info_ptr->dwProviderReserved);
  return (int) ret;
}

void
fhandler_socket::fixup_after_fork (HANDLE parent)
{
  fork_fixup (parent, wsock_mtx, "wsock_mtx");
  fork_fixup (parent, wsock_evt, "wsock_evt");

  if (!need_fixup_before ())
    {
      fhandler_base::fixup_after_fork (parent);
      return;
    }

  SOCKET new_sock = WSASocketW (FROM_PROTOCOL_INFO, FROM_PROTOCOL_INFO,
				FROM_PROTOCOL_INFO, prot_info_ptr, 0,
				WSA_FLAG_OVERLAPPED);
  if (new_sock == INVALID_SOCKET)
    {
      set_winsock_errno ();
      set_io_handle ((HANDLE) INVALID_SOCKET);
    }
  else
    {
      /* Even though the original socket was not inheritable, the duplicated
	 socket is potentially inheritable again. */
      SetHandleInformation ((HANDLE) new_sock, HANDLE_FLAG_INHERIT, 0);
      set_io_handle ((HANDLE) new_sock);
      debug_printf ("WSASocket succeeded (%p)", new_sock);
    }
}

void
fhandler_socket::fixup_after_exec ()
{
  if (need_fixup_before () && !close_on_exec ())
    fixup_after_fork (NULL);
}

int
fhandler_socket::dup (fhandler_base *child, int flags)
{
  debug_printf ("here");
  fhandler_socket *fhs = (fhandler_socket *) child;

  if (!DuplicateHandle (GetCurrentProcess (), wsock_mtx,
			GetCurrentProcess (), &fhs->wsock_mtx,
			0, TRUE, DUPLICATE_SAME_ACCESS))
    {
      __seterrno ();
      return -1;
    }
  if (!DuplicateHandle (GetCurrentProcess (), wsock_evt,
			GetCurrentProcess (), &fhs->wsock_evt,
			0, TRUE, DUPLICATE_SAME_ACCESS))
    {
      __seterrno ();
      NtClose (fhs->wsock_mtx);
      return -1;
    }
  if (get_addr_family () == AF_LOCAL)
    {
      fhs->set_sun_path (get_sun_path ());
      fhs->set_peer_sun_path (get_peer_sun_path ());
    }
  if (!need_fixup_before ())
    {
      int ret = fhandler_base::dup (child, flags);
      if (ret)
	{
	  NtClose (fhs->wsock_evt);
	  NtClose (fhs->wsock_mtx);
	}
      return ret;
    }

  cygheap->user.deimpersonate ();
  fhs->init_fixup_before ();
  fhs->set_io_handle (get_io_handle ());
  int ret = fhs->fixup_before_fork_exec (GetCurrentProcessId ());
  cygheap->user.reimpersonate ();
  if (!ret)
    {
      fhs->fixup_after_fork (GetCurrentProcess ());
      if (fhs->get_io_handle() != (HANDLE) INVALID_SOCKET)
	return 0;
    }
  cygheap->fdtab.dec_need_fixup_before ();
  NtClose (fhs->wsock_evt);
  NtClose (fhs->wsock_mtx);
  return -1;
}

int __reg2
fhandler_socket::fstat (struct stat *buf)
{
  int res;
  if (get_device () == FH_UNIX)
    {
      res = fhandler_base::fstat_fs (buf);
      if (!res)
	{
	  buf->st_mode = (buf->st_mode & ~S_IFMT) | S_IFSOCK;
	  buf->st_size = 0;
	}
    }
  else
    {
      res = fhandler_base::fstat (buf);
      if (!res)
	{
	  buf->st_dev = 0;
	  buf->st_ino = (ino_t) ((uintptr_t) get_handle ());
	  buf->st_mode = S_IFSOCK | S_IRWXU | S_IRWXG | S_IRWXO;
	  buf->st_size = 0;
	}
    }
  return res;
}

int __stdcall
fhandler_socket::fstatvfs (struct statvfs *sfs)
{
  if (get_device () == FH_UNIX)
    {
      fhandler_disk_file fh (pc);
      fh.get_device () = FH_FS;
      return fh.fstatvfs (sfs);
    }
  set_errno (EBADF);
  return -1;
}

int
fhandler_socket::fchmod (mode_t mode)
{
  if (get_device () == FH_UNIX)
    {
      fhandler_disk_file fh (pc);
      fh.get_device () = FH_FS;
      int ret = fh.fchmod (S_IFSOCK | adjust_socket_file_mode (mode));
      return ret;
    }
  set_errno (EBADF);
  return -1;
}

int
fhandler_socket::fchown (uid_t uid, gid_t gid)
{
  if (get_device () == FH_UNIX)
    {
      fhandler_disk_file fh (pc);
      return fh.fchown (uid, gid);
    }
  set_errno (EBADF);
  return -1;
}

int
fhandler_socket::facl (int cmd, int nentries, aclent_t *aclbufp)
{
  if (get_device () == FH_UNIX)
    {
      fhandler_disk_file fh (pc);
      return fh.facl (cmd, nentries, aclbufp);
    }
  set_errno (EBADF);
  return -1;
}

int
fhandler_socket::link (const char *newpath)
{
  if (get_device () == FH_UNIX)
    {
      fhandler_disk_file fh (pc);
      return fh.link (newpath);
    }
  return fhandler_base::link (newpath);
}

int
fhandler_socket::bind (const struct sockaddr *name, int namelen)
{
  int res = -1;

  if (name->sa_family == AF_LOCAL)
    {
#define un_addr ((struct sockaddr_un *) name)
      struct sockaddr_in sin;
      int len = namelen - offsetof (struct sockaddr_un, sun_path);

      /* Check that name is within bounds.  Don't check if the string is
         NUL-terminated, because there are projects out there which set
	 namelen to a value which doesn't cover the trailing NUL. */
      if (len <= 1 || (len = strnlen (un_addr->sun_path, len)) > UNIX_PATH_MAX)
	{
	  set_errno (len <= 1 ? (len == 1 ? ENOENT : EINVAL) : ENAMETOOLONG);
	  goto out;
	}
      /* Copy over the sun_path string into a buffer big enough to add a
	 trailing NUL. */
      char sun_path[len + 1];
      strncpy (sun_path, un_addr->sun_path, len);
      sun_path[len] = '\0';

      /* This isn't entirely foolproof, but we check first if the file exists
	 so we can return with EADDRINUSE before having bound the socket.
	 This allows an application to call bind again on the same socket using
	 another filename.  If we bind first, the application will not be able
	 to call bind successfully ever again. */
      path_conv pc (sun_path, PC_SYM_FOLLOW);
      if (pc.error)
	{
	  set_errno (pc.error);
	  goto out;
	}
      if (pc.exists ())
	{
	  set_errno (EADDRINUSE);
	  goto out;
	}

      sin.sin_family = AF_INET;
      sin.sin_port = 0;
      sin.sin_addr.s_addr = htonl (INADDR_LOOPBACK);
      if (::bind (get_socket (), (sockaddr *) &sin, len = sizeof sin))
	{
	  syscall_printf ("AF_LOCAL: bind failed");
	  set_winsock_errno ();
	  goto out;
	}
      if (::getsockname (get_socket (), (sockaddr *) &sin, &len))
	{
	  syscall_printf ("AF_LOCAL: getsockname failed");
	  set_winsock_errno ();
	  goto out;
	}

      sin.sin_port = ntohs (sin.sin_port);
      debug_printf ("AF_LOCAL: socket bound to port %u", sin.sin_port);

      mode_t mode = adjust_socket_file_mode ((S_IRWXU | S_IRWXG | S_IRWXO)
					     & ~cygheap->umask);
      DWORD fattr = FILE_ATTRIBUTE_SYSTEM;
      if (!(mode & (S_IWUSR | S_IWGRP | S_IWOTH)) && !pc.has_acls ())
	fattr |= FILE_ATTRIBUTE_READONLY;
      SECURITY_ATTRIBUTES sa = sec_none_nih;
      NTSTATUS status;
      HANDLE fh;
      OBJECT_ATTRIBUTES attr;
      IO_STATUS_BLOCK io;
      ULONG access = DELETE | FILE_GENERIC_WRITE;

      /* If the filesystem supports ACLs, we will overwrite the DACL after the
	 call to NtCreateFile.  This requires a handle with READ_CONTROL and
	 WRITE_DAC access, otherwise get_file_sd and set_file_sd both have to
	 open the file again.
	 FIXME: On remote NTFS shares open sometimes fails because even the
	 creator of the file doesn't have the right to change the DACL.
	 I don't know what setting that is or how to recognize such a share,
	 so for now we don't request WRITE_DAC on remote drives. */
      if (pc.has_acls () && !pc.isremote ())
	access |= READ_CONTROL | WRITE_DAC;

      status = NtCreateFile (&fh, access, pc.get_object_attr (attr, sa), &io,
			     NULL, fattr, 0, FILE_CREATE,
			     FILE_NON_DIRECTORY_FILE
			     | FILE_SYNCHRONOUS_IO_NONALERT
			     | FILE_OPEN_FOR_BACKUP_INTENT,
			     NULL, 0);
      if (!NT_SUCCESS (status))
	{
	  if (io.Information == FILE_EXISTS)
	    set_errno (EADDRINUSE);
	  else
	    __seterrno_from_nt_status (status);
	}
      else
	{
	  if (pc.has_acls ())
	    set_file_attribute (fh, pc, ILLEGAL_UID, ILLEGAL_GID,
				S_JUSTCREATED | mode);
	  char buf[sizeof (SOCKET_COOKIE) + 80];
	  __small_sprintf (buf, "%s%u %c ", SOCKET_COOKIE, sin.sin_port,
			   get_socket_type () == SOCK_STREAM ? 's'
			   : get_socket_type () == SOCK_DGRAM ? 'd' : '-');
	  af_local_set_secret (strchr (buf, '\0'));
	  DWORD blen = strlen (buf) + 1;
	  status = NtWriteFile (fh, NULL, NULL, NULL, &io, buf, blen, NULL, 0);
	  if (!NT_SUCCESS (status))
	    {
	      __seterrno_from_nt_status (status);
	      FILE_DISPOSITION_INFORMATION fdi = { TRUE };
	      status = NtSetInformationFile (fh, &io, &fdi, sizeof fdi,
					     FileDispositionInformation);
	      if (!NT_SUCCESS (status))
		debug_printf ("Setting delete dispostion failed, status = %y",
			      status);
	    }
	  else
	    {
	      set_sun_path (sun_path);
	      res = 0;
	    }
	  NtClose (fh);
	}
#undef un_addr
    }
  else
    {
      if (!saw_reuseaddr ())
	{
	  /* If the application didn't explicitely request SO_REUSEADDR,
	     enforce POSIX standard socket binding behaviour by setting the
	     SO_EXCLUSIVEADDRUSE socket option.  See cygwin_setsockopt()
	     for a more detailed description. */
	  int on = 1;
	  int ret = ::setsockopt (get_socket (), SOL_SOCKET,
				  ~(SO_REUSEADDR),
				  (const char *) &on, sizeof on);
	  debug_printf ("%d = setsockopt(SO_EXCLUSIVEADDRUSE), %E", ret);
	}
      if (::bind (get_socket (), name, namelen))
	set_winsock_errno ();
      else
	res = 0;
    }

out:
  return res;
}

int
fhandler_socket::connect (const struct sockaddr *name, int namelen)
{
  bool in_progress = false;
  struct sockaddr_storage sst;
  DWORD err;
  int type;

  if (get_inet_addr (name, namelen, &sst, &namelen, &type, connect_secret)
      == SOCKET_ERROR)
    return SOCKET_ERROR;

  if (get_addr_family () == AF_LOCAL && get_socket_type () != type)
    {
      WSASetLastError (WSAEPROTOTYPE);
      set_winsock_errno ();
      return SOCKET_ERROR;
    }

  int res = ::connect (get_socket (), (struct sockaddr *) &sst, namelen);
  if (!is_nonblocking ()
      && res == SOCKET_ERROR
      && WSAGetLastError () == WSAEWOULDBLOCK)
    res = wait_for_events (FD_CONNECT | FD_CLOSE, 0);

  if (!res)
    err = 0;
  else
    {
      err = WSAGetLastError ();
      /* Special handling for connect to return the correct error code
	 when called on a non-blocking socket. */
      if (is_nonblocking ())
	{
	  if (err == WSAEWOULDBLOCK || err == WSAEALREADY)
	    in_progress = true;

	  if (err == WSAEWOULDBLOCK)
	    WSASetLastError (err = WSAEINPROGRESS);
	}
      if (err == WSAEINVAL)
	WSASetLastError (err = WSAEISCONN);
      set_winsock_errno ();
    }

  if (get_addr_family () == AF_LOCAL && (!res || in_progress))
    set_peer_sun_path (name->sa_data);

  if (get_addr_family () == AF_LOCAL && get_socket_type () == SOCK_STREAM)
    {
      af_local_set_cred (); /* Don't move into af_local_connect since
			       af_local_connect is called from select,
			       possibly running under another identity. */
      if (!res && af_local_connect ())
	{
	  set_winsock_errno ();
	  return SOCKET_ERROR;
	}
    }

  if (err == WSAEINPROGRESS || err == WSAEALREADY)
    connect_state (connect_pending);
  else if (err)
    connect_state (connect_failed);
  else
    connect_state (connected);

  return res;
}

int
fhandler_socket::listen (int backlog)
{
  int res = ::listen (get_socket (), backlog);
  if (res && WSAGetLastError () == WSAEINVAL)
    {
      /* It's perfectly valid to call listen on an unbound INET socket.
	 In this case the socket is automatically bound to an unused
	 port number, listening on all interfaces.  On WinSock, listen
	 fails with WSAEINVAL when it's called on an unbound socket.
	 So we have to bind manually here to have POSIX semantics. */
      if (get_addr_family () == AF_INET)
	{
	  struct sockaddr_in sin;
	  sin.sin_family = AF_INET;
	  sin.sin_port = 0;
	  sin.sin_addr.s_addr = INADDR_ANY;
	  if (!::bind (get_socket (), (struct sockaddr *) &sin, sizeof sin))
	    res = ::listen (get_socket (), backlog);
	}
      else if (get_addr_family () == AF_INET6)
	{
	  struct sockaddr_in6 sin6;
	  memset (&sin6, 0, sizeof sin6);
	  sin6.sin6_family = AF_INET6;
	  if (!::bind (get_socket (), (struct sockaddr *) &sin6, sizeof sin6))
	    res = ::listen (get_socket (), backlog);
	}
    }
  if (!res)
    {
      if (get_addr_family () == AF_LOCAL && get_socket_type () == SOCK_STREAM)
	af_local_set_cred ();
      connect_state (connected);
      listener (true);
    }
  else
    set_winsock_errno ();
  return res;
}

int
fhandler_socket::accept4 (struct sockaddr *peer, int *len, int flags)
{
  /* Allows NULL peer and len parameters. */
  struct sockaddr_storage lpeer;
  int llen = sizeof (struct sockaddr_storage);

  int res = 0;
  while (!(res = wait_for_events (FD_ACCEPT | FD_CLOSE, 0))
	 && (res = ::accept (get_socket (), (struct sockaddr *) &lpeer, &llen))
	    == SOCKET_ERROR
	 && WSAGetLastError () == WSAEWOULDBLOCK)
    ;
  if (res == (int) INVALID_SOCKET)
    set_winsock_errno ();
  else
    {
      cygheap_fdnew res_fd;
      if (res_fd >= 0 && fdsock (res_fd, &dev (), res))
	{
	  fhandler_socket *sock = (fhandler_socket *) res_fd;
	  sock->set_addr_family (get_addr_family ());
	  sock->set_socket_type (get_socket_type ());
	  sock->async_io (false); /* fdsock switches async mode off. */
	  if (get_addr_family () == AF_LOCAL)
	    {
	      sock->set_sun_path (get_sun_path ());
	      sock->set_peer_sun_path (get_peer_sun_path ());
	      if (get_socket_type () == SOCK_STREAM)
		{
		  /* Don't forget to copy credentials from accepting
		     socket to accepted socket and start transaction
		     on accepted socket! */
		  af_local_copy (sock);
		  res = sock->af_local_accept ();
		  if (res == -1)
		    {
		      res_fd.release ();
		      set_winsock_errno ();
		      goto out;
		    }
		}
	    }
	  sock->set_nonblocking (flags & SOCK_NONBLOCK);
	  if (flags & SOCK_CLOEXEC)
	    sock->set_close_on_exec (true);
	  /* No locking necessary at this point. */
	  sock->wsock_events->events = wsock_events->events | FD_WRITE;
	  sock->wsock_events->owner = wsock_events->owner;
	  sock->connect_state (connected);
	  res = res_fd;
	  if (peer)
	    {
	      if (get_addr_family () == AF_LOCAL)
		{
		  /* FIXME: Right now we have no way to determine the
		     bound socket name of the peer's socket.  For now
		     we just fake an unbound socket on the other side. */
		  static struct sockaddr_un un = { AF_LOCAL, "" };
		  memcpy (peer, &un, MIN (*len, (int) sizeof (un.sun_family)));
		  *len = (int) sizeof (un.sun_family);
		}
	      else
		{
		  memcpy (peer, &lpeer, MIN (*len, llen));
		  *len = llen;
		}
	    }
	}
      else
	{
	  closesocket (res);
	  res = -1;
	}
    }

out:
  debug_printf ("res %d", res);
  return res;
}

int
fhandler_socket::getsockname (struct sockaddr *name, int *namelen)
{
  int res = -1;

  if (get_addr_family () == AF_LOCAL)
    {
      struct sockaddr_un sun;
      sun.sun_family = AF_LOCAL;
      sun.sun_path[0] = '\0';
      if (get_sun_path ())
	strncat (sun.sun_path, get_sun_path (), UNIX_PATH_MAX - 1);
      memcpy (name, &sun, MIN (*namelen, (int) SUN_LEN (&sun) + 1));
      *namelen = (int) SUN_LEN (&sun) + (get_sun_path () ? 1 : 0);
      res = 0;
    }
  else
    {
      /* Always use a local big enough buffer and truncate later as necessary
	 per POSIX.  WinSock unfortunaltey only returns WSAEFAULT if the buffer
	 is too small. */
      struct sockaddr_storage sock;
      int len = sizeof sock;
      res = ::getsockname (get_socket (), (struct sockaddr *) &sock, &len);
      if (!res)
	{
	  memcpy (name, &sock, MIN (*namelen, len));
	  *namelen = len;
	}
      else
	{
	  if (WSAGetLastError () == WSAEINVAL)
	    {
	      /* WinSock returns WSAEINVAL if the socket is locally
		 unbound.  Per SUSv3 this is not an error condition.
		 We're faking a valid return value here by creating the
		 same content in the sockaddr structure as on Linux. */
	      memset (&sock, 0, sizeof sock);
	      sock.ss_family = get_addr_family ();
	      switch (get_addr_family ())
		{
		case AF_INET:
		  res = 0;
		  len = (int) sizeof (struct sockaddr_in);
		  break;
		case AF_INET6:
		  res = 0;
		  len = (int) sizeof (struct sockaddr_in6);
		  break;
		default:
		  WSASetLastError (WSAEOPNOTSUPP);
		  break;
		}
	      if (!res)
		{
		  memcpy (name, &sock, MIN (*namelen, len));
		  *namelen = len;
		}
	    }
	  if (res)
	    set_winsock_errno ();
	}
    }

  return res;
}

int
fhandler_socket::getpeername (struct sockaddr *name, int *namelen)
{
  /* Always use a local big enough buffer and truncate later as necessary
     per POSIX.  WinSock unfortunately only returns WSAEFAULT if the buffer
     is too small. */
  struct sockaddr_storage sock;
  int len = sizeof sock;
  int res = ::getpeername (get_socket (), (struct sockaddr *) &sock, &len);
  if (res)
    set_winsock_errno ();
  else if (get_addr_family () == AF_LOCAL)
    {
      struct sockaddr_un sun;
      memset (&sun, 0, sizeof sun);
      sun.sun_family = AF_LOCAL;
      sun.sun_path[0] = '\0';
      if (get_peer_sun_path ())
	strncat (sun.sun_path, get_peer_sun_path (), UNIX_PATH_MAX - 1);
      memcpy (name, &sun, MIN (*namelen, (int) SUN_LEN (&sun) + 1));
      *namelen = (int) SUN_LEN (&sun) + (get_peer_sun_path () ? 1 : 0);
    }
  else
    {
      memcpy (name, &sock, MIN (*namelen, len));
      *namelen = len;
    }

  return res;
}

<<<<<<< HEAD
void
fhandler_socket::read (void *in_ptr, size_t& len)
{
  WSABUF wsabuf = { len, (char *) in_ptr };
  WSAMSG wsamsg = { NULL, 0, &wsabuf, 1, { 0,  NULL }, 0 };
  len = recv_internal (&wsamsg, false);
}

int
fhandler_socket::readv (const struct iovec *const iov, const int iovcnt,
			ssize_t tot)
{
  WSABUF wsabuf[iovcnt];
  WSABUF *wsaptr = wsabuf + iovcnt;
  const struct iovec *iovptr = iov + iovcnt;
  while (--wsaptr >= wsabuf)
    {
      wsaptr->len = (--iovptr)->iov_len;
      wsaptr->buf = (char *) iovptr->iov_base;
    }
  WSAMSG wsamsg = { NULL, 0, wsabuf, iovcnt, { 0,  NULL}, 0 };
  return recv_internal (&wsamsg, false);
}

=======
>>>>>>> 633ff722
/* There's no DLL which exports the symbol WSARecvMsg.  One has to call
   WSAIoctl as below to fetch the function pointer.  Why on earth did the
   MS developers decide not to export a normal symbol for these extension
   functions? */
inline int
get_ext_funcptr (SOCKET sock, void *funcptr)
{
  DWORD bret;
  const GUID guid = WSAID_WSARECVMSG;
  return WSAIoctl (sock, SIO_GET_EXTENSION_FUNCTION_POINTER,
		   (void *) &guid, sizeof (GUID), funcptr, sizeof (void *),
		   &bret, NULL, NULL);
}

inline ssize_t
fhandler_socket::recv_internal (LPWSAMSG wsamsg, bool use_recvmsg)
{
  ssize_t res = 0;
  DWORD ret = 0, wret;
  int evt_mask = FD_READ | ((wsamsg->dwFlags & MSG_OOB) ? FD_OOB : 0);
  LPWSABUF &wsabuf = wsamsg->lpBuffers;
  ULONG &wsacnt = wsamsg->dwBufferCount;
  static NO_COPY LPFN_WSARECVMSG WSARecvMsg;
  int orig_namelen = wsamsg->namelen;

  DWORD wait_flags = wsamsg->dwFlags;
  bool waitall = !!(wait_flags & MSG_WAITALL);
  wsamsg->dwFlags &= (MSG_OOB | MSG_PEEK | MSG_DONTROUTE);
  if (use_recvmsg)
    {
      if (!WSARecvMsg
	  && get_ext_funcptr (get_socket (), &WSARecvMsg) == SOCKET_ERROR)
	{
	  if (wsamsg->Control.len > 0)
	    {
	      set_winsock_errno ();
	      return SOCKET_ERROR;
	    }
	  use_recvmsg = false;
	}
      else /* Only MSG_PEEK is supported by WSARecvMsg. */
	wsamsg->dwFlags &= MSG_PEEK;
    }
  if (waitall)
    {
      if (get_socket_type () != SOCK_STREAM)
	{
	  WSASetLastError (WSAEOPNOTSUPP);
	  set_winsock_errno ();
	  return SOCKET_ERROR;
	}
      if (is_nonblocking () || (wsamsg->dwFlags & (MSG_OOB | MSG_PEEK)))
	waitall = false;
    }

  /* Note: Don't call WSARecvFrom(MSG_PEEK) without actually having data
     waiting in the buffers, otherwise the event handling gets messed up
     for some reason. */
  while (!(res = wait_for_events (evt_mask | FD_CLOSE, wait_flags))
	 || saw_shutdown_read ())
    {
      if (use_recvmsg)
	res = WSARecvMsg (get_socket (), wsamsg, &wret, NULL, NULL);
      /* This is working around a really weird problem in WinSock.

	 Assume you create a socket, fork the process (thus duplicating
	 the socket), connect the socket in the child, then call recv
	 on the original socket handle in the parent process.
	 In this scenario, calls to WinSock's recvfrom and WSARecvFrom
	 in the parent will fail with WSAEINVAL, regardless whether both
	 address parameters, name and namelen, are NULL or point to valid
	 storage.  However, calls to recv and WSARecv succeed as expected.
	 Per MSDN, WSAEINVAL in the context of recv means  "The socket has not
	 been bound".  It is as if the recvfrom functions test if the socket
	 is bound locally, but in the parent process, WinSock doesn't know
	 about that and fails, while the same test is omitted in the recv
	 functions.

	 This also covers another weird case: WinSock returns WSAEFAULT if
	 namelen is a valid pointer while name is NULL.  Both parameters are
	 ignored for TCP sockets, so this only occurs when using UDP socket. */
      else if (!wsamsg->name || get_socket_type () == SOCK_STREAM)
	res = WSARecv (get_socket (), wsabuf, wsacnt, &wret, &wsamsg->dwFlags,
		       NULL, NULL);
      else
	res = WSARecvFrom (get_socket (), wsabuf, wsacnt, &wret,
			   &wsamsg->dwFlags, wsamsg->name, &wsamsg->namelen,
			   NULL, NULL);
      if (!res)
	{
	  ret += wret;
	  if (!waitall)
	    break;
	  while (wret && wsacnt)
	    {
	      if (wsabuf->len > wret)
		{
		  wsabuf->len -= wret;
		  wsabuf->buf += wret;
		  wret = 0;
		}
	      else
		{
		  wret -= wsabuf->len;
		  ++wsabuf;
		  --wsacnt;
		}
	    }
	  if (!wret)
	    break;
	}
      else if (WSAGetLastError () != WSAEWOULDBLOCK)
	break;
    }

  if (res)
    {
      /* According to SUSv3, errno isn't set in that case and no error
	 condition is returned. */
      if (WSAGetLastError () == WSAEMSGSIZE)
	ret += wret;
      else if (!ret)
	{
	  /* ESHUTDOWN isn't defined for recv in SUSv3.  Simply EOF is returned
	     in this case. */
	  if (WSAGetLastError () == WSAESHUTDOWN)
	    ret = 0;
	  else
	    {
	      set_winsock_errno ();
	      return SOCKET_ERROR;
	    }
	}
    }

  if (get_addr_family () == AF_LOCAL && wsamsg->name != NULL
      && orig_namelen >= (int) sizeof (sa_family_t))
    {
      /* WSARecvFrom copied the sockaddr_in block to wsamsg->name.  We have to
	 overwrite it with a sockaddr_un block.  For datagram sockets we
	 generate a sockaddr_un with a filename analogue to abstract socket
	 names under Linux.  See `man 7 unix' under Linux for a description. */
      sockaddr_un *un = (sockaddr_un *) wsamsg->name;
      un->sun_family = AF_LOCAL;
      int len = orig_namelen - offsetof (struct sockaddr_un, sun_path);
      if (len > 0)
	{
	  if (get_socket_type () == SOCK_DGRAM)
	    {
	      if (len >= 7)
		{
		  __small_sprintf (un->sun_path + 1, "d%04x",
			       ((struct sockaddr_in *) wsamsg->name)->sin_port);
		  wsamsg->namelen = offsetof (struct sockaddr_un, sun_path) + 7;
		}
	      else
		wsamsg->namelen = offsetof (struct sockaddr_un, sun_path) + 1;
	      un->sun_path[0] = '\0';
	    }
	  else if (!get_peer_sun_path ())
	    wsamsg->namelen = sizeof (sa_family_t);
	  else
	    {
	      memset (un->sun_path, 0, len);
	      strncpy (un->sun_path, get_peer_sun_path (), len);
	      if (un->sun_path[len - 1] == '\0')
		len = strlen (un->sun_path) + 1;
	      if (len > UNIX_PATH_MAX)
		len = UNIX_PATH_MAX;
	      wsamsg->namelen = offsetof (struct sockaddr_un, sun_path) + len;
	    }
	}
    }

  return ret;
}

void __stdcall
fhandler_socket::read (void *in_ptr, size_t& len)
{
  char *ptr = (char *) in_ptr;

#ifdef __x86_64__
  /* size_t is 64 bit, but the len member in WSABUF is 32 bit.
     Split buffer if necessary. */
  DWORD bufcnt = len / UINT32_MAX + ((!len || (len % UINT32_MAX)) ? 1 : 0);
  WSABUF wsabuf[bufcnt];
  WSAMSG wsamsg = { NULL, 0, wsabuf, bufcnt, { 0,  NULL }, 0 };
  /* Don't use len as loop condition, it could be 0. */
  for (WSABUF *wsaptr = wsabuf; bufcnt--; ++wsaptr)
    {
      wsaptr->len = MIN (len, UINT32_MAX);
      wsaptr->buf = ptr;
      len -= wsaptr->len;
      ptr += wsaptr->len;
    }
#else
  WSABUF wsabuf = { len, ptr };
  WSAMSG wsamsg = { NULL, 0, &wsabuf, 1, { 0,  NULL }, 0 };
#endif
  
  len = recv_internal (&wsamsg, false);
}

ssize_t
fhandler_socket::readv (const struct iovec *const iov, const int iovcnt,
			ssize_t tot)
{
  WSABUF wsabuf[iovcnt];
  WSABUF *wsaptr = wsabuf + iovcnt;
  const struct iovec *iovptr = iov + iovcnt;
  while (--wsaptr >= wsabuf)
    {
      wsaptr->len = (--iovptr)->iov_len;
      wsaptr->buf = (char *) iovptr->iov_base;
    }
  WSAMSG wsamsg = { NULL, 0, wsabuf, (DWORD) iovcnt, { 0,  NULL}, 0 };
  return recv_internal (&wsamsg, false);
}

ssize_t
fhandler_socket::recvfrom (void *in_ptr, size_t len, int flags,
			   struct sockaddr *from, int *fromlen)
{
  char *ptr = (char *) in_ptr;

#ifdef __x86_64__
  /* size_t is 64 bit, but the len member in WSABUF is 32 bit.
     Split buffer if necessary. */
  DWORD bufcnt = len / UINT32_MAX + ((!len || (len % UINT32_MAX)) ? 1 : 0);
  WSABUF wsabuf[bufcnt];
  WSAMSG wsamsg = { from, from && fromlen ? *fromlen : 0,
		    wsabuf, bufcnt,
		    { 0,  NULL },
		    (DWORD) flags };
  /* Don't use len as loop condition, it could be 0. */
  for (WSABUF *wsaptr = wsabuf; bufcnt--; ++wsaptr)
    {
      wsaptr->len = MIN (len, UINT32_MAX);
      wsaptr->buf = ptr;
      len -= wsaptr->len;
      ptr += wsaptr->len;
    }
#else
  WSABUF wsabuf = { len, ptr };
  WSAMSG wsamsg = { from, from && fromlen ? *fromlen : 0,
		    &wsabuf, 1,
		    { 0, NULL},
		    (DWORD) flags };
#endif
  ssize_t ret = recv_internal (&wsamsg, false);
  if (fromlen)
    *fromlen = wsamsg.namelen;
  return ret;
}

ssize_t
fhandler_socket::recvmsg (struct msghdr *msg, int flags)
{
  /* TODO: Descriptor passing on AF_LOCAL sockets. */

  /* Disappointing but true:  Even if WSARecvMsg is supported, it's only
     supported for datagram and raw sockets. */
  bool use_recvmsg = true;
  if (get_socket_type () == SOCK_STREAM || get_addr_family () == AF_LOCAL)
    {
      use_recvmsg = false;
      msg->msg_controllen = 0;
    }

  WSABUF wsabuf[msg->msg_iovlen];
  WSABUF *wsaptr = wsabuf + msg->msg_iovlen;
  const struct iovec *iovptr = msg->msg_iov + msg->msg_iovlen;
  while (--wsaptr >= wsabuf)
    {
      wsaptr->len = (--iovptr)->iov_len;
      wsaptr->buf = (char *) iovptr->iov_base;
    }
  WSAMSG wsamsg = { (struct sockaddr *) msg->msg_name, msg->msg_namelen,
		    wsabuf, (DWORD) msg->msg_iovlen,
		    { (DWORD) msg->msg_controllen, (char *) msg->msg_control },
		    (DWORD) flags };
  ssize_t ret = recv_internal (&wsamsg, use_recvmsg);
  if (ret >= 0)
    {
      msg->msg_namelen = wsamsg.namelen;
      msg->msg_controllen = wsamsg.Control.len;
      if (!CYGWIN_VERSION_CHECK_FOR_USING_ANCIENT_MSGHDR)
	msg->msg_flags = wsamsg.dwFlags;
    }
  return ret;
}

inline ssize_t
fhandler_socket::send_internal (struct _WSAMSG *wsamsg, int flags)
{
  ssize_t res = 0;
  DWORD ret = 0, err = 0, sum = 0, off = 0;
  WSABUF buf;
  bool use_sendmsg = false;
  DWORD wait_flags = flags & MSG_DONTWAIT;
  bool nosignal = !!(flags & MSG_NOSIGNAL);

  flags &= (MSG_OOB | MSG_DONTROUTE);
  if (wsamsg->Control.len > 0)
    use_sendmsg = true;
  for (DWORD i = 0; i < wsamsg->dwBufferCount;
       off >= wsamsg->lpBuffers[i].len && (++i, off = 0))
    {
      /* CV 2009-12-02: Don't split datagram messages. */
      /* FIXME: Look for a way to split a message into the least number of
		pieces to minimize the number of WsaSendTo calls. */
      if (get_socket_type () == SOCK_STREAM)
	{
	  buf.buf = wsamsg->lpBuffers[i].buf + off;
	  buf.len = wsamsg->lpBuffers[i].len - off;
	  /* See net.cc:fdsock() and MSDN KB 823764 */
	  if (buf.len >= (unsigned) wmem ())
	    buf.len = (unsigned) wmem ();
	}

      do
	{
	  if (use_sendmsg)
	    res = WSASendMsg (get_socket (), wsamsg, flags, &ret, NULL, NULL);
	  else if (get_socket_type () == SOCK_STREAM)
	    res = WSASendTo (get_socket (), &buf, 1, &ret, flags,
			     wsamsg->name, wsamsg->namelen, NULL, NULL);
	  else
	    res = WSASendTo (get_socket (), wsamsg->lpBuffers,
			     wsamsg->dwBufferCount, &ret, flags,
			     wsamsg->name, wsamsg->namelen, NULL, NULL);
	  if (res && (err = WSAGetLastError ()) == WSAEWOULDBLOCK)
	    {
	      LOCK_EVENTS;
	      wsock_events->events &= ~FD_WRITE;
	      UNLOCK_EVENTS;
	    }
	}
      while (res && err == WSAEWOULDBLOCK
	     && !(res = wait_for_events (FD_WRITE | FD_CLOSE, wait_flags)));

      if (!res)
	{
	  off += ret;
	  sum += ret;
	  if (get_socket_type () != SOCK_STREAM)
	    break;
	}
      else if (is_nonblocking () || err != WSAEWOULDBLOCK)
	break;
    }

  if (sum)
    res = sum;
  else if (res == SOCKET_ERROR)
    {
      set_winsock_errno ();

      /* Special handling for EPIPE and SIGPIPE.

	 EPIPE is generated if the local end has been shut down on a connection
	 oriented socket.  In this case the process will also receive a SIGPIPE
	 unless MSG_NOSIGNAL is set.  */
      if ((get_errno () == ECONNABORTED || get_errno () == ESHUTDOWN)
	  && get_socket_type () == SOCK_STREAM)
	{
	  set_errno (EPIPE);
	  if (!nosignal)
	    raise (SIGPIPE);
	}
    }

  return res;
}

ssize_t
fhandler_socket::write (const void *in_ptr, size_t len)
{
  char *ptr = (char *) in_ptr;

#ifdef __x86_64__
  /* size_t is 64 bit, but the len member in WSABUF is 32 bit.
     Split buffer if necessary. */
  DWORD bufcnt = len / UINT32_MAX + ((!len || (len % UINT32_MAX)) ? 1 : 0);
  WSABUF wsabuf[bufcnt];
  WSAMSG wsamsg = { NULL, 0, wsabuf, bufcnt, { 0,  NULL }, 0 };
  /* Don't use len as loop condition, it could be 0. */
  for (WSABUF *wsaptr = wsabuf; bufcnt--; ++wsaptr)
    {
      wsaptr->len = MIN (len, UINT32_MAX);
      wsaptr->buf = ptr;
      len -= wsaptr->len;
      ptr += wsaptr->len;
    }
#else
  WSABUF wsabuf = { len, ptr };
  WSAMSG wsamsg = { NULL, 0, &wsabuf, 1, { 0, NULL }, 0 };
#endif
  return send_internal (&wsamsg, 0);
}

ssize_t
fhandler_socket::writev (const struct iovec *const iov, const int iovcnt,
			 ssize_t tot)
{
  WSABUF wsabuf[iovcnt];
  WSABUF *wsaptr = wsabuf;
  const struct iovec *iovptr = iov;
  for (int i = 0; i < iovcnt; ++i)
    {
      wsaptr->len = iovptr->iov_len;
      (wsaptr++)->buf = (char *) (iovptr++)->iov_base;
    }
  WSAMSG wsamsg = { NULL, 0, wsabuf, (DWORD) iovcnt, { 0, NULL}, 0 };
  return send_internal (&wsamsg, 0);
}

ssize_t
fhandler_socket::sendto (const void *in_ptr, size_t len, int flags,
			 const struct sockaddr *to, int tolen)
{
  char *ptr = (char *) in_ptr;
  struct sockaddr_storage sst;

  if (to && get_inet_addr (to, tolen, &sst, &tolen) == SOCKET_ERROR)
    return SOCKET_ERROR;

#ifdef __x86_64__
  /* size_t is 64 bit, but the len member in WSABUF is 32 bit.
     Split buffer if necessary. */
  DWORD bufcnt = len / UINT32_MAX + ((!len || (len % UINT32_MAX)) ? 1 : 0);
  WSABUF wsabuf[bufcnt];
  WSAMSG wsamsg = { to ? (struct sockaddr *) &sst : NULL, tolen,
		    wsabuf, bufcnt,
		    { 0,  NULL },
		    0 };
  /* Don't use len as loop condition, it could be 0. */
  for (WSABUF *wsaptr = wsabuf; bufcnt--; ++wsaptr)
    {
      wsaptr->len = MIN (len, UINT32_MAX);
      wsaptr->buf = ptr;
      len -= wsaptr->len;
      ptr += wsaptr->len;
    }
#else
  WSABUF wsabuf = { len, ptr };
  WSAMSG wsamsg = { to ? (struct sockaddr *) &sst : NULL, tolen,
		    &wsabuf, 1,
		    { 0, NULL},
		    0 };
#endif
  return send_internal (&wsamsg, flags);
}

ssize_t
fhandler_socket::sendmsg (const struct msghdr *msg, int flags)
{
  /* TODO: Descriptor passing on AF_LOCAL sockets. */

  struct sockaddr_storage sst;
  int len = 0;

  if (msg->msg_name
      && get_inet_addr ((struct sockaddr *) msg->msg_name, msg->msg_namelen,
			&sst, &len) == SOCKET_ERROR)
    return SOCKET_ERROR;

  WSABUF wsabuf[msg->msg_iovlen];
  WSABUF *wsaptr = wsabuf;
  const struct iovec *iovptr = msg->msg_iov;
  for (int i = 0; i < msg->msg_iovlen; ++i)
    {
      wsaptr->len = iovptr->iov_len;
      (wsaptr++)->buf = (char *) (iovptr++)->iov_base;
    }
  /* Disappointing but true:  Even if WSASendMsg is supported, it's only
     supported for datagram and raw sockets. */
  DWORD controllen = (DWORD) (!wincap.has_sendmsg ()
			      || get_socket_type () == SOCK_STREAM
			      || get_addr_family () == AF_LOCAL
			      ? 0 : msg->msg_controllen);
  WSAMSG wsamsg = { msg->msg_name ? (struct sockaddr *) &sst : NULL, len,
		    wsabuf, (DWORD) msg->msg_iovlen,
<<<<<<< HEAD
		    /* Disappointing but true:  Even if WSASendMsg is
		       supported, it's only supported for datagram and
		       raw sockets. */
		    { (DWORD) !wincap.has_sendmsg ()
		      || get_socket_type () == SOCK_STREAM
		      || get_addr_family () == AF_LOCAL
		      ? 0 : msg->msg_controllen, (char *) msg->msg_control },
=======
		    { controllen, (char *) msg->msg_control },
>>>>>>> 633ff722
		    0 };
  return send_internal (&wsamsg, flags);
}

int
fhandler_socket::shutdown (int how)
{
  int res = ::shutdown (get_socket (), how);

  /* Linux allows to call shutdown for any socket, even if it's not connected.
     This also disables to call accept on this socket, if shutdown has been
     called with the SHUT_RD or SHUT_RDWR parameter.  In contrast, WinSock
     only allows to call shutdown on a connected socket.  The accept function
     is in no way affected.  So, what we do here is to fake success, and to
     change the event settings so that an FD_CLOSE event is triggered for the
     calling Cygwin function.  The evaluate_events method handles the call
     from accept specially to generate a Linux-compatible behaviour. */
  if (res && WSAGetLastError () != WSAENOTCONN)
    set_winsock_errno ();
  else
    {
      res = 0;
      switch (how)
	{
	case SHUT_RD:
	  saw_shutdown_read (true);
	  wsock_events->events |= FD_CLOSE;
	  SetEvent (wsock_evt);
	  break;
	case SHUT_WR:
	  saw_shutdown_write (true);
	  break;
	case SHUT_RDWR:
	  saw_shutdown_read (true);
	  saw_shutdown_write (true);
	  wsock_events->events |= FD_CLOSE;
	  SetEvent (wsock_evt);
	  break;
	}
    }
  return res;
}

int
fhandler_socket::close ()
{
  int res = 0;

  release_events ();
  while ((res = closesocket (get_socket ())) != 0)
    {
      if (WSAGetLastError () != WSAEWOULDBLOCK)
	{
	  set_winsock_errno ();
	  res = -1;
	  break;
	}
      if (cygwait (10) == WAIT_SIGNALED)
	{
	  set_errno (EINTR);
	  res = -1;
	  break;
	}
      WSASetLastError (0);
    }

  debug_printf ("%d = fhandler_socket::close()", res);
  return res;
}

/* Definitions of old ifreq stuff used prior to Cygwin 1.7.0. */
#define OLD_SIOCGIFFLAGS    _IOW('s', 101, struct __old_ifreq)
#define OLD_SIOCGIFADDR     _IOW('s', 102, struct __old_ifreq)
#define OLD_SIOCGIFBRDADDR  _IOW('s', 103, struct __old_ifreq)
#define OLD_SIOCGIFNETMASK  _IOW('s', 104, struct __old_ifreq)
#define OLD_SIOCGIFHWADDR   _IOW('s', 105, struct __old_ifreq)
#define OLD_SIOCGIFMETRIC   _IOW('s', 106, struct __old_ifreq)
#define OLD_SIOCGIFMTU      _IOW('s', 107, struct __old_ifreq)
#define OLD_SIOCGIFINDEX    _IOW('s', 108, struct __old_ifreq)

#define CONV_OLD_TO_NEW_SIO(old) (((old)&0xff00ffff)|(((long)sizeof(struct ifreq)&IOCPARM_MASK)<<16))

struct __old_ifreq {
#define __OLD_IFNAMSIZ	16
  union {
    char    ifrn_name[__OLD_IFNAMSIZ];   /* if name, e.g. "en0" */
  } ifr_ifrn;

  union {
    struct  sockaddr ifru_addr;
    struct  sockaddr ifru_broadaddr;
    struct  sockaddr ifru_netmask;
    struct  sockaddr ifru_hwaddr;
    short   ifru_flags;
    int     ifru_metric;
    int     ifru_mtu;
    int     ifru_ifindex;
  } ifr_ifru;
};

int
fhandler_socket::ioctl (unsigned int cmd, void *p)
{
  extern int get_ifconf (struct ifconf *ifc, int what); /* net.cc */
  int res;
  struct ifconf ifc, *ifcp;
  struct ifreq *ifrp;

  switch (cmd)
    {
    case SIOCGIFCONF:
      ifcp = (struct ifconf *) p;
      if (!ifcp)
	{
	  set_errno (EINVAL);
	  return -1;
	}
      if (CYGWIN_VERSION_CHECK_FOR_OLD_IFREQ)
	{
	  ifc.ifc_len = ifcp->ifc_len / sizeof (struct __old_ifreq)
			* sizeof (struct ifreq);
	  ifc.ifc_buf = (caddr_t) alloca (ifc.ifc_len);
	}
      else
	{
	  ifc.ifc_len = ifcp->ifc_len;
	  ifc.ifc_buf = ifcp->ifc_buf;
	}
      res = get_ifconf (&ifc, cmd);
      if (res)
	debug_printf ("error in get_ifconf");
      if (CYGWIN_VERSION_CHECK_FOR_OLD_IFREQ)
	{
	  struct __old_ifreq *ifr = (struct __old_ifreq *) ifcp->ifc_buf;
	  for (ifrp = ifc.ifc_req;
	       (caddr_t) ifrp < ifc.ifc_buf + ifc.ifc_len;
	       ++ifrp, ++ifr)
	    {
	      memcpy (&ifr->ifr_ifrn, &ifrp->ifr_ifrn, sizeof ifr->ifr_ifrn);
	      ifr->ifr_name[__OLD_IFNAMSIZ - 1] = '\0';
	      memcpy (&ifr->ifr_ifru, &ifrp->ifr_ifru, sizeof ifr->ifr_ifru);
	    }
	  ifcp->ifc_len = ifc.ifc_len / sizeof (struct ifreq)
			  * sizeof (struct __old_ifreq);
	}
      else
	ifcp->ifc_len = ifc.ifc_len;
      break;
    case OLD_SIOCGIFFLAGS:
    case OLD_SIOCGIFADDR:
    case OLD_SIOCGIFBRDADDR:
    case OLD_SIOCGIFNETMASK:
    case OLD_SIOCGIFHWADDR:
    case OLD_SIOCGIFMETRIC:
    case OLD_SIOCGIFMTU:
    case OLD_SIOCGIFINDEX:
      cmd = CONV_OLD_TO_NEW_SIO (cmd);
      /*FALLTHRU*/
    case SIOCGIFFLAGS:
    case SIOCGIFBRDADDR:
    case SIOCGIFNETMASK:
    case SIOCGIFADDR:
    case SIOCGIFHWADDR:
    case SIOCGIFMETRIC:
    case SIOCGIFMTU:
    case SIOCGIFINDEX:
    case SIOCGIFFRNDLYNAM:
    case SIOCGIFDSTADDR:
      {
	if (!p)
	  {
	    debug_printf ("ifr == NULL");
	    set_errno (EINVAL);
	    return -1;
	  }

	if (cmd > SIOCGIFINDEX && CYGWIN_VERSION_CHECK_FOR_OLD_IFREQ)
	  {
	    debug_printf ("cmd not supported on this platform");
	    set_errno (EINVAL);
	    return -1;
	  }
	ifc.ifc_len = 64 * sizeof (struct ifreq);
	ifc.ifc_buf = (caddr_t) alloca (ifc.ifc_len);
	if (cmd == SIOCGIFFRNDLYNAM)
	  {
	    struct ifreq_frndlyname *iff = (struct ifreq_frndlyname *)
				alloca (64 * sizeof (struct ifreq_frndlyname));
	    for (int i = 0; i < 64; ++i)
	      ifc.ifc_req[i].ifr_frndlyname = &iff[i];
	  }

	res = get_ifconf (&ifc, cmd);
	if (res)
	  {
	    debug_printf ("error in get_ifconf");
	    break;
	  }

	if (CYGWIN_VERSION_CHECK_FOR_OLD_IFREQ)
	  {
	    struct __old_ifreq *ifr = (struct __old_ifreq *) p;
	    debug_printf ("    name: %s", ifr->ifr_name);
	    for (ifrp = ifc.ifc_req;
		 (caddr_t) ifrp < ifc.ifc_buf + ifc.ifc_len;
		 ++ifrp)
	      {
		debug_printf ("testname: %s", ifrp->ifr_name);
		if (! strcmp (ifrp->ifr_name, ifr->ifr_name))
		  {
		    memcpy (&ifr->ifr_ifru, &ifrp->ifr_ifru,
			    sizeof ifr->ifr_ifru);
		    break;
		  }
	      }
	  }
	else
	  {
	    struct ifreq *ifr = (struct ifreq *) p;
	    debug_printf ("    name: %s", ifr->ifr_name);
	    for (ifrp = ifc.ifc_req;
		 (caddr_t) ifrp < ifc.ifc_buf + ifc.ifc_len;
		 ++ifrp)
	      {
		debug_printf ("testname: %s", ifrp->ifr_name);
		if (! strcmp (ifrp->ifr_name, ifr->ifr_name))
		  {
		    if (cmd == SIOCGIFFRNDLYNAM)
		      /* The application has to care for the space. */
		      memcpy (ifr->ifr_frndlyname, ifrp->ifr_frndlyname,
			      sizeof (struct ifreq_frndlyname));
		    else
		      memcpy (&ifr->ifr_ifru, &ifrp->ifr_ifru,
			      sizeof ifr->ifr_ifru);
		    break;
		  }
	      }
	  }
	if ((caddr_t) ifrp >= ifc.ifc_buf + ifc.ifc_len)
	  {
	    set_errno (EINVAL);
	    return -1;
	  }
	break;
      }
    case FIOASYNC:
      res = WSAAsyncSelect (get_socket (), winmsg, WM_ASYNCIO,
	      *(int *) p ? ASYNC_MASK : 0);
      syscall_printf ("Async I/O on socket %s",
	      *(int *) p ? "started" : "cancelled");
      async_io (*(int *) p != 0);
      /* If async_io is switched off, revert the event handling. */
      if (*(int *) p == 0)
	WSAEventSelect (get_socket (), wsock_evt, EVENT_MASK);
      break;
    case FIONREAD:
#ifdef __x86_64__
/* FIXME: This looks broken in the Mingw64 headers.  If I make sure
to use the Windows u_long definition, I'd expect that it's defined
as a 4 byte type on LP64 as well.  But that's not the case right now.
The *additional* type __ms_u_long is available on LP64, and that's
used in subsequent function declarations, but that's not available
on 32 bit or LLP64.  The LP64-ness shouldn't require to use another
type name in the application code. */
#define u_long __ms_u_long
#endif
      res = ioctlsocket (get_socket (), FIONREAD, (u_long *) p);
      if (res == SOCKET_ERROR)
	set_winsock_errno ();
      break;
    default:
      /* Sockets are always non-blocking internally.  So we just note the
	 state here. */
      if (cmd == FIONBIO)
	{
	  syscall_printf ("socket is now %sblocking",
			    *(int *) p ? "non" : "");
	  set_nonblocking (*(int *) p);
	  res = 0;
	}
      else
	res = ioctlsocket (get_socket (), cmd, (u_long *) p);
      break;
    }
  syscall_printf ("%d = ioctl_socket(%x, %p)", res, cmd, p);
  return res;
}

int
fhandler_socket::fcntl (int cmd, intptr_t arg)
{
  int res = 0;
  int request, current;

  switch (cmd)
    {
    case F_SETOWN:
      {
	pid_t pid = (pid_t) arg;
	LOCK_EVENTS;
	wsock_events->owner = pid;
	UNLOCK_EVENTS;
	debug_printf ("owner set to %d", pid);
      }
      break;
    case F_GETOWN:
      res = wsock_events->owner;
      break;
    case F_SETFL:
      {
	/* Carefully test for the O_NONBLOCK or deprecated OLD_O_NDELAY flag.
	   Set only the flag that has been passed in.  If both are set, just
	   record O_NONBLOCK.   */
	int new_flags = arg & O_NONBLOCK_MASK;
	if ((new_flags & OLD_O_NDELAY) && (new_flags & O_NONBLOCK))
	  new_flags = O_NONBLOCK;
	current = get_flags () & O_NONBLOCK_MASK;
	request = new_flags ? 1 : 0;
	if (!!current != !!new_flags && (res = ioctl (FIONBIO, &request)))
	  break;
	set_flags ((get_flags () & ~O_NONBLOCK_MASK) | new_flags);
	break;
      }
    default:
      res = fhandler_base::fcntl (cmd, arg);
      break;
    }
  return res;
}

void
fhandler_socket::set_close_on_exec (bool val)
{
  set_no_inheritance (wsock_mtx, val);
  set_no_inheritance (wsock_evt, val);
  if (need_fixup_before ())
    {
      close_on_exec (val);
      debug_printf ("set close_on_exec for %s to %d", get_name (), val);
    }
  else
    fhandler_base::set_close_on_exec (val);
}

void
fhandler_socket::set_sun_path (const char *path)
{
  sun_path = path ? cstrdup (path) : NULL;
}

void
fhandler_socket::set_peer_sun_path (const char *path)
{
  peer_sun_path = path ? cstrdup (path) : NULL;
}

int
fhandler_socket::getpeereid (pid_t *pid, uid_t *euid, gid_t *egid)
{
  if (get_addr_family () != AF_LOCAL || get_socket_type () != SOCK_STREAM)
    {
      set_errno (EINVAL);
      return -1;
    }
  if (connect_state () != connected)
    {
      set_errno (ENOTCONN);
      return -1;
    }
  if (sec_peer_pid == (pid_t) 0)
    {
      set_errno (ENOTCONN);	/* Usually when calling getpeereid on
				   accepting (instead of accepted) socket. */
      return -1;
    }

  myfault efault;
  if (efault.faulted (EFAULT))
    return -1;
  if (pid)
    *pid = sec_peer_pid;
  if (euid)
    *euid = sec_peer_uid;
  if (egid)
    *egid = sec_peer_gid;
  return 0;
}<|MERGE_RESOLUTION|>--- conflicted
+++ resolved
@@ -1350,33 +1350,6 @@
   return res;
 }
 
-<<<<<<< HEAD
-void
-fhandler_socket::read (void *in_ptr, size_t& len)
-{
-  WSABUF wsabuf = { len, (char *) in_ptr };
-  WSAMSG wsamsg = { NULL, 0, &wsabuf, 1, { 0,  NULL }, 0 };
-  len = recv_internal (&wsamsg, false);
-}
-
-int
-fhandler_socket::readv (const struct iovec *const iov, const int iovcnt,
-			ssize_t tot)
-{
-  WSABUF wsabuf[iovcnt];
-  WSABUF *wsaptr = wsabuf + iovcnt;
-  const struct iovec *iovptr = iov + iovcnt;
-  while (--wsaptr >= wsabuf)
-    {
-      wsaptr->len = (--iovptr)->iov_len;
-      wsaptr->buf = (char *) iovptr->iov_base;
-    }
-  WSAMSG wsamsg = { NULL, 0, wsabuf, iovcnt, { 0,  NULL}, 0 };
-  return recv_internal (&wsamsg, false);
-}
-
-=======
->>>>>>> 633ff722
 /* There's no DLL which exports the symbol WSARecvMsg.  One has to call
    WSAIoctl as below to fetch the function pointer.  Why on earth did the
    MS developers decide not to export a normal symbol for these extension
@@ -1861,17 +1834,7 @@
 			      ? 0 : msg->msg_controllen);
   WSAMSG wsamsg = { msg->msg_name ? (struct sockaddr *) &sst : NULL, len,
 		    wsabuf, (DWORD) msg->msg_iovlen,
-<<<<<<< HEAD
-		    /* Disappointing but true:  Even if WSASendMsg is
-		       supported, it's only supported for datagram and
-		       raw sockets. */
-		    { (DWORD) !wincap.has_sendmsg ()
-		      || get_socket_type () == SOCK_STREAM
-		      || get_addr_family () == AF_LOCAL
-		      ? 0 : msg->msg_controllen, (char *) msg->msg_control },
-=======
 		    { controllen, (char *) msg->msg_control },
->>>>>>> 633ff722
 		    0 };
   return send_internal (&wsamsg, flags);
 }
