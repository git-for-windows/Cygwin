--- conflicted
+++ resolved
@@ -26,15 +26,10 @@
     {
       char *snp = strstr  (cygwin_version.dll_build_date, "SNP");
 
-<<<<<<< HEAD
-  memset (name, 0, sizeof (*name));
-  char* msystem = getenv("MSYSTEM");
-  const char *msystem_msys = "MSYS";
-  __small_sprintf (name->sysname, "%s_%s", msystem ? msystem : msystem_msys, wincap.osname ());
-=======
       memset (name, 0, sizeof (*name));
-      __small_sprintf (name->sysname, "CYGWIN_%s", wincap.osname ());
->>>>>>> b8b4aa63
+      char* msystem = getenv("MSYSTEM");
+      const char *msystem_msys = "MSYS";
+      __small_sprintf (name->sysname, "%s_%s", msystem ? msystem : msystem_msys, wincap.osname ());
 
       /* Add a hint to the sysname, that we're running under WOW64.  This might
 	 give an early clue if somebody encounters problems. */
