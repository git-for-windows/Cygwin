/* fhandler_floppy.cc.  See fhandler.h for a description of the
   fhandler classes.

   Copyright 1999, 2000, 2001, 2002, 2003, 2004, 2005, 2006, 2007, 2008, 2009,
   2011, 2012, 2013 Red Hat, Inc.

This file is part of Cygwin.

This software is a copyrighted work licensed under the terms of the
Cygwin license.  Please consult the file "CYGWIN_LICENSE" for
details. */

#include "winsup.h"
#include <alloca.h>
#include <unistd.h>
#include <sys/param.h>
#include <winioctl.h>
#include <cygwin/rdevio.h>
#include <cygwin/hdreg.h>
#include <cygwin/fs.h>
#include "cygerrno.h"
#include "security.h"
#include "path.h"
#include "fhandler.h"
#include "ntdll.h"

#define IS_EOM(err)	((err) == ERROR_INVALID_PARAMETER \
			 || (err) == ERROR_SEEK \
			 || (err) == ERROR_SECTOR_NOT_FOUND)

#define bytes_per_sector devbufalign

/**********************************************************************/
/* fhandler_dev_floppy */

fhandler_dev_floppy::fhandler_dev_floppy ()
  : fhandler_dev_raw (), status ()
{
}

int
fhandler_dev_floppy::get_drive_info (struct hd_geometry *geo)
{
  char dbuf[256];
  char pbuf[256];

  DISK_GEOMETRY_EX *dix = NULL;
  DISK_GEOMETRY *di = NULL;
  PARTITION_INFORMATION_EX *pix = NULL;
  PARTITION_INFORMATION *pi = NULL;
  DWORD bytes_read = 0;

  /* Always try using the new EX ioctls first (>= XP).  If not available,
     fall back to trying the old non-EX ioctls.
     Unfortunately the EX ioctls are not implemented in the floppy driver. */
  if (get_major () != DEV_FLOPPY_MAJOR)
    {
      if (!DeviceIoControl (get_handle (),
			    IOCTL_DISK_GET_DRIVE_GEOMETRY_EX, NULL, 0,
			    dbuf, 256, &bytes_read, NULL))
	__seterrno ();
      else
	{
	  dix = (DISK_GEOMETRY_EX *) dbuf;
	  di = &dix->Geometry;
	  if (!DeviceIoControl (get_handle (),
				IOCTL_DISK_GET_PARTITION_INFO_EX, NULL, 0,
				pbuf, 256, &bytes_read, NULL))
	    __seterrno ();
	  else
	    pix = (PARTITION_INFORMATION_EX *) pbuf;
	}
    }
  if (!di)
    {
      if (!DeviceIoControl (get_handle (),
			    IOCTL_DISK_GET_DRIVE_GEOMETRY, NULL, 0,
			    dbuf, 256, &bytes_read, NULL))
	{
	  __seterrno ();
	  return -1;
	}
      di = (DISK_GEOMETRY *) dbuf;
      if (!DeviceIoControl (get_handle (),
			    IOCTL_DISK_GET_PARTITION_INFO, NULL, 0,
			    pbuf, 256, &bytes_read, NULL))
	__seterrno ();
      else
	pi = (PARTITION_INFORMATION *) pbuf;
    }
  debug_printf ("disk geometry: (%D cyl)*(%u trk)*(%u sec)*(%u bps)",
		 di->Cylinders.QuadPart,
		 di->TracksPerCylinder,
		 di->SectorsPerTrack,
		 di->BytesPerSector);
  bytes_per_sector = di->BytesPerSector;
  if (pix)
    {
      debug_printf ("partition info: offset %D  length %D",
		    pix->StartingOffset.QuadPart,
		    pix->PartitionLength.QuadPart);
      drive_size = pix->PartitionLength.QuadPart;
    }
  else
    {
      debug_printf ("partition info: offset %D  length %D",
		    pi->StartingOffset.QuadPart,
		    pi->PartitionLength.QuadPart);
      drive_size = pi->PartitionLength.QuadPart;
    }
  if (geo)
    {
      geo->heads = di->TracksPerCylinder;
      geo->sectors = di->SectorsPerTrack;
      geo->cylinders = di->Cylinders.LowPart;
      if (pix)
	geo->start = pix->StartingOffset.QuadPart >> 9ULL;
      else if (pi)
	geo->start = pi->StartingOffset.QuadPart >> 9ULL;
      else
	geo->start = 0;
    }
  debug_printf ("drive size: %D", drive_size);

  return 0;
}

/* Wrapper functions for ReadFile and WriteFile to simplify error handling. */
BOOL
fhandler_dev_floppy::read_file (void *buf, DWORD to_read, DWORD *read, int *err)
{
  BOOL ret;

  *err = 0;
  if (!(ret = ReadFile (get_handle (), buf, to_read, read, 0)))
    *err = GetLastError ();
  syscall_printf ("%d (err %d) = ReadFile (%p, %p, to_read %u, read %u, 0)",
		  ret, *err, get_handle (), buf, to_read, *read);
  return ret;
}

/* See comment in write_file below. */
BOOL
fhandler_dev_floppy::lock_partition (DWORD to_write)
{
  DWORD bytes_read;

  /* The simple case.  We have only a single partition open anyway.
     Try to lock the partition so that a subsequent write succeeds.
     If there's some file handle open on one of the affected partitions,
     this fails, but that's how it works on Vista and later... */
  if (get_minor () % 16 != 0)
    {
      if (!DeviceIoControl (get_handle (), FSCTL_LOCK_VOLUME,
			   NULL, 0, NULL, 0, &bytes_read, NULL))
	{
	  debug_printf ("DeviceIoControl (FSCTL_LOCK_VOLUME) failed, %E");
	  return FALSE;
	}
      return TRUE;
    }

  /* The tricky case.  We're writing to the entire disk.  What this code
     basically does is to find out if the current write operation affects
     one or more partitions on the disk.  If so, it tries to lock all these
     partitions and stores the handles for a subsequent close(). */
  NTSTATUS status;
  IO_STATUS_BLOCK io;
  FILE_POSITION_INFORMATION fpi;
  /* Allocate space for 4 times the maximum partition count we can handle.
     The reason is that for *every* single logical drive in an extended
     partition on an MBR drive, 3 filler entries with partition number set
     to 0 are added into the partition table returned by
     IOCTL_DISK_GET_DRIVE_LAYOUT_EX.  The first of them reproduces the data
     of the next partition entry, if any, except for the partiton number.
     Then two entries with everything set to 0 follow.  Well, the
     documentation states that for MBR drives the number of partition entries
     in the PARTITION_INFORMATION_EX array is always a multiple of 4, but,
     nevertheless, how crappy is that layout? */
  const DWORD size = sizeof (DRIVE_LAYOUT_INFORMATION_EX)
		     + 4 * MAX_PARTITIONS * sizeof (PARTITION_INFORMATION_EX);
  PDRIVE_LAYOUT_INFORMATION_EX pdlix = (PDRIVE_LAYOUT_INFORMATION_EX)
				       alloca (size);
  BOOL found = FALSE;

  /* Fetch current file pointer position on disk. */
  status = NtQueryInformationFile (get_handle (), &io, &fpi, sizeof fpi,
				   FilePositionInformation);
  if (!NT_SUCCESS (status))
    {
      debug_printf ("NtQueryInformationFile(FilePositionInformation): %y",
		    status);
      return FALSE;
    }
  /* Fetch drive layout to get start and end positions of partitions on disk. */
  if (!DeviceIoControl (get_handle (), IOCTL_DISK_GET_DRIVE_LAYOUT_EX, NULL, 0,
			pdlix, size, &bytes_read, NULL))
    {
      debug_printf ("DeviceIoControl(IOCTL_DISK_GET_DRIVE_LAYOUT_EX): %E");
      return FALSE;
    }
  /* Scan through partition info to find the partition(s) into which we're
     currently trying to write. */
  PARTITION_INFORMATION_EX *ppie = pdlix->PartitionEntry;
  for (DWORD i = 0; i < pdlix->PartitionCount; ++i, ++ppie)
    {
      /* A partition number of 0 denotes an extended partition or one of the
	 aforementioned filler entries.  Just skip. */
      if (ppie->PartitionNumber == 0)
	continue;
      /* Check if our writing range affects this partition. */
      if (fpi.CurrentByteOffset.QuadPart   < ppie->StartingOffset.QuadPart
					     + ppie->PartitionLength.QuadPart
	  && ppie->StartingOffset.QuadPart < fpi.CurrentByteOffset.QuadPart
					     + to_write)
	{
	  /* Yes.  Now check if we can handle it.  We can only handle
	     up to MAX_PARTITIONS partitions.  The partition numbering is
	     one-based, so we decrement the partition number by 1 when using
	     as index into the partition array. */
	  DWORD &part_no = ppie->PartitionNumber;
	  if (part_no >= MAX_PARTITIONS)
	    return FALSE;
	  found = TRUE;
	  debug_printf ("%u %D->%D : %D->%D", part_no,
			ppie->StartingOffset.QuadPart,
			ppie->StartingOffset.QuadPart
			+ ppie->PartitionLength.QuadPart,
			fpi.CurrentByteOffset.QuadPart,
			fpi.CurrentByteOffset.QuadPart + to_write);
	  /* Do we already have partitions?  If not, create it. */
	  if (!partitions)
	    {
	      partitions = (part_t *) ccalloc_abort (HEAP_FHANDLER, 1,
						     sizeof (part_t));
	      partitions->refcnt = 1;
	    }
	  /* Next, check if the partition is already open.  If so, skip it. */
	  if (partitions->hdl[part_no - 1])
	    continue;
	  /* Now open the partition and lock it. */
	  WCHAR part[MAX_PATH], *p;
	  NTSTATUS status;
	  UNICODE_STRING upart;
	  OBJECT_ATTRIBUTES attr;
	  IO_STATUS_BLOCK io;

	  sys_mbstowcs (part, MAX_PATH, get_win32_name ());
	  p = wcschr (part, L'\0') - 1;
	  __small_swprintf (p, L"%d", part_no);
	  RtlInitUnicodeString (&upart, part);
	  InitializeObjectAttributes (&attr, &upart,
				      OBJ_CASE_INSENSITIVE
				      | ((get_flags () & O_CLOEXEC)
					 ? 0 : OBJ_INHERIT),
				      NULL, NULL);
	  status = NtOpenFile (&partitions->hdl[part_no - 1],
			       GENERIC_READ | GENERIC_WRITE, &attr,
			       &io, FILE_SHARE_READ | FILE_SHARE_WRITE, 0);
	  if (!NT_SUCCESS (status))
	    {
	      debug_printf ("NtCreateFile(%W): %y", part, status);
	      return FALSE;
	    }
	  if (!DeviceIoControl (partitions->hdl[part_no - 1], FSCTL_LOCK_VOLUME,
				NULL, 0, NULL, 0, &bytes_read, NULL))
	    {
	      debug_printf ("DeviceIoControl (%W, FSCTL_LOCK_VOLUME) "
			    "failed, %E", part);
	      return FALSE;
	    }
	}
    }
  /* If we didn't find a single matching partition, the "Access denied"
     had another reason, so return FALSE in that case. */
  return found;
}

BOOL
fhandler_dev_floppy::write_file (const void *buf, DWORD to_write,
				 DWORD *written, int *err)
{
  BOOL ret;

  *err = 0;
  if (!(ret = WriteFile (get_handle (), buf, to_write, written, 0)))
    *err = GetLastError ();
  /* When writing to a disk or partition on Vista, an "Access denied" error
     is potentially a result of the raw disk write restriction.  See
     http://support.microsoft.com/kb/942448 for details.  What we have to
     do here is to lock the partition and retry.  The previous solution
     locked one or all partitions immediately in open.  Which is overly
     wasteful, given that the user might only want to change, say, the boot
     sector. */
  if (*err == ERROR_ACCESS_DENIED
      && wincap.has_restricted_raw_disk_access ()
      && get_major () != DEV_FLOPPY_MAJOR
      && get_major () != DEV_CDROM_MAJOR
      && (get_flags () & O_ACCMODE) != O_RDONLY
      && lock_partition (to_write))
    {
      *err = 0;
      if (!(ret = WriteFile (get_handle (), buf, to_write, written, 0)))
	*err = GetLastError ();
    }
  syscall_printf ("%d (err %d) = WriteFile (%p, %p, write %u, written %u, 0)",
		  ret, *err, get_handle (), buf, to_write, *written);
  return ret;
}

int
fhandler_dev_floppy::open (int flags, mode_t)
{
  int ret = fhandler_dev_raw::open (flags);

  if (ret)
    {
      DWORD bytes_read;

      if (get_drive_info (NULL))
	{
	  close ();
	  return 0;
	}
      if (!(flags & O_DIRECT))
	{
	  /* Create sector-aligned buffer.  As default buffer size, we're using
	     some big, sector-aligned value.  Since direct blockdev IO is
	     usually non-buffered and non-cached, the performance without
	     buffering is worse than access to a file system on same device.
	     Whoever uses O_DIRECT has my condolences. */
	  devbufsiz = MAX (16 * bytes_per_sector, 65536);
	  devbufalloc = new char [devbufsiz + devbufalign];
	  devbuf = (char *) roundup2 ((uintptr_t) devbufalloc,
				      (uintptr_t) devbufalign);
	}

      /* If we're not trying to access a floppy disk, make sure we're actually
         allowed to read *all* of the device or volume.  This is actually
	 documented in the MSDN CreateFile man page. */
      if (get_major () != DEV_FLOPPY_MAJOR
	  && !DeviceIoControl (get_handle (), FSCTL_ALLOW_EXTENDED_DASD_IO,
			       NULL, 0, NULL, 0, &bytes_read, NULL))
	debug_printf ("DeviceIoControl (FSCTL_ALLOW_EXTENDED_DASD_IO) "
		      "failed, %E");
    }

  return ret;
}

int
fhandler_dev_floppy::close ()
{
  int ret = fhandler_dev_raw::close ();

  if (partitions && InterlockedDecrement (&partitions->refcnt) == 0)
    {
      for (int i = 0; i < MAX_PARTITIONS; ++i)
	if (partitions->hdl[i])
	  NtClose (partitions->hdl[i]);
      cfree (partitions);
    }
  return ret;
}

int
fhandler_dev_floppy::dup (fhandler_base *child, int flags)
{
  int ret = fhandler_dev_raw::dup (child, flags);

  if (!ret && partitions)
    InterlockedIncrement (&partitions->refcnt);
  return ret;
}

inline off_t
fhandler_dev_floppy::get_current_position ()
{
  LARGE_INTEGER off = { QuadPart: 0LL };
  off.LowPart = SetFilePointer (get_handle (), 0, &off.HighPart, FILE_CURRENT);
  return off.QuadPart;
}

void __stdcall
fhandler_dev_floppy::raw_read (void *ptr, size_t& ulen)
{
  DWORD bytes_read = 0;
  DWORD read2;
  DWORD bytes_to_read;
  int ret;
  size_t len = ulen;
  char *tgt;
  char *p = (char *) ptr;

  /* Checking a previous end of media */
  if (eom_detected () && !lastblk_to_read ())
    {
      set_errno (ENOSPC);
      goto err;
    }

  if (devbuf)
    {
      while (len > 0)
	{
	  if (devbufstart < devbufend)
	    {
	      bytes_to_read = MIN (len, devbufend - devbufstart);
	      debug_printf ("read %u bytes from buffer (rest %u)",
			    bytes_to_read,
			    devbufend - devbufstart - bytes_to_read);
	      memcpy (p, devbuf + devbufstart, bytes_to_read);
	      len -= bytes_to_read;
	      p += bytes_to_read;
	      bytes_read += bytes_to_read;
	      devbufstart += bytes_to_read;

	      if (lastblk_to_read ())
		{
		  lastblk_to_read (false);
		  break;
		}
	    }
	  if (len > 0)
	    {
	      if (len >= devbufsiz)
		{
		  bytes_to_read = (len / bytes_per_sector) * bytes_per_sector;
		  tgt = p;
		}
	      else
		{
		  tgt = devbuf;
		  bytes_to_read = devbufsiz;
		}
	      off_t current_position = get_current_position ();
	      if (current_position + bytes_to_read >= drive_size)
		bytes_to_read = drive_size - current_position;
	      if (!bytes_to_read)
		break;

	      debug_printf ("read %u bytes from pos %U %s", bytes_to_read,
			    current_position,
			    len < devbufsiz ? "into buffer" : "directly");
	      if (!read_file (tgt, bytes_to_read, &read2, &ret))
		{
		  if (!IS_EOM (ret))
		    {
		      __seterrno ();
		      goto err;
		    }

		  eom_detected (true);

		  if (!read2)
		    {
		      if (!bytes_read)
			{
			  debug_printf ("return -1, set errno to ENOSPC");
			  set_errno (ENOSPC);
			  goto err;
			}
		      break;
		    }
		  lastblk_to_read (true);
		}
	      if (!read2)
	       break;
	      if (tgt == devbuf)
		{
		  devbufstart = 0;
		  devbufend = read2;
		}
	      else
		{
		  len -= read2;
		  p += read2;
		  bytes_read += read2;
		}
	    }
	}
    }
  else
    {
      off_t current_position = get_current_position ();
      bytes_to_read = len;
      if (current_position + bytes_to_read >= drive_size)
	bytes_to_read = drive_size - current_position;
      debug_printf ("read %u bytes from pos %U directly", bytes_to_read,
		    current_position);
      if (bytes_to_read && !read_file (p, bytes_to_read, &bytes_read, &ret))
	{
	  if (!IS_EOM (ret))
	    {
	      __seterrno ();
	      goto err;
	    }
	  if (bytes_read)
	    eom_detected (true);
	  else
	    {
	      debug_printf ("return -1, set errno to ENOSPC");
	      set_errno (ENOSPC);
	      goto err;
	    }
	}
    }

  ulen = (size_t) bytes_read;
  return;

err:
  ulen = (size_t) -1;
}

<<<<<<< HEAD
ssize_t __reg3
=======
ssize_t __stdcall
>>>>>>> 633ff722
fhandler_dev_floppy::raw_write (const void *ptr, size_t len)
{
  DWORD bytes_written = 0;
  char *p = (char *) ptr;
  int ret;

  /* Checking a previous end of media */
  if (eom_detected ())
    {
      set_errno (ENOSPC);
      return -1;
    }

  if (!len)
    return 0;

  if (devbuf)
    {
      DWORD cplen, written;

      /* First check if we have an active read buffer.  If so, try to fit in
      	 the start of the input buffer and write out the entire result.
	 This also covers the situation after lseek since lseek fills the read
	 buffer in case we seek to an address which is not sector aligned. */
      if (devbufend && devbufstart < devbufend)
      	{
	  off_t current_pos = get_current_position ();
	  cplen = MIN (len, devbufend - devbufstart);
	  memcpy (devbuf + devbufstart, p, cplen);
	  LARGE_INTEGER off = { QuadPart:current_pos - devbufend };
	  if (!SetFilePointerEx (get_handle (), off, NULL, FILE_BEGIN))
	    {
	      devbufstart = devbufend = 0;
	      __seterrno ();
	      return -1;
	    }
	  if (!write_file (devbuf, devbufend, &written, &ret))
	    {
	      devbufstart = devbufend = 0;
	      goto err;
	    }
	  /* Align pointers, lengths, etc. */
	  cplen = MIN (cplen, written);
	  devbufstart += cplen;
	  p += cplen;
	  len -= cplen;
	  bytes_written += cplen;
	  if (len)
	    devbufstart = devbufend = 0;
	}
      /* As long as there's still something left in the input buffer ... */
      while (len)
	{
	  /* Compute the length to write.  The problem is that the underlying
	     driver may require sector aligned read/write.  So we copy the data
	     over to devbuf, which is guaranteed to be sector aligned. */
	  cplen = MIN (len, devbufsiz);
	  if (cplen >= bytes_per_sector)
	    /* If the remaining len is >= sector size, write out the maximum
	       possible multiple of the sector size which fits into devbuf. */
	    cplen = rounddown (cplen, bytes_per_sector);
	  else
	    {
	      /* If len < sector size, read in the next sector, seek back,
		 and just copy the new data over the old one before writing. */
	      LARGE_INTEGER off = { QuadPart:get_current_position () };
	      if (!read_file (devbuf, bytes_per_sector, &written, &ret))
		goto err;
	      if (!SetFilePointerEx (get_handle (), off, NULL, FILE_BEGIN))
		{
		  __seterrno ();
		  return -1;
		}
	    }
	  memcpy (devbuf, p, cplen);
	  if (!write_file (devbuf, MAX (cplen, bytes_per_sector), &written,
			   &ret))
	    {
	      bytes_written += MIN (cplen, written);
	      goto err;
	    }
	  cplen = MIN (cplen, written);
	  p += cplen;
	  len -= cplen;
	  bytes_written += cplen;
	}
      return bytes_written;
    }
  
  /* In O_DIRECT case, just write. */
  if (write_file (p, len, &bytes_written, &ret))
    return bytes_written;

err:
  if (IS_EOM (ret))
    {
      eom_detected (true);
      if (!bytes_written)
	set_errno (ENOSPC);
    }
  else if (!bytes_written)
    __seterrno ();
  return bytes_written ?: -1;
}

off_t
fhandler_dev_floppy::lseek (off_t offset, int whence)
{
  char buf[bytes_per_sector];
  off_t current_pos = (off_t) -1;
  LARGE_INTEGER sector_aligned_offset;
  size_t bytes_left;

  if (whence == SEEK_END)
    {
      offset += drive_size;
      whence = SEEK_SET;
    }
  else if (whence == SEEK_CUR)
    {
      current_pos = get_current_position ();
      off_t exact_pos = current_pos - (devbufend - devbufstart);
      /* Shortcut when used to get current position. */
      if (offset == 0)
      	return exact_pos;
      offset += exact_pos;
      whence = SEEK_SET;
    }

  if (whence != SEEK_SET || offset < 0 || offset > drive_size)
    {
      set_errno (EINVAL);
      return -1;
    }

  /* If new position is in buffered range, adjust buffer and return */
  if (devbufstart < devbufend)
    {
      if (current_pos == (off_t) -1)
	current_pos = get_current_position ();
      if (current_pos - devbufend <= offset && offset <= current_pos)
	{
	  devbufstart = devbufend - (current_pos - offset);
	  return offset;
	}
    }

  sector_aligned_offset.QuadPart = rounddown (offset, bytes_per_sector);
  bytes_left = offset - sector_aligned_offset.QuadPart;

  /* Invalidate buffer. */
  devbufstart = devbufend = 0;

  if (!SetFilePointerEx (get_handle (), sector_aligned_offset, NULL,
			 FILE_BEGIN))
    {
      __seterrno ();
      return -1;
    }

  eom_detected (false);

  if (bytes_left)
    {
      raw_read (buf, bytes_left);
      if (bytes_left == (size_t) -1)
	return -1;
    }

  return sector_aligned_offset.QuadPart + bytes_left;
}

int
fhandler_dev_floppy::ioctl (unsigned int cmd, void *buf)
{
  int ret = 0;
  DWORD bytes_read;

  switch (cmd)
    {
    case HDIO_GETGEO:
      debug_printf ("HDIO_GETGEO");
      ret = get_drive_info ((struct hd_geometry *) buf);
      break;
    case BLKGETSIZE:
    case BLKGETSIZE64:
      debug_printf ("BLKGETSIZE");
      if (cmd == BLKGETSIZE)
	*(long *)buf = drive_size >> 9UL;
      else
	*(off_t *)buf = drive_size;
      break;
    case BLKRRPART:
      debug_printf ("BLKRRPART");
      if (!DeviceIoControl (get_handle (), IOCTL_DISK_UPDATE_PROPERTIES,
			    NULL, 0, NULL, 0, &bytes_read, NULL))
	{
	  __seterrno ();
	  ret = -1;
	}
      else
	get_drive_info (NULL);
      break;
    case BLKSSZGET:
      debug_printf ("BLKSSZGET");
      *(int *)buf = (int) bytes_per_sector;
      break;
    case BLKIOMIN:
      debug_printf ("BLKIOMIN");
      *(int *)buf = (int) bytes_per_sector;
      break;
    case BLKIOOPT:
      debug_printf ("BLKIOOPT");
      *(int *)buf = (int) bytes_per_sector;
      break;
    case BLKPBSZGET:
      debug_printf ("BLKPBSZGET");
      *(int *)buf = (int) bytes_per_sector;
      break;
    case BLKALIGNOFF:
      debug_printf ("BLKALIGNOFF");
      *(int *)buf = 0;
      break;
    default:
      ret = fhandler_dev_raw::ioctl (cmd, buf);
      break;
    }
  return ret;
}
<|MERGE_RESOLUTION|>--- conflicted
+++ resolved
@@ -513,11 +513,7 @@
   ulen = (size_t) -1;
 }
 
-<<<<<<< HEAD
-ssize_t __reg3
-=======
 ssize_t __stdcall
->>>>>>> 633ff722
 fhandler_dev_floppy::raw_write (const void *ptr, size_t len)
 {
   DWORD bytes_written = 0;
