--- conflicted
+++ resolved
@@ -176,26 +176,13 @@
 			      &installation_key, FALSE);
 
   PWCHAR w = wcsrchr (installation_root, L'\\');
-<<<<<<< HEAD
-  for (int i=1; i >=0; --i)
-  {
-    if (w)
-      {
-        *w = L'\0';
-        w = wcsrchr (installation_root, L'\\');
-      }
-    if (!w)
-      api_fatal ("Can't initialize MSYS2 installation root dir.\n"
-	         "Invalid DLL path");
-  }
-=======
   if (w)
     {
       *w = L'\0';
       w = wcsrchr (installation_root, L'\\');
     }
   if (!w)
-    api_fatal ("Can't initialize Cygwin installation root dir.\n"
+    api_fatal ("Can't initialize MSYS2 installation root dir.\n"
 	       "Invalid DLL path");
 
   /* Remove "." from DLL search path and install our /bin dir instead.
@@ -206,7 +193,6 @@
     debug_printf ("Couldn't set %W as DLL directory, %E", installation_root);
   installation_root[1] = L'?';
 
->>>>>>> caf318dc
   /* If w < p, the Cygwin DLL resides in the root dir of a drive or network
      path.  In that case, if we strip off yet another backslash, the path
      becomes invalid.  We avoid that here so that the DLL also works in this
