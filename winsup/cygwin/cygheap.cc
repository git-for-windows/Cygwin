/* cygheap.cc: Cygwin heap manager.

   Copyright 2000, 2001, 2002, 2003, 2004, 2005, 2006, 2007, 2008, 2009, 2010,
   2011, 2012, 2013 Red Hat, Inc.

   This file is part of Cygwin.

   This software is a copyrighted work licensed under the terms of the
   Cygwin license.  Please consult the file "CYGWIN_LICENSE" for
   details. */

#include "winsup.h"
#include <assert.h>
#include <stdlib.h>
#include "cygerrno.h"
#include "security.h"
#include "path.h"
#include "tty.h"
#include "fhandler.h"
#include "dtable.h"
#include "cygheap.h"
#include "child_info.h"
#include "heap.h"
#include "sigproc.h"
#include "pinfo.h"
#include "registry.h"
#include "ntdll.h"
#include <unistd.h>
#include <wchar.h>
#include <sys/param.h>

static mini_cygheap NO_COPY cygheap_dummy =
{
  {__utf8_mbtowc, __utf8_wctomb}
};

init_cygheap NO_COPY *cygheap = (init_cygheap *) &cygheap_dummy;
void NO_COPY *cygheap_max;

extern "C" char  _cygheap_end[];

static NO_COPY muto cygheap_protect;

struct cygheap_entry
{
  int type;
  struct cygheap_entry *next;
  char data[0];
};

class tls_sentry
{
public:
  static muto lock;
  int destroy;
  void init ();
  bool acquired () {return lock.acquired ();}
  tls_sentry () {destroy = 0;}
  tls_sentry (DWORD wait) {destroy = lock.acquire (wait);}
  ~tls_sentry () {if (destroy) lock.release ();}
};

muto NO_COPY tls_sentry::lock;
static NO_COPY uint32_t nthreads;

#define THREADLIST_CHUNK 256

#define to_cmalloc(s) ((_cmalloc_entry *) (((char *) (s)) - offsetof (_cmalloc_entry, data)))

#define CFMAP_OPTIONS (SEC_RESERVE | PAGE_READWRITE)
#define MVMAP_OPTIONS (FILE_MAP_WRITE)

extern "C" {
static void __reg1 _cfree (void *);
static void *__stdcall _csbrk (int);
}

/* Called by fork or spawn to reallocate cygwin heap */
void __stdcall
cygheap_fixup_in_child (bool execed)
{
  cygheap_max = cygheap = (init_cygheap *) _cygheap_start;
  _csbrk ((char *) child_proc_info->cygheap_max - (char *) cygheap);
  child_copy (child_proc_info->parent, false, "cygheap", cygheap, cygheap_max, NULL);
  cygheap_init ();
  debug_fixup_after_fork_exec ();
  if (execed)
    {
      cygheap->hooks.next = NULL;
      cygheap->user_heap.base = NULL;		/* We can allocate the heap anywhere */
    }
  /* Walk the allocated memory chain looking for orphaned memory from
     previous execs or forks */
  for (_cmalloc_entry *rvc = cygheap->chain; rvc; rvc = rvc->prev)
    {
      cygheap_entry *ce = (cygheap_entry *) rvc->data;
      if (!rvc->ptr || rvc->b >= NBUCKETS || ce->type <= HEAP_1_START)
	continue;
      else if (ce->type > HEAP_2_MAX)
	_cfree (ce);		/* Marked for freeing in any child */
      else if (!execed)
	continue;
      else if (ce->type > HEAP_1_MAX)
	_cfree (ce);		/* Marked for freeing in execed child */
      else
	ce->type += HEAP_1_MAX;	/* Mark for freeing after next exec */
    }
}

void
init_cygheap::close_ctty ()
{
  debug_printf ("closing cygheap->ctty %p", cygheap->ctty);
  cygheap->ctty->close_with_arch ();
  cygheap->ctty = NULL;
}

<<<<<<< HEAD
/* Use absolute path of cygwin1.dll to derive the Win32 dir which
=======
/* Use absolute path of msys-2.0.dll to derive the Win32 dir which
>>>>>>> 39018cb8
   is our installation_root.  Note that we can't handle Cygwin installation
   root dirs of more than 4K path length.  I assume that's ok...

   This function also generates the installation_key value.  It's a 64 bit
   hash value based on the path of the Cygwin DLL itself.  It's subsequently
   used when generating shared object names.  Thus, different Cygwin
   installations generate different object names and so are isolated from
   each other.

   Having this information, the installation key together with the
   installation root path is written to the registry.  The idea is that
   cygcheck can print the paths into which the Cygwin DLL has been
   installed for debugging purposes.

   Last but not least, the new cygwin properties datastrcuture is checked
   for the "disabled_key" value, which is used to determine whether the
   installation key is actually added to all object names or not.  This is
   used as a last resort for debugging purposes, usually.  However, there
   could be another good reason to re-enable object name collisions between
   multiple Cygwin DLLs, which we're just not aware of right now.  Cygcheck
   can be used to change the value in an existing Cygwin DLL binary. */
void
init_cygheap::init_installation_root ()
{
  if (!GetModuleFileNameW (cygwin_hmodule, installation_root, PATH_MAX))
    api_fatal ("Can't initialize Cygwin installation root dir.\n"
	       "GetModuleFileNameW(%p, %p, %u), %E",
	       cygwin_hmodule, installation_root, PATH_MAX);
  PWCHAR p = installation_root;
  if (wcsncasecmp (p, L"\\\\", 2))	/* Normal drive letter path */
    {
      p = wcpcpy (p, L"\\??\\");
      GetModuleFileNameW (cygwin_hmodule, p, PATH_MAX - 4);
    }
  else
    {
      bool unc = false;
      if (wcsncmp (p + 2, L"?\\", 2))	/* No long path prefix, so UNC path. */
	{
	  p = wcpcpy (p, L"\\??\\UN");
	  GetModuleFileNameW (cygwin_hmodule, p, PATH_MAX - 6);
	  *p = L'C';
	  unc = true;
	}
      else if (!wcsncmp (p + 4, L"UNC\\", 4)) /* Native NT UNC path. */
	unc = true;
      if (unc)
	{
	  p = wcschr (p + 2, L'\\');    /* Skip server name */
	  if (p)
	    p = wcschr (p + 1, L'\\');  /* Skip share name */
	}
    }
  installation_root[1] = L'?';

  RtlInitEmptyUnicodeString (&installation_key, installation_key_buf,
			     sizeof installation_key_buf);
  RtlInt64ToHexUnicodeString (hash_path_name (0, installation_root),
			      &installation_key, FALSE);

  PWCHAR w = wcsrchr (installation_root, L'\\');
  if (w)
    {
      *w = L'\0';
      w = wcsrchr (installation_root, L'\\');
    }
  if (!w)
    api_fatal ("Can't initialize Cygwin installation root dir.\n"
	       "Invalid DLL path");
  /* If w < p, the Cygwin DLL resides in the root dir of a drive or network
     path.  In that case, if we strip off yet another backslash, the path
     becomes invalid.  We avoid that here so that the DLL also works in this
     scenario.  The /usr/bin and /usr/lib default mounts will probably point
     to something non-existing, but that's life. */
  if (w > p)
    *w = L'\0';

  for (int i = 1; i >= 0; --i)
    {
      reg_key r (i, KEY_WRITE, _WIDE (CYGWIN_INFO_INSTALLATIONS_NAME),
		 NULL);
      if (NT_SUCCESS (r.set_string (installation_key_buf,
				    installation_root)))
	break;
    }

  if (cygwin_props.disable_key)
    {
      installation_key.Length = 0;
      installation_key.Buffer[0] = L'\0';
    }
}

void __stdcall
cygheap_init ()
{
  cygheap_protect.init ("cygheap_protect");
  if (cygheap == &cygheap_dummy)
    {
      cygheap = (init_cygheap *) memset (_cygheap_start, 0,
					 sizeof (*cygheap));
      cygheap_max = cygheap;
      _csbrk (sizeof (*cygheap));
      /* Initialize bucket_val.  The value is the max size of a block
         fitting into the bucket.  The values are powers of two and their
	 medians: 12, 16, 24, 32, 48, 64, ...  On 64 bit, start with 24 to
	 accommodate bigger size of struct cygheap_entry.
	 With NBUCKETS == 40, the maximum block size is 6291456/12582912.
	 The idea is to have better matching bucket sizes (not wasting
	 space) without trading in performance compared to the old powers
	 of 2 method. */
#ifdef __x86_64__
      unsigned sz[2] = { 16, 24 };	/* sizeof cygheap_entry == 16 */
#else
      unsigned sz[2] = { 8, 12 };	/* sizeof cygheap_entry == 8 */
#endif
      for (unsigned b = 1; b < NBUCKETS; b++, sz[b & 1] <<= 1)
	cygheap->bucket_val[b] = sz[b & 1];
      /* Default locale settings. */
      cygheap->locale.mbtowc = __utf8_mbtowc;
      cygheap->locale.wctomb = __utf8_wctomb;
      strcpy (cygheap->locale.charset, "UTF-8");
      /* Set umask to a sane default. */
      cygheap->umask = 022;
      cygheap->rlim_core = RLIM_INFINITY;
    }
  if (!cygheap->fdtab)
    cygheap->fdtab.init ();
  if (!cygheap->sigs)
    sigalloc ();
  cygheap->init_tls_list ();
}

#define nextpage(x) ((char *) roundup2 ((uintptr_t) (x), \
					wincap.allocation_granularity ()))
#define allocsize(x) ((SIZE_T) nextpage (x))
#ifdef DEBUGGING
#define somekinda_printf debug_printf
#else
#define somekinda_printf malloc_printf
#endif

static void *__stdcall
_csbrk (int sbs)
{
  void *prebrk = cygheap_max;
  char *newbase = nextpage (prebrk);
  cygheap_max = (char *) cygheap_max + sbs;
  if (!sbs || (newbase >= cygheap_max) || (cygheap_max <= _cygheap_end))
    /* nothing to do */;
  else
    {
      if (prebrk <= _cygheap_end)
	newbase = _cygheap_end;

      SIZE_T adjsbs = allocsize ((char *) cygheap_max - newbase);
      if (adjsbs && !VirtualAlloc (newbase, adjsbs, MEM_COMMIT | MEM_RESERVE, PAGE_READWRITE))
	{
	  MEMORY_BASIC_INFORMATION m;
	  if (!VirtualQuery (newbase, &m, sizeof m))
	    system_printf ("couldn't get memory info, %E");
	  somekinda_printf ("Couldn't reserve/commit %ld bytes of space for cygwin's heap, %E",
			    adjsbs);
	  somekinda_printf ("AllocationBase %p, BaseAddress %p, RegionSize %lx, State %x\n",
			    m.AllocationBase, m.BaseAddress, m.RegionSize, m.State);
	  __seterrno ();
	  cygheap_max = (char *) cygheap_max - sbs;
	  return NULL;
	}
    }

  return prebrk;
}

/* Copyright (C) 1997, 2000 DJ Delorie */

static void *__reg1 _cmalloc (unsigned size);
static void *__reg2 _crealloc (void *ptr, unsigned size);

static void *__reg1
_cmalloc (unsigned size)
{
  _cmalloc_entry *rvc;
  unsigned b;

  /* Calculate "bit bucket". */
  for (b = 1; b < NBUCKETS && cygheap->bucket_val[b] < size; b++)
    continue;
  if (b >= NBUCKETS)
    return NULL;

  cygheap_protect.acquire ();
  if (cygheap->buckets[b])
    {
      rvc = (_cmalloc_entry *) cygheap->buckets[b];
      cygheap->buckets[b] = rvc->ptr;
      rvc->b = b;
    }
  else
    {
      rvc = (_cmalloc_entry *) _csbrk (cygheap->bucket_val[b]
				       + sizeof (_cmalloc_entry));
      if (!rvc)
	{
	  cygheap_protect.release ();
	  return NULL;
	}

      rvc->b = b;
      rvc->prev = cygheap->chain;
      cygheap->chain = rvc;
    }
  cygheap_protect.release ();
  return rvc->data;
}

static void __reg1
_cfree (void *ptr)
{
  cygheap_protect.acquire ();
  _cmalloc_entry *rvc = to_cmalloc (ptr);
  unsigned b = rvc->b;
  rvc->ptr = cygheap->buckets[b];
  cygheap->buckets[b] = (char *) rvc;
  cygheap_protect.release ();
}

static void *__reg2
_crealloc (void *ptr, unsigned size)
{
  void *newptr;
  if (ptr == NULL)
    newptr = _cmalloc (size);
  else
    {
      unsigned oldsize = cygheap->bucket_val[to_cmalloc (ptr)->b];
      if (size <= oldsize)
	return ptr;
      newptr = _cmalloc (size);
      if (newptr)
	{
	  memcpy (newptr, ptr, oldsize);
	  _cfree (ptr);
	}
    }
  return newptr;
}

/* End Copyright (C) 1997 DJ Delorie */

#define sizeof_cygheap(n) ((n) + sizeof (cygheap_entry))

#define tocygheap(s) ((cygheap_entry *) (((char *) (s)) - offsetof (cygheap_entry, data)))

inline static void *
creturn (cygheap_types x, cygheap_entry * c, unsigned len, const char *fn = NULL)
{
  if (c)
    /* nothing to do */;
  else if (fn)
    api_fatal ("%s would have returned NULL", fn);
  else
    {
      set_errno (ENOMEM);
      return NULL;
    }
  c->type = x;
  char *cend = ((char *) c + sizeof (*c) + len);
  if (cygheap_max < cend)
    cygheap_max = cend;
  MALLOC_CHECK;
  return (void *) c->data;
}

inline static void *
cmalloc (cygheap_types x, DWORD n, const char *fn)
{
  cygheap_entry *c;
  MALLOC_CHECK;
  c = (cygheap_entry *) _cmalloc (sizeof_cygheap (n));
  return creturn (x, c, n, fn);
}

extern "C" void *
cmalloc (cygheap_types x, DWORD n)
{
  return cmalloc (x, n, NULL);
}

extern "C" void *
cmalloc_abort (cygheap_types x, DWORD n)
{
  return cmalloc (x, n, "cmalloc");
}

inline static void *
crealloc (void *s, DWORD n, const char *fn)
{
  MALLOC_CHECK;
  if (s == NULL)
    return cmalloc (HEAP_STR, n);	// kludge

  assert (!inheap (s));
  cygheap_entry *c = tocygheap (s);
  cygheap_types t = (cygheap_types) c->type;
  c = (cygheap_entry *) _crealloc (c, sizeof_cygheap (n));
  return creturn (t, c, n, fn);
}

extern "C" void *__reg2
crealloc (void *s, DWORD n)
{
  return crealloc (s, n, NULL);
}

extern "C" void *__reg2
crealloc_abort (void *s, DWORD n)
{
  return crealloc (s, n, "crealloc");
}

extern "C" void __reg1
cfree (void *s)
{
  assert (!inheap (s));
  _cfree (tocygheap (s));
  MALLOC_CHECK;
}

extern "C" void __reg2
cfree_and_set (char *&s, char *what)
{
  if (s && s != almost_null)
    cfree (s);
  s = what;
}

inline static void *
ccalloc (cygheap_types x, DWORD n, DWORD size, const char *fn)
{
  cygheap_entry *c;
  MALLOC_CHECK;
  n *= size;
  c = (cygheap_entry *) _cmalloc (sizeof_cygheap (n));
  if (c)
    memset (c->data, 0, n);
  return creturn (x, c, n, fn);
}

extern "C" void *__reg3
ccalloc (cygheap_types x, DWORD n, DWORD size)
{
  return ccalloc (x, n, size, NULL);
}

extern "C" void *__reg3
ccalloc_abort (cygheap_types x, DWORD n, DWORD size)
{
  return ccalloc (x, n, size, "ccalloc");
}

extern "C" PWCHAR __reg1
cwcsdup (const PWCHAR s)
{
  MALLOC_CHECK;
  PWCHAR p = (PWCHAR) cmalloc (HEAP_STR, (wcslen (s) + 1) * sizeof (WCHAR));
  if (!p)
    return NULL;
  wcpcpy (p, s);
  MALLOC_CHECK;
  return p;
}

extern "C" PWCHAR __reg1
cwcsdup1 (const PWCHAR s)
{
  MALLOC_CHECK;
  PWCHAR p = (PWCHAR) cmalloc (HEAP_1_STR, (wcslen (s) + 1) * sizeof (WCHAR));
  if (!p)
    return NULL;
  wcpcpy (p, s);
  MALLOC_CHECK;
  return p;
}

extern "C" char *__reg1
cstrdup (const char *s)
{
  MALLOC_CHECK;
  char *p = (char *) cmalloc (HEAP_STR, strlen (s) + 1);
  if (!p)
    return NULL;
  strcpy (p, s);
  MALLOC_CHECK;
  return p;
}

extern "C" char *__reg1
cstrdup1 (const char *s)
{
  MALLOC_CHECK;
  char *p = (char *) cmalloc (HEAP_1_STR, strlen (s) + 1);
  if (!p)
    return NULL;
  strcpy (p, s);
  MALLOC_CHECK;
  return p;
}

void
cygheap_root::set (const char *posix, const char *native, bool caseinsensitive)
{
  if (*posix == '/' && posix[1] == '\0')
    {
      if (m)
	{
	  cfree (m);
	  m = NULL;
	}
      return;
    }
  if (!m)
    m = (struct cygheap_root_mount_info *) ccalloc (HEAP_MOUNT, 1, sizeof (*m));
  strcpy (m->posix_path, posix);
  m->posix_pathlen = strlen (posix);
  if (m->posix_pathlen >= 1 && m->posix_path[m->posix_pathlen - 1] == '/')
    m->posix_path[--m->posix_pathlen] = '\0';

  strcpy (m->native_path, native);
  m->native_pathlen = strlen (native);
  if (m->native_pathlen >= 1 && m->native_path[m->native_pathlen - 1] == '\\')
    m->native_path[--m->native_pathlen] = '\0';
  m->caseinsensitive = caseinsensitive;
}

cygheap_user::~cygheap_user ()
{
}

void
cygheap_user::set_name (const char *new_name)
{
  bool allocated = !!pname;

  if (allocated)
    {
      /* Windows user names are case-insensitive.  Here we want the correct
	 username, though, even if it only differs by case. */
      if (!strcmp (new_name, pname))
	return;
      cfree (pname);
    }

  pname = cstrdup (new_name ? new_name : "");
  if (!allocated)
    return;		/* Initializing.  Don't bother with other stuff. */

  cfree_and_set (homedrive);
  cfree_and_set (homepath);
  cfree_and_set (plogsrv);
  cfree_and_set (pdomain);
  cfree_and_set (pwinname);
}

void
init_cygheap::init_tls_list ()
{
  if (threadlist)
    memset (cygheap->threadlist, 0, cygheap->sthreads * sizeof (cygheap->threadlist[0]));
  else
    {
      sthreads = THREADLIST_CHUNK;
      threadlist = (_cygtls **) ccalloc_abort (HEAP_TLS, cygheap->sthreads,
					       sizeof (cygheap->threadlist[0]));
    }
  tls_sentry::lock.init ("thread_tls_sentry");
}

void
init_cygheap::add_tls (_cygtls *t)
{
  cygheap->user.reimpersonate ();
  tls_sentry here (INFINITE);
  if (nthreads >= cygheap->sthreads)
    {
      threadlist = (_cygtls **)
	crealloc_abort (threadlist, (sthreads += THREADLIST_CHUNK)
			* sizeof (threadlist[0]));
      // memset (threadlist + nthreads, 0, THREADLIST_CHUNK * sizeof (threadlist[0]));
    }

  threadlist[nthreads++] = t;
}

void
init_cygheap::remove_tls (_cygtls *t, DWORD wait)
{
  tls_sentry here (wait);
  if (here.acquired ())
    {
      for (uint32_t i = 0; i < nthreads; i++)
	if (t == threadlist[i])
	  {
	    if (i < --nthreads)
	      threadlist[i] = threadlist[nthreads];
	    debug_only_printf ("removed %p element %u", this, i);
	    break;
	  }
    }
}

_cygtls __reg3 *
init_cygheap::find_tls (int sig, bool& issig_wait)
{
  debug_printf ("sig %d\n", sig);
  tls_sentry here (INFINITE);

  static int NO_COPY ix;

  _cygtls *t = NULL;
  issig_wait = false;

  myfault efault;
  if (efault.faulted ())
    threadlist[ix]->remove (INFINITE);
  else
    {
      ix = -1;
      /* Scan thread list looking for valid signal-delivery candidates */
      while (++ix < (int) nthreads)
	if (!threadlist[ix]->tid)
	  continue;
	else if (sigismember (&(threadlist[ix]->sigwait_mask), sig))
	  {
	    t = cygheap->threadlist[ix];
	    issig_wait = true;
	    goto out;
	  }
	else if (!t && !sigismember (&(threadlist[ix]->sigmask), sig))
	  t = cygheap->threadlist[ix];
    }
out:
  return t;
}<|MERGE_RESOLUTION|>--- conflicted
+++ resolved
@@ -115,11 +115,7 @@
   cygheap->ctty = NULL;
 }
 
-<<<<<<< HEAD
-/* Use absolute path of cygwin1.dll to derive the Win32 dir which
-=======
 /* Use absolute path of msys-2.0.dll to derive the Win32 dir which
->>>>>>> 39018cb8
    is our installation_root.  Note that we can't handle Cygwin installation
    root dirs of more than 4K path length.  I assume that's ok...
 
