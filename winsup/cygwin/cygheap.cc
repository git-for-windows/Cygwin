/* cygheap.cc: Cygwin heap manager.

   Copyright 2000, 2001, 2002, 2003, 2004, 2005, 2006, 2007, 2008, 2009, 2010,
   2011, 2012, 2013 Red Hat, Inc.

   This file is part of Cygwin.

   This software is a copyrighted work licensed under the terms of the
   Cygwin license.  Please consult the file "CYGWIN_LICENSE" for
   details. */

#include "winsup.h"
#include <assert.h>
#include <stdlib.h>
#include "cygerrno.h"
#include "security.h"
#include "path.h"
#include "tty.h"
#include "fhandler.h"
#include "dtable.h"
#include "cygheap.h"
#include "child_info.h"
#include "heap.h"
#include "sigproc.h"
#include "pinfo.h"
#include "registry.h"
#include "ntdll.h"
#include <unistd.h>
#include <wchar.h>
#include <sys/param.h>

static mini_cygheap NO_COPY cygheap_dummy =
{
  {__utf8_mbtowc, __utf8_wctomb}
};

init_cygheap NO_COPY *cygheap = (init_cygheap *) &cygheap_dummy;
void NO_COPY *cygheap_max;

extern "C" char  _cygheap_end[];

static NO_COPY muto cygheap_protect;

struct cygheap_entry
{
  int type;
  struct cygheap_entry *next;
  char data[0];
};

class tls_sentry
{
public:
  static muto lock;
  int destroy;
  void init ();
  bool acquired () {return lock.acquired ();}
  tls_sentry () {destroy = 0;}
  tls_sentry (DWORD wait) {destroy = lock.acquire (wait);}
  ~tls_sentry () {if (destroy) lock.release ();}
};

muto NO_COPY tls_sentry::lock;
static NO_COPY uint32_t nthreads;

#define THREADLIST_CHUNK 256

#define to_cmalloc(s) ((_cmalloc_entry *) (((char *) (s)) - offsetof (_cmalloc_entry, data)))

#define CFMAP_OPTIONS (SEC_RESERVE | PAGE_READWRITE)
#define MVMAP_OPTIONS (FILE_MAP_WRITE)

extern "C" {
static void __reg1 _cfree (void *);
static void *__stdcall _csbrk (int);
}

/* Called by fork or spawn to reallocate cygwin heap */
void __stdcall
cygheap_fixup_in_child (bool execed)
{
  cygheap_max = cygheap = (init_cygheap *) _cygheap_start;
  _csbrk ((char *) child_proc_info->cygheap_max - (char *) cygheap);
  child_copy (child_proc_info->parent, false, "cygheap", cygheap, cygheap_max, NULL);
  cygheap_init ();
  debug_fixup_after_fork_exec ();
  if (execed)
    {
      cygheap->hooks.next = NULL;
      cygheap->user_heap.base = NULL;		/* We can allocate the heap anywhere */
    }
  /* Walk the allocated memory chain looking for orphaned memory from
     previous execs or forks */
  for (_cmalloc_entry *rvc = cygheap->chain; rvc; rvc = rvc->prev)
    {
      cygheap_entry *ce = (cygheap_entry *) rvc->data;
      if (!rvc->ptr || rvc->b >= NBUCKETS || ce->type <= HEAP_1_START)
	continue;
      else if (ce->type > HEAP_2_MAX)
	_cfree (ce);		/* Marked for freeing in any child */
      else if (!execed)
	continue;
      else if (ce->type > HEAP_1_MAX)
	_cfree (ce);		/* Marked for freeing in execed child */
      else
	ce->type += HEAP_1_MAX;	/* Mark for freeing after next exec */
    }
}

void
init_cygheap::close_ctty ()
{
  debug_printf ("closing cygheap->ctty %p", cygheap->ctty);
  cygheap->ctty->close_with_arch ();
  cygheap->ctty = NULL;
}

<<<<<<< HEAD
#define nextpage(x) ((char *) (((DWORD) ((char *) x + granmask)) & ~granmask))
#define allocsize(x) ((DWORD) nextpage (x))
#ifdef DEBUGGING
#define somekinda_printf debug_printf
#else
#define somekinda_printf malloc_printf
#endif

static void *__stdcall
_csbrk (int sbs)
{
  void *prebrk = cygheap_max;
  size_t granmask = wincap.allocation_granularity () - 1;
  char *newbase = nextpage (prebrk);
  cygheap_max = (char *) cygheap_max + sbs;
  if (!sbs || (newbase >= cygheap_max) || (cygheap_max <= _cygheap_end))
    /* nothing to do */;
  else
    {
      if (prebrk <= _cygheap_end)
	newbase = _cygheap_end;

      DWORD adjsbs = allocsize ((char *) cygheap_max - newbase);
      if (adjsbs && !VirtualAlloc (newbase, adjsbs, MEM_COMMIT | MEM_RESERVE, PAGE_READWRITE))
	{
	  MEMORY_BASIC_INFORMATION m;
	  if (!VirtualQuery (newbase, &m, sizeof m))
	    system_printf ("couldn't get memory info, %E");
	  somekinda_printf ("Couldn't reserve/commit %d bytes of space for cygwin's heap, %E",
			    adjsbs);
	  somekinda_printf ("AllocationBase %p, BaseAddress %p, RegionSize %p, State %p\n",
			    m.AllocationBase, m.BaseAddress, m.RegionSize, m.State);
	  __seterrno ();
	  cygheap_max = (char *) cygheap_max - sbs;
	  return NULL;
	}
    }

  return prebrk;
}

/* Use absolute path of msys-2.0.dll to derive the Win32 dir which
=======
/* Use absolute path of cygwin1.dll to derive the Win32 dir which
>>>>>>> 633ff722
   is our installation_root.  Note that we can't handle Cygwin installation
   root dirs of more than 4K path length.  I assume that's ok...

   This function also generates the installation_key value.  It's a 64 bit
   hash value based on the path of the Cygwin DLL itself.  It's subsequently
   used when generating shared object names.  Thus, different Cygwin
   installations generate different object names and so are isolated from
   each other.

   Having this information, the installation key together with the
   installation root path is written to the registry.  The idea is that
   cygcheck can print the paths into which the Cygwin DLL has been
   installed for debugging purposes.

   Last but not least, the new cygwin properties datastrcuture is checked
   for the "disabled_key" value, which is used to determine whether the
   installation key is actually added to all object names or not.  This is
   used as a last resort for debugging purposes, usually.  However, there
   could be another good reason to re-enable object name collisions between
   multiple Cygwin DLLs, which we're just not aware of right now.  Cygcheck
   can be used to change the value in an existing Cygwin DLL binary. */
void
init_cygheap::init_installation_root ()
{
  if (!GetModuleFileNameW (cygwin_hmodule, installation_root, PATH_MAX))
    api_fatal ("Can't initialize Cygwin installation root dir.\n"
	       "GetModuleFileNameW(%p, %p, %u), %E",
	       cygwin_hmodule, installation_root, PATH_MAX);
  PWCHAR p = installation_root;
  if (wcsncasecmp (p, L"\\\\", 2))	/* Normal drive letter path */
    {
      p = wcpcpy (p, L"\\??\\");
      GetModuleFileNameW (cygwin_hmodule, p, PATH_MAX - 4);
    }
  else
    {
      bool unc = false;
      if (wcsncmp (p + 2, L"?\\", 2))	/* No long path prefix, so UNC path. */
	{
	  p = wcpcpy (p, L"\\??\\UN");
	  GetModuleFileNameW (cygwin_hmodule, p, PATH_MAX - 6);
	  *p = L'C';
	  unc = true;
	}
      else if (!wcsncmp (p + 4, L"UNC\\", 4)) /* Native NT UNC path. */
	unc = true;
      if (unc)
	{
	  p = wcschr (p + 2, L'\\');    /* Skip server name */
	  if (p)
	    p = wcschr (p + 1, L'\\');  /* Skip share name */
	}
    }
  installation_root[1] = L'?';

  RtlInitEmptyUnicodeString (&installation_key, installation_key_buf,
			     sizeof installation_key_buf);
  RtlInt64ToHexUnicodeString (hash_path_name (0, installation_root),
			      &installation_key, FALSE);

  PWCHAR w = wcsrchr (installation_root, L'\\');
  if (w)
    {
      *w = L'\0';
      w = wcsrchr (installation_root, L'\\');
    }
  if (!w)
    api_fatal ("Can't initialize Cygwin installation root dir.\n"
	       "Invalid DLL path");
  /* If w < p, the Cygwin DLL resides in the root dir of a drive or network
     path.  In that case, if we strip off yet another backslash, the path
     becomes invalid.  We avoid that here so that the DLL also works in this
     scenario.  The /usr/bin and /usr/lib default mounts will probably point
     to something non-existing, but that's life. */
  if (w > p)
    *w = L'\0';

  for (int i = 1; i >= 0; --i)
    {
      reg_key r (i, KEY_WRITE, _WIDE (CYGWIN_INFO_INSTALLATIONS_NAME),
		 NULL);
      if (NT_SUCCESS (r.set_string (installation_key_buf,
				    installation_root)))
	break;
    }

  if (cygwin_props.disable_key)
    {
      installation_key.Length = 0;
      installation_key.Buffer[0] = L'\0';
    }
}

void __stdcall
cygheap_init ()
{
  cygheap_protect.init ("cygheap_protect");
  if (cygheap == &cygheap_dummy)
    {
      cygheap = (init_cygheap *) memset (_cygheap_start, 0,
					 sizeof (*cygheap));
      cygheap_max = cygheap;
      _csbrk (sizeof (*cygheap));
      /* Initialize bucket_val.  The value is the max size of a block
         fitting into the bucket.  The values are powers of two and their
	 medians: 12, 16, 24, 32, 48, 64, ...  On 64 bit, start with 24 to
	 accommodate bigger size of struct cygheap_entry.
	 With NBUCKETS == 40, the maximum block size is 6291456/12582912.
	 The idea is to have better matching bucket sizes (not wasting
	 space) without trading in performance compared to the old powers
	 of 2 method. */
#ifdef __x86_64__
      unsigned sz[2] = { 16, 24 };	/* sizeof cygheap_entry == 16 */
#else
      unsigned sz[2] = { 8, 12 };	/* sizeof cygheap_entry == 8 */
#endif
      for (unsigned b = 1; b < NBUCKETS; b++, sz[b & 1] <<= 1)
	cygheap->bucket_val[b] = sz[b & 1];
      /* Default locale settings. */
      cygheap->locale.mbtowc = __utf8_mbtowc;
      cygheap->locale.wctomb = __utf8_wctomb;
      strcpy (cygheap->locale.charset, "UTF-8");
      /* Set umask to a sane default. */
      cygheap->umask = 022;
      cygheap->rlim_core = RLIM_INFINITY;
    }
  if (!cygheap->fdtab)
    cygheap->fdtab.init ();
  if (!cygheap->sigs)
    sigalloc ();
  cygheap->init_tls_list ();
}

#define nextpage(x) ((char *) roundup2 ((uintptr_t) (x), \
					wincap.allocation_granularity ()))
#define allocsize(x) ((SIZE_T) nextpage (x))
#ifdef DEBUGGING
#define somekinda_printf debug_printf
#else
#define somekinda_printf malloc_printf
#endif

static void *__stdcall
_csbrk (int sbs)
{
  void *prebrk = cygheap_max;
  char *newbase = nextpage (prebrk);
  cygheap_max = (char *) cygheap_max + sbs;
  if (!sbs || (newbase >= cygheap_max) || (cygheap_max <= _cygheap_end))
    /* nothing to do */;
  else
    {
      if (prebrk <= _cygheap_end)
	newbase = _cygheap_end;

      SIZE_T adjsbs = allocsize ((char *) cygheap_max - newbase);
      if (adjsbs && !VirtualAlloc (newbase, adjsbs, MEM_COMMIT | MEM_RESERVE, PAGE_READWRITE))
	{
	  MEMORY_BASIC_INFORMATION m;
	  if (!VirtualQuery (newbase, &m, sizeof m))
	    system_printf ("couldn't get memory info, %E");
	  somekinda_printf ("Couldn't reserve/commit %ld bytes of space for cygwin's heap, %E",
			    adjsbs);
	  somekinda_printf ("AllocationBase %p, BaseAddress %p, RegionSize %lx, State %x\n",
			    m.AllocationBase, m.BaseAddress, m.RegionSize, m.State);
	  __seterrno ();
	  cygheap_max = (char *) cygheap_max - sbs;
	  return NULL;
	}
    }

  return prebrk;
}

/* Copyright (C) 1997, 2000 DJ Delorie */

static void *__reg1 _cmalloc (unsigned size);
static void *__reg2 _crealloc (void *ptr, unsigned size);

static void *__reg1
_cmalloc (unsigned size)
{
  _cmalloc_entry *rvc;
  unsigned b;

  /* Calculate "bit bucket". */
  for (b = 1; b < NBUCKETS && cygheap->bucket_val[b] < size; b++)
    continue;
  if (b >= NBUCKETS)
    return NULL;

  cygheap_protect.acquire ();
  if (cygheap->buckets[b])
    {
      rvc = (_cmalloc_entry *) cygheap->buckets[b];
      cygheap->buckets[b] = rvc->ptr;
      rvc->b = b;
    }
  else
    {
      rvc = (_cmalloc_entry *) _csbrk (cygheap->bucket_val[b]
				       + sizeof (_cmalloc_entry));
      if (!rvc)
	{
	  cygheap_protect.release ();
	  return NULL;
	}

      rvc->b = b;
      rvc->prev = cygheap->chain;
      cygheap->chain = rvc;
    }
  cygheap_protect.release ();
  return rvc->data;
}

static void __reg1
_cfree (void *ptr)
{
  cygheap_protect.acquire ();
  _cmalloc_entry *rvc = to_cmalloc (ptr);
  unsigned b = rvc->b;
  rvc->ptr = cygheap->buckets[b];
  cygheap->buckets[b] = (char *) rvc;
  cygheap_protect.release ();
}

static void *__reg2
_crealloc (void *ptr, unsigned size)
{
  void *newptr;
  if (ptr == NULL)
    newptr = _cmalloc (size);
  else
    {
      unsigned oldsize = cygheap->bucket_val[to_cmalloc (ptr)->b];
      if (size <= oldsize)
	return ptr;
      newptr = _cmalloc (size);
      if (newptr)
	{
	  memcpy (newptr, ptr, oldsize);
	  _cfree (ptr);
	}
    }
  return newptr;
}

/* End Copyright (C) 1997 DJ Delorie */

#define sizeof_cygheap(n) ((n) + sizeof (cygheap_entry))

#define tocygheap(s) ((cygheap_entry *) (((char *) (s)) - offsetof (cygheap_entry, data)))

inline static void *
creturn (cygheap_types x, cygheap_entry * c, unsigned len, const char *fn = NULL)
{
  if (c)
    /* nothing to do */;
  else if (fn)
    api_fatal ("%s would have returned NULL", fn);
  else
    {
      set_errno (ENOMEM);
      return NULL;
    }
  c->type = x;
  char *cend = ((char *) c + sizeof (*c) + len);
  if (cygheap_max < cend)
    cygheap_max = cend;
  MALLOC_CHECK;
  return (void *) c->data;
}

inline static void *
cmalloc (cygheap_types x, DWORD n, const char *fn)
{
  cygheap_entry *c;
  MALLOC_CHECK;
  c = (cygheap_entry *) _cmalloc (sizeof_cygheap (n));
  return creturn (x, c, n, fn);
}

extern "C" void *
cmalloc (cygheap_types x, DWORD n)
{
  return cmalloc (x, n, NULL);
}

extern "C" void *
cmalloc_abort (cygheap_types x, DWORD n)
{
  return cmalloc (x, n, "cmalloc");
}

inline static void *
crealloc (void *s, DWORD n, const char *fn)
{
  MALLOC_CHECK;
  if (s == NULL)
    return cmalloc (HEAP_STR, n);	// kludge

  assert (!inheap (s));
  cygheap_entry *c = tocygheap (s);
  cygheap_types t = (cygheap_types) c->type;
  c = (cygheap_entry *) _crealloc (c, sizeof_cygheap (n));
  return creturn (t, c, n, fn);
}

extern "C" void *__reg2
crealloc (void *s, DWORD n)
{
  return crealloc (s, n, NULL);
}

extern "C" void *__reg2
crealloc_abort (void *s, DWORD n)
{
  return crealloc (s, n, "crealloc");
}

extern "C" void __reg1
cfree (void *s)
{
  assert (!inheap (s));
  _cfree (tocygheap (s));
  MALLOC_CHECK;
}

extern "C" void __reg2
cfree_and_set (char *&s, char *what)
{
  if (s && s != almost_null)
    cfree (s);
  s = what;
}

inline static void *
ccalloc (cygheap_types x, DWORD n, DWORD size, const char *fn)
{
  cygheap_entry *c;
  MALLOC_CHECK;
  n *= size;
  c = (cygheap_entry *) _cmalloc (sizeof_cygheap (n));
  if (c)
    memset (c->data, 0, n);
  return creturn (x, c, n, fn);
}

extern "C" void *__reg3
ccalloc (cygheap_types x, DWORD n, DWORD size)
{
  return ccalloc (x, n, size, NULL);
}

extern "C" void *__reg3
ccalloc_abort (cygheap_types x, DWORD n, DWORD size)
{
  return ccalloc (x, n, size, "ccalloc");
}

extern "C" PWCHAR __reg1
cwcsdup (const PWCHAR s)
{
  MALLOC_CHECK;
  PWCHAR p = (PWCHAR) cmalloc (HEAP_STR, (wcslen (s) + 1) * sizeof (WCHAR));
  if (!p)
    return NULL;
  wcpcpy (p, s);
  MALLOC_CHECK;
  return p;
}

extern "C" PWCHAR __reg1
cwcsdup1 (const PWCHAR s)
{
  MALLOC_CHECK;
  PWCHAR p = (PWCHAR) cmalloc (HEAP_1_STR, (wcslen (s) + 1) * sizeof (WCHAR));
  if (!p)
    return NULL;
  wcpcpy (p, s);
  MALLOC_CHECK;
  return p;
}

extern "C" char *__reg1
cstrdup (const char *s)
{
  MALLOC_CHECK;
  char *p = (char *) cmalloc (HEAP_STR, strlen (s) + 1);
  if (!p)
    return NULL;
  strcpy (p, s);
  MALLOC_CHECK;
  return p;
}

extern "C" char *__reg1
cstrdup1 (const char *s)
{
  MALLOC_CHECK;
  char *p = (char *) cmalloc (HEAP_1_STR, strlen (s) + 1);
  if (!p)
    return NULL;
  strcpy (p, s);
  MALLOC_CHECK;
  return p;
}

void
cygheap_root::set (const char *posix, const char *native, bool caseinsensitive)
{
  if (*posix == '/' && posix[1] == '\0')
    {
      if (m)
	{
	  cfree (m);
	  m = NULL;
	}
      return;
    }
  if (!m)
    m = (struct cygheap_root_mount_info *) ccalloc (HEAP_MOUNT, 1, sizeof (*m));
  strcpy (m->posix_path, posix);
  m->posix_pathlen = strlen (posix);
  if (m->posix_pathlen >= 1 && m->posix_path[m->posix_pathlen - 1] == '/')
    m->posix_path[--m->posix_pathlen] = '\0';

  strcpy (m->native_path, native);
  m->native_pathlen = strlen (native);
  if (m->native_pathlen >= 1 && m->native_path[m->native_pathlen - 1] == '\\')
    m->native_path[--m->native_pathlen] = '\0';
  m->caseinsensitive = caseinsensitive;
}

cygheap_user::~cygheap_user ()
{
}

void
cygheap_user::set_name (const char *new_name)
{
  bool allocated = !!pname;

  if (allocated)
    {
      /* Windows user names are case-insensitive.  Here we want the correct
	 username, though, even if it only differs by case. */
      if (!strcmp (new_name, pname))
	return;
      cfree (pname);
    }

  pname = cstrdup (new_name ? new_name : "");
  if (!allocated)
    return;		/* Initializing.  Don't bother with other stuff. */

  cfree_and_set (homedrive);
  cfree_and_set (homepath);
  cfree_and_set (plogsrv);
  cfree_and_set (pdomain);
  cfree_and_set (pwinname);
}

void
init_cygheap::init_tls_list ()
{
  if (threadlist)
    memset (cygheap->threadlist, 0, cygheap->sthreads * sizeof (cygheap->threadlist[0]));
  else
    {
      sthreads = THREADLIST_CHUNK;
      threadlist = (_cygtls **) ccalloc_abort (HEAP_TLS, cygheap->sthreads,
					       sizeof (cygheap->threadlist[0]));
    }
  tls_sentry::lock.init ("thread_tls_sentry");
}

void
init_cygheap::add_tls (_cygtls *t)
{
  cygheap->user.reimpersonate ();
  tls_sentry here (INFINITE);
  if (nthreads >= cygheap->sthreads)
    {
      threadlist = (_cygtls **)
	crealloc_abort (threadlist, (sthreads += THREADLIST_CHUNK)
			* sizeof (threadlist[0]));
      // memset (threadlist + nthreads, 0, THREADLIST_CHUNK * sizeof (threadlist[0]));
    }

  threadlist[nthreads++] = t;
}

void
init_cygheap::remove_tls (_cygtls *t, DWORD wait)
{
  tls_sentry here (wait);
  if (here.acquired ())
    {
      for (uint32_t i = 0; i < nthreads; i++)
	if (t == threadlist[i])
	  {
	    if (i < --nthreads)
	      threadlist[i] = threadlist[nthreads];
	    debug_only_printf ("removed %p element %u", this, i);
	    break;
	  }
    }
}

_cygtls __reg3 *
init_cygheap::find_tls (int sig, bool& issig_wait)
{
  debug_printf ("sig %d\n", sig);
  tls_sentry here (INFINITE);

  static int NO_COPY ix;

  _cygtls *t = NULL;
  issig_wait = false;

  myfault efault;
  if (efault.faulted ())
    threadlist[ix]->remove (INFINITE);
  else
    {
      ix = -1;
      /* Scan thread list looking for valid signal-delivery candidates */
      while (++ix < (int) nthreads)
	if (!threadlist[ix]->tid)
	  continue;
	else if (sigismember (&(threadlist[ix]->sigwait_mask), sig))
	  {
	    t = cygheap->threadlist[ix];
	    issig_wait = true;
	    goto out;
	  }
	else if (!t && !sigismember (&(threadlist[ix]->sigmask), sig))
	  t = cygheap->threadlist[ix];
    }
out:
  return t;
}<|MERGE_RESOLUTION|>--- conflicted
+++ resolved
@@ -115,52 +115,7 @@
   cygheap->ctty = NULL;
 }
 
-<<<<<<< HEAD
-#define nextpage(x) ((char *) (((DWORD) ((char *) x + granmask)) & ~granmask))
-#define allocsize(x) ((DWORD) nextpage (x))
-#ifdef DEBUGGING
-#define somekinda_printf debug_printf
-#else
-#define somekinda_printf malloc_printf
-#endif
-
-static void *__stdcall
-_csbrk (int sbs)
-{
-  void *prebrk = cygheap_max;
-  size_t granmask = wincap.allocation_granularity () - 1;
-  char *newbase = nextpage (prebrk);
-  cygheap_max = (char *) cygheap_max + sbs;
-  if (!sbs || (newbase >= cygheap_max) || (cygheap_max <= _cygheap_end))
-    /* nothing to do */;
-  else
-    {
-      if (prebrk <= _cygheap_end)
-	newbase = _cygheap_end;
-
-      DWORD adjsbs = allocsize ((char *) cygheap_max - newbase);
-      if (adjsbs && !VirtualAlloc (newbase, adjsbs, MEM_COMMIT | MEM_RESERVE, PAGE_READWRITE))
-	{
-	  MEMORY_BASIC_INFORMATION m;
-	  if (!VirtualQuery (newbase, &m, sizeof m))
-	    system_printf ("couldn't get memory info, %E");
-	  somekinda_printf ("Couldn't reserve/commit %d bytes of space for cygwin's heap, %E",
-			    adjsbs);
-	  somekinda_printf ("AllocationBase %p, BaseAddress %p, RegionSize %p, State %p\n",
-			    m.AllocationBase, m.BaseAddress, m.RegionSize, m.State);
-	  __seterrno ();
-	  cygheap_max = (char *) cygheap_max - sbs;
-	  return NULL;
-	}
-    }
-
-  return prebrk;
-}
-
-/* Use absolute path of msys-2.0.dll to derive the Win32 dir which
-=======
 /* Use absolute path of cygwin1.dll to derive the Win32 dir which
->>>>>>> 633ff722
    is our installation_root.  Note that we can't handle Cygwin installation
    root dirs of more than 4K path length.  I assume that's ok...
 
