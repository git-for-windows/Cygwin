/* mount.cc: mount handling.

   Copyright 1996, 1997, 1998, 1999, 2000, 2001, 2002, 2003, 2004, 2005, 2006,
   2007, 2008, 2009, 2010, 2011, 2012 Red Hat, Inc.

This file is part of Cygwin.

This software is a copyrighted work licensed under the terms of the
Cygwin license.  Please consult the file "CYGWIN_LICENSE" for
details. */

#include "winsup.h"
#include "miscfuncs.h"
#include <mntent.h>
#include <ctype.h>
#include <winioctl.h>
#include <wingdi.h>
#include <winuser.h>
#include <winnetwk.h>
#include <shlobj.h>
#include <cygwin/version.h>
#include "cygerrno.h"
#include "security.h"
#include "path.h"
#include "shared_info.h"
#include "fhandler.h"
#include "dtable.h"
#include "cygheap.h"
#include "cygtls.h"
#include "tls_pbuf.h"
#include <ntdll.h>
#include <wchar.h>
#include <stdio.h>
#include <assert.h>

/* Determine if path prefix matches current cygdrive */
#define iscygdrive(path) \
  (path_prefix_p (mount_table->cygdrive, (path), mount_table->cygdrive_len, false))

#define iscygdrive_device(path) \
  (isalpha (path[mount_table->cygdrive_len]) && \
   (path[mount_table->cygdrive_len + 1] == '/' || \
    !path[mount_table->cygdrive_len + 1]))

#define isproc(path) \
  (path_prefix_p (proc, (path), proc_len, false))

int NO_COPY mount_info::root_idx = -1;
bool NO_COPY mount_info::root_mnt;

/* is_unc_share: Return non-zero if PATH begins with //server/share
		 or with one of the native prefixes //./ or //?/
   This function is only used to test for valid input strings.
   The later normalization drops the native prefixes. */

static inline bool __stdcall
is_native_path (const char *path)
{
  return isdirsep (path[0])
	 && (isdirsep (path[1]) || path[1] == '?')
	 && (path[2] == '?' || path[2] == '.')
	 && isdirsep (path[3])
	 && isalpha (path[4]);
}

static inline bool __stdcall
is_unc_share (const char *path)
{
  const char *p;
  return (isdirsep (path[0])
	 && isdirsep (path[1])
	 && isalnum (path[2])
	 && ((p = strpbrk (path + 3, "\\/")) != NULL)
	 && isalnum (p[1]));
}

/* Return true if src_path is a valid, internally supported device name.
   In that case, win32_path gets the corresponding NT device name and
   dev is appropriately filled with device information. */

static bool
win32_device_name (const char *src_path, char *win32_path, device& dev)
{
  dev.parse (src_path);
  if (dev == FH_FS || dev == FH_DEV)
    return false;
  strcpy (win32_path, dev.native);
  return true;
}

/* Beginning with Samba 3.0.28a, Samba allows to get version information using
   the ExtendedInfo member returned by a FileFsObjectIdInformation request.
   We just store the samba_version information for now.  Older versions than
   3.2 are still guessed at by testing the file system flags. */
#define SAMBA_EXTENDED_INFO_MAGIC 0x536d4261 /* "SmBa" */
#define SAMBA_EXTENDED_INFO_VERSION_STRING_LENGTH 28
#pragma pack(push,4)
struct smb_extended_info {
  DWORD		samba_magic;		/* Always SAMBA_EXTENDED_INFO_MAGIC */
  DWORD		samba_version;		/* Major/Minor/Release/Revision */
  DWORD		samba_subversion;	/* Prerelease/RC/Vendor patch */
  LARGE_INTEGER samba_gitcommitdate;
  char		samba_version_string[SAMBA_EXTENDED_INFO_VERSION_STRING_LENGTH];
};
#pragma pack(pop)

#define MAX_FS_INFO_CNT 32
class fs_info_cache
{
  static muto fsi_lock;
  uint32_t count;
  struct {
    fs_info fsi;
    uint32_t hash;
  } entry[MAX_FS_INFO_CNT];

  uint32_t genhash (PFILE_FS_VOLUME_INFORMATION);

public:
  fs_info_cache () : count (0) { fsi_lock.init ("fsi_lock"); }
  fs_info *search (PFILE_FS_VOLUME_INFORMATION, uint32_t &);
  void add (uint32_t, fs_info *);
};

static fs_info_cache fsi_cache;
muto NO_COPY fs_info_cache::fsi_lock;

uint32_t
fs_info_cache::genhash (PFILE_FS_VOLUME_INFORMATION pffvi)
{
  uint32_t hash = 0;
  const uint16_t *p = (const uint16_t *) pffvi;
  const uint16_t *end = (const uint16_t *)
			((const uint8_t *) p + sizeof *pffvi
			 + pffvi->VolumeLabelLength  - sizeof (WCHAR));
  pffvi->__dummy = 0;	/* This member can have random values! */
  while (p < end)
    hash = *p++ + (hash << 6) + (hash << 16) - hash;
  return hash;
}

fs_info *
fs_info_cache::search (PFILE_FS_VOLUME_INFORMATION pffvi, uint32_t &hash)
{
  hash = genhash (pffvi);
  for (uint32_t i = 0; i < count; ++i)
    if (entry[i].hash == hash)
      return &entry[i].fsi;
  return NULL;
}

void
fs_info_cache::add (uint32_t hashval, fs_info *new_fsi)
{
  fsi_lock.acquire ();
  if (count < MAX_FS_INFO_CNT)
    {
      entry[count].fsi = *new_fsi;
      entry[count].hash = hashval;
      ++count;
    }
  fsi_lock.release ();
}

bool
fs_info::update (PUNICODE_STRING upath, HANDLE in_vol)
{
  NTSTATUS status = STATUS_OBJECT_NAME_NOT_FOUND;
  HANDLE vol;
  OBJECT_ATTRIBUTES attr;
  IO_STATUS_BLOCK io;
  bool no_media = false;
  FILE_FS_DEVICE_INFORMATION ffdi;
  FILE_FS_OBJECTID_INFORMATION ffoi;
  struct {
    FILE_FS_ATTRIBUTE_INFORMATION ffai;
    WCHAR buf[NAME_MAX + 1];
  } ffai_buf;
  struct {
    FILE_FS_VOLUME_INFORMATION ffvi;
    WCHAR buf[NAME_MAX + 1];
  } ffvi_buf;
  UNICODE_STRING fsname;

  clear ();
  if (in_vol)
    vol = in_vol;
  else
    {
      ULONG access = READ_CONTROL;
      /* Always caseinsensitive.  We really just need access to the drive. */
      InitializeObjectAttributes (&attr, upath, OBJ_CASE_INSENSITIVE, NULL,
				  NULL);
      /* Note: Don't use the FILE_OPEN_REPARSE_POINT flag here.  The reason
	 is that symlink_info::check relies on being able to open a handle
	 to the target of a volume mount point. */
      status = NtOpenFile (&vol, access, &attr, &io, FILE_SHARE_VALID_FLAGS,
			   FILE_OPEN_FOR_BACKUP_INTENT);
      /* At least one filesystem (HGFS, VMware shared folders) doesn't like
	 to be opened with access set to just READ_CONTROL. */
      if (status == STATUS_INVALID_PARAMETER)
	{
	  access |= FILE_READ_DATA;
	  status = NtOpenFile (&vol, access, &attr, &io, FILE_SHARE_VALID_FLAGS,
			       FILE_OPEN_FOR_BACKUP_INTENT);
	}
      while (!NT_SUCCESS (status)
	     && (attr.ObjectName->Length > 7 * sizeof (WCHAR)
		 || status == STATUS_NO_MEDIA_IN_DEVICE))
	{
	  UNICODE_STRING dir;
	  RtlSplitUnicodePath (attr.ObjectName, &dir, NULL);
	  attr.ObjectName = &dir;
	  if (status == STATUS_NO_MEDIA_IN_DEVICE)
	    {
	      no_media = true;
	      dir.Length = 6 * sizeof (WCHAR);
	    }
	  else if (dir.Length > 7 * sizeof (WCHAR))
	    dir.Length -= sizeof (WCHAR);
	  status = NtOpenFile (&vol, access, &attr, &io, FILE_SHARE_VALID_FLAGS,
			       FILE_OPEN_FOR_BACKUP_INTENT);
	}
      if (!NT_SUCCESS (status))
	{
	  debug_printf ("Cannot access path %S, status %y",
			attr.ObjectName, status);
	  return false;
	}
    }
  sernum = 0;
  status = NtQueryVolumeInformationFile (vol, &io, &ffvi_buf.ffvi,
					 sizeof ffvi_buf,
					 FileFsVolumeInformation);
  uint32_t hash = 0;
  if (NT_SUCCESS (status))
    {
      fs_info *fsi = fsi_cache.search (&ffvi_buf.ffvi, hash);
      if (fsi)
	{
	  *this = *fsi;
	  if (!in_vol)
	    NtClose (vol);
	  return true;
	}
      sernum = ffvi_buf.ffvi.VolumeSerialNumber;
    }
  status = NtQueryVolumeInformationFile (vol, &io, &ffdi, sizeof ffdi,
					 FileFsDeviceInformation);
  if (!NT_SUCCESS (status))
    ffdi.DeviceType = ffdi.Characteristics = 0;

  if ((ffdi.Characteristics & FILE_REMOTE_DEVICE)
      || (!ffdi.DeviceType
	  && RtlEqualUnicodePathPrefix (attr.ObjectName, &ro_u_uncp, TRUE)))
    is_remote_drive (true);

  if (!no_media)
    status = NtQueryVolumeInformationFile (vol, &io, &ffai_buf.ffai,
					   sizeof ffai_buf,
					   FileFsAttributeInformation);
  if (no_media || !NT_SUCCESS (status))
    {
      debug_printf ("Cannot get volume attributes (%S), %y",
		    attr.ObjectName, status);
      if (!in_vol)
	NtClose (vol);
      return false;
    }
   flags (ffai_buf.ffai.FileSystemAttributes);
   name_len (ffai_buf.ffai.MaximumComponentNameLength);
  RtlInitCountedUnicodeString (&fsname, ffai_buf.ffai.FileSystemName,
			       ffai_buf.ffai.FileSystemNameLength);
  if (is_remote_drive ())
    {
/* Should be reevaluated for each new OS.  Right now this mask is valid up
   to Vista.  The important point here is to test only flags indicating
   capabilities and to ignore flags indicating a specific state of this
   volume.  At present these flags to ignore are FILE_VOLUME_IS_COMPRESSED,
   FILE_READ_ONLY_VOLUME, and FILE_SEQUENTIAL_WRITE_ONCE.  The additional
   filesystem flags supported since Windows 7 are also ignored for now.
   They add information, but only on W7 and later, and only for filesystems
   also supporting these flags, right now only NTFS. */
#define GETVOLINFO_VALID_MASK (0x002701ffUL)
#define TEST_GVI(f,m) (((f) & GETVOLINFO_VALID_MASK) == (m))

/* FIXME: This flag twist is getting awkward.  There should really be some
   other method.  Maybe we need mount flags to allow the user to fix file
   system problems without having to wait for a Cygwin fix. */

/* Volume quotas are potentially supported since Samba 3.0, object ids and
   the unicode on disk flag since Samba 3.2. */
#define SAMBA_IGNORE (FILE_VOLUME_QUOTAS \
		      | FILE_SUPPORTS_OBJECT_IDS \
		      | FILE_UNICODE_ON_DISK)
#define FS_IS_SAMBA TEST_GVI(flags () & ~SAMBA_IGNORE, \
			     FILE_CASE_SENSITIVE_SEARCH \
			     | FILE_CASE_PRESERVED_NAMES \
			     | FILE_PERSISTENT_ACLS)
/* Netapp DataOnTap. */
#define NETAPP_IGNORE (FILE_SUPPORTS_SPARSE_FILES \
		       | FILE_PERSISTENT_ACLS)
#define FS_IS_NETAPP_DATAONTAP TEST_GVI(flags () & ~NETAPP_IGNORE, \
			     FILE_CASE_SENSITIVE_SEARCH \
			     | FILE_CASE_PRESERVED_NAMES \
			     | FILE_UNICODE_ON_DISK \
			     | FILE_NAMED_STREAMS)
/* These are the minimal flags supported by NTFS since Windows 2000.  Every
   filesystem not supporting these flags is not a native NTFS.  We subsume
   them under the filesystem type "cifs". */
#define MINIMAL_WIN_NTFS_FLAGS (FILE_CASE_SENSITIVE_SEARCH \
				| FILE_CASE_PRESERVED_NAMES \
				| FILE_UNICODE_ON_DISK \
<<<<<<< HEAD
				| FILE_FILE_COMPRESSION)
=======
				| FILE_PERSISTENT_ACLS \
				| FILE_FILE_COMPRESSION \
				| FILE_VOLUME_QUOTAS \
				| FILE_SUPPORTS_SPARSE_FILES \
				| FILE_SUPPORTS_REPARSE_POINTS \
				| FILE_SUPPORTS_OBJECT_IDS \
				| FILE_SUPPORTS_ENCRYPTION \
				| FILE_NAMED_STREAMS)
>>>>>>> 633ff722
#define FS_IS_WINDOWS_NTFS TEST_GVI(flags () & MINIMAL_WIN_NTFS_FLAGS, \
				    MINIMAL_WIN_NTFS_FLAGS)
/* These are the exact flags of a real Windows FAT/FAT32 filesystem.
   Anything else is a filesystem faking to be FAT. */
#define WIN_FAT_FLAGS (FILE_CASE_PRESERVED_NAMES | FILE_UNICODE_ON_DISK)
#define FS_IS_WINDOWS_FAT  TEST_GVI(flags (), WIN_FAT_FLAGS)

      if ((flags () & FILE_SUPPORTS_OBJECT_IDS)
	  && NT_SUCCESS (NtQueryVolumeInformationFile (vol, &io, &ffoi,
						   sizeof ffoi,
						   FileFsObjectIdInformation)))
	{
	  smb_extended_info *extended_info = (smb_extended_info *)
					     &ffoi.ExtendedInfo;
	  if (extended_info->samba_magic == SAMBA_EXTENDED_INFO_MAGIC)
	    {
	      is_samba (true);
	      samba_version (extended_info->samba_version);
	    }
	}
      /* First check the remote filesystems claiming to be NTFS. */
      if (!got_fs ()
	  && is_ntfs (RtlEqualUnicodeString (&fsname, &ro_u_ntfs, FALSE))
	  /* Test for older Samba releases not supporting extended info. */
	  && !is_samba (FS_IS_SAMBA)
	  /* Netapp inode info is unusable, can't handle trailing dots and
	     spaces, has a bug in "move and delete" semantics. */
	  && !is_netapp (FS_IS_NETAPP_DATAONTAP))
	/* Any other remote FS faking to be NTFS. */
	is_cifs (!FS_IS_WINDOWS_NTFS);
      /* Then check remote filesystems claiming to be FAT.  Except for real
	 FAT and Netapp, all of them are subsumed under the "CIFS" filesystem
	 type for now. */
      if (!got_fs ()
	  && is_fat (RtlEqualUnicodePathPrefix (&fsname, &ro_u_fat, TRUE))
	  && !is_netapp (FS_IS_NETAPP_DATAONTAP))
	is_cifs (!FS_IS_WINDOWS_FAT);
      /* Then check remote filesystems honest about their name. */
      if (!got_fs ()
	  /* Microsoft NFS needs distinct access methods for metadata. */
	  && !is_nfs (RtlEqualUnicodeString (&fsname, &ro_u_nfs, FALSE))
	  /* MVFS == Rational ClearCase remote filesystem.  Has a couple of
	     drawbacks, like not supporting DOS attributes other than R/O
	     and stuff like that. */
	  && !is_mvfs (RtlEqualUnicodePathPrefix (&fsname, &ro_u_mvfs, FALSE))
	  /* NWFS == Novell Netware FS.  Broken info class, see below. */
	  /* NcFsd == Novell Netware FS via own driver since Windows Vista. */
	  && !is_nwfs (RtlEqualUnicodeString (&fsname, &ro_u_nwfs, FALSE))
	  && !is_ncfsd (RtlEqualUnicodeString (&fsname, &ro_u_ncfsd, FALSE))
	  /* UNIXFS == TotalNet Advanced Server (TAS).  Doesn't support
	     FileIdBothDirectoryInformation.  See below. */
	  && !is_unixfs (RtlEqualUnicodeString (&fsname, &ro_u_unixfs, FALSE)))
	{
	  /* Known remote file system with buggy open calls.  Further
	     explanation in fhandler.cc (fhandler_disk_file::open_fs). */
	  is_sunwnfs (RtlEqualUnicodeString (&fsname, &ro_u_sunwnfs, FALSE));
	  has_buggy_open (is_sunwnfs ());
	}
      if (got_fs ())
	{
	  /* UNIXFS is known to choke on FileIdBothDirectoryInformation.
	     Some other CIFS servers have problems with this call as well.
	     Know example: EMC NS-702.  We just don't use that info class on
	     any remote CIFS.  */
	  has_buggy_fileid_dirinfo (is_cifs () || is_unixfs ());
	  /* NWFS is known to have a broken FileBasicInformation info
	     class.  It can't be used to fetch information, only to set
	     information.  Therefore, for NWFS we have to fallback to the
	     FileNetworkOpenInformation info class.  Unfortunately we can't
	     use FileNetworkOpenInformation all the time since that fails on
	     other filesystems like NFS.
	     UNUSED, but keep in for information purposes. */
	  has_buggy_basic_info (is_nwfs ());
	  /* Netapp and NWFS/NcFsd are too dumb to allow non-DOS filenames
	     containing trailing dots and spaces when accessed from Windows
	     clients.  We subsume CIFS into this class of filesystems right
	     away since at least some of them are not capable either. */
	  has_dos_filenames_only (is_netapp () || is_nwfs ()
				  || is_ncfsd () || is_cifs ());
	  /* Netapp and NWFS don't grok re-opening a file by handle.  They
	     only support this if the filename is non-null and the handle is
	     the handle to a directory. NcFsd IR10 is supposed to be ok. */
	  has_buggy_reopen (is_netapp () || is_nwfs ());
	}
    }
  if (!got_fs ()
      && !is_ntfs (RtlEqualUnicodeString (&fsname, &ro_u_ntfs, FALSE))
      && !is_fat (RtlEqualUnicodePathPrefix (&fsname, &ro_u_fat, TRUE))
      && !is_refs (RtlEqualUnicodeString (&fsname, &ro_u_refs, FALSE))
      && !is_csc_cache (RtlEqualUnicodeString (&fsname, &ro_u_csc, FALSE))
      && is_cdrom (ffdi.DeviceType == FILE_DEVICE_CD_ROM))
    is_udf (RtlEqualUnicodeString (&fsname, &ro_u_udf, FALSE));
  if (!got_fs ())
    {
      /* The filesystem name is only used in fillout_mntent and only if
	 the filesystem isn't one of the well-known filesystems anyway. */
      sys_wcstombs (fsn, sizeof fsn, ffai_buf.ffai.FileSystemName,
		    ffai_buf.ffai.FileSystemNameLength / sizeof (WCHAR));
      strlwr (fsn);
    }
  has_acls (flags () & FS_PERSISTENT_ACLS);
  /* Netapp inode numbers are fly-by-night. */
  hasgood_inode ((has_acls () && !is_netapp ()) || is_nfs ());
  /* Case sensitivity is supported if FILE_CASE_SENSITIVE_SEARCH is set,
     except on Samba which handles Windows clients case insensitive.

     NFS doesn't set the FILE_CASE_SENSITIVE_SEARCH flag but is case
     sensitive.

     UDF on NT 5.x is broken (at least) in terms of case sensitivity.
     The UDF driver reports the FILE_CASE_SENSITIVE_SEARCH capability
     but:
     - Opening the root directory for query seems to work at first,
       but the filenames in the directory listing are mutilated.
     - When trying to open a file or directory case sensitive, the file
       appears to be non-existant. */
  caseinsensitive (((!(flags () & FILE_CASE_SENSITIVE_SEARCH) || is_samba ())
		    && !is_nfs ())
		   || (is_udf () && wincap.has_broken_udf ()));

  if (!in_vol)
    NtClose (vol);
  fsi_cache.add (hash, this);
  return true;
}

inline void
mount_info::create_root_entry (const PWCHAR root)
{
 /* Create a default root dir derived from the location of the Cygwin DLL.
    The entry is immutable, unless the "override" option is given in /etc/fstab. */
  char native_root[PATH_MAX];
  sys_wcstombs (native_root, PATH_MAX, root);
  assert (*native_root != '\0');
  if (add_item (native_root, "/",
		MOUNT_SYSTEM | MOUNT_BINARY | MOUNT_IMMUTABLE | MOUNT_AUTOMATIC | MOUNT_NOACL)
      < 0)
    api_fatal ("add_item (\"%s\", \"/\", ...) failed, errno %d", native_root, errno);
  /* Create a default cygdrive entry.  Note that this is a user entry.
     This allows to override it with mount, unless the sysadmin created
     a cygdrive entry in /etc/fstab. */
  cygdrive_flags = MOUNT_BINARY | MOUNT_NOPOSIX | MOUNT_CYGDRIVE | MOUNT_NOACL;
  strcpy (cygdrive, CYGWIN_INFO_CYGDRIVE_DEFAULT_PREFIX "/");
  cygdrive_len = strlen (cygdrive);
}

/* init: Initialize the mount table.  */

void
mount_info::init ()
{
  PWCHAR pathend;
  WCHAR path[PATH_MAX];

  pathend = wcpcpy (path, cygheap->installation_root);
  create_root_entry (path);
  pathend = wcpcpy (pathend, L"\\etc\\fstab");

  from_fstab (false, path, pathend);
  from_fstab (true, path, pathend);

  /* map root to /usr on msys */
  if (!root_mnt)
    {
      char native[PATH_MAX];
      if (root_idx < 0)
<<<<<<< HEAD
      api_fatal ("root_idx %d, user_shared magic %p, nmounts %d", root_idx, user_shared->version, nmounts);
=======
	api_fatal ("root_idx %d, user_shared magic %y, nmounts %d", root_idx, user_shared->version, nmounts);
>>>>>>> 633ff722
      char *p = stpcpy (native, mount[root_idx].native_path);
      if (!root_mnt)
        {
          stpcpy (p, "\\");
          add_item (native, "/usr", MOUNT_SYSTEM | MOUNT_BINARY | MOUNT_AUTOMATIC | MOUNT_NOACL);
        }
    }
}

static void
set_flags (unsigned *flags, unsigned val)
{
  *flags = val;
  if (!(*flags & PATH_BINARY))
    {
      *flags |= PATH_TEXT;
      debug_printf ("flags: text (%y)", *flags & (PATH_TEXT | PATH_BINARY));
    }
  else
    {
      *flags |= PATH_BINARY;
      debug_printf ("flags: binary (%y)", *flags & (PATH_TEXT | PATH_BINARY));
    }
}

int
mount_item::build_win32 (char *dst, const char *src, unsigned *outflags, unsigned chroot_pathlen)
{
  int n, err = 0;
  const char *real_native_path;
  int real_posix_pathlen;
  set_flags (outflags, (unsigned) flags);
  if (!cygheap->root.exists () || posix_pathlen != 1 || posix_path[0] != '/')
    {
      n = native_pathlen;
      real_native_path = native_path;
      real_posix_pathlen = chroot_pathlen ?: posix_pathlen;
    }
  else
    {
      n = cygheap->root.native_length ();
      real_native_path = cygheap->root.native_path ();
      real_posix_pathlen = posix_pathlen;
    }
  memcpy (dst, real_native_path, n + 1);
  const char *p = src + real_posix_pathlen;
  if (*p == '/')
    /* nothing */;
  else if ((isdrive (dst) && !dst[2]) || *p)
    dst[n++] = '\\';
  if ((n + strlen (p)) >= NT_MAX_PATH)
    err = ENAMETOOLONG;
  else
    backslashify (p, dst + n, 0);
  return err;
}

/* conv_to_win32_path: Ensure src_path is a pure Win32 path and store
   the result in win32_path.

   If win32_path != NULL, the relative path, if possible to keep, is
   stored in win32_path.  If the relative path isn't possible to keep,
   the full path is stored.

   If full_win32_path != NULL, the full path is stored there.

   The result is zero for success, or an errno value.

   {,full_}win32_path must have sufficient space (i.e. NT_MAX_PATH bytes).  */

int
mount_info::conv_to_win32_path (const char *src_path, char *dst, device& dev,
				unsigned *flags)
{
  bool chroot_ok = !cygheap->root.exists ();

  MALLOC_CHECK;

  dev = FH_FS;

  *flags = 0;
  debug_printf ("conv_to_win32_path (%s)", src_path);

  int i, rc;
  mount_item *mi = NULL;	/* initialized to avoid compiler warning */

  /* The path is already normalized, without ../../ stuff, we need to have this
     so that we can move from one mounted directory to another with relative
     stuff.

     eg mounting c:/foo /foo
     d:/bar /bar

     cd /bar
     ls ../foo

     should look in c:/foo, not d:/foo.

     converting normalizex UNIX path to a DOS-style path, looking up the
     appropriate drive in the mount table.  */

  /* See if this is a cygwin "device" */
  if (win32_device_name (src_path, dst, dev))
    {
      *flags = MOUNT_BINARY;	/* FIXME: Is this a sensible default for devices? */
      rc = 0;
      goto out_no_chroot_check;
    }

  MALLOC_CHECK;
  /* If the path is on a network drive or a //./ resp. //?/ path prefix,
     bypass the mount table.  If it's // or //MACHINE, use the netdrive
     device. */
  if (src_path[1] == '/')
    {
      if (!strchr (src_path + 2, '/'))
	{
	  dev = *netdrive_dev;
	  set_flags (flags, PATH_BINARY);
	}
      else
	{
	  /* For UNC paths, use the cygdrive prefix flags as default setting.
	     This is more natural since UNC paths, just like cygdrive paths,
	     are rather (warning, poetic description ahead) windows into the
	     native Win32 world.  This also gives the user an elegant way to
	     change the settings for those paths in a central place. */
	  set_flags (flags, (unsigned) cygdrive_flags);
	}
      backslashify (src_path, dst, 0);
      /* Go through chroot check */
      goto out;
    }
  if (isproc (src_path))
    {
      dev = *proc_dev;
      dev = fhandler_proc::get_proc_fhandler (src_path);
      if (dev == FH_NADA)
	return ENOENT;
      set_flags (flags, PATH_BINARY);
      if (isprocsys_dev (dev))
	{
	  if (src_path[procsys_len])
	    backslashify (src_path + procsys_len, dst, 0);
	  else	/* Avoid empty NT path. */
	    stpcpy (dst, "\\");
	  set_flags (flags, (unsigned) cygdrive_flags);
	}
      else
	strcpy (dst, src_path);
      goto out;
    }
  /* Check if the cygdrive prefix was specified.  If so, just strip
     off the prefix and transform it into an MS-DOS path. */
  else if (iscygdrive (src_path))
    {
      int n = mount_table->cygdrive_len - 1;
      int unit;

      if (!src_path[n])
	{
	  dst[0] = '\0';
	  if (mount_table->cygdrive_len > 1)
	    dev = *cygdrive_dev;
	}
      else if (cygdrive_win32_path (src_path, dst, unit))
	{
	  set_flags (flags, (unsigned) cygdrive_flags);
	  goto out;
	}
      else if (mount_table->cygdrive_len > 1)
	return ENOENT;
    }

  int chroot_pathlen;
  chroot_pathlen = 0;
  /* Check the mount table for prefix matches. */
  for (i = 0; i < nmounts; i++)
    {
      const char *path;
      int len;

      mi = mount + posix_sorted[i];
      if (!cygheap->root.exists ()
	  || (mi->posix_pathlen == 1 && mi->posix_path[0] == '/'))
	{
	  path = mi->posix_path;
	  len = mi->posix_pathlen;
	}
      else if (cygheap->root.posix_ok (mi->posix_path))
	{
	  path = cygheap->root.unchroot (mi->posix_path);
	  chroot_pathlen = len = strlen (path);
	}
      else
	{
	  chroot_pathlen = 0;
	  continue;
	}

      if (path_prefix_p (path, src_path, len, mi->flags & MOUNT_NOPOSIX))
	break;
    }

  if (i < nmounts)
    {
      int err = mi->build_win32 (dst, src_path, flags, chroot_pathlen);
      if (err)
	return err;
      chroot_ok = true;
    }
  else
    {
      int offset = 0;
      if (src_path[1] != '/' && src_path[1] != ':')
	offset = cygheap->cwd.get_drive (dst);
      backslashify (src_path, dst + offset, 0);
    }
 out:
  MALLOC_CHECK;
  if (chroot_ok || cygheap->root.ischroot_native (dst))
    rc = 0;
  else
    {
      debug_printf ("attempt to access outside of chroot '%s - %s'",
		    cygheap->root.posix_path (), cygheap->root.native_path ());
      rc = ENOENT;
    }

 out_no_chroot_check:
  debug_printf ("src_path %s, dst %s, flags %y, rc %d", src_path, dst, *flags, rc);
  return rc;
}

int
mount_info::get_mounts_here (const char *parent_dir, int parent_dir_len,
			     PUNICODE_STRING mount_points,
			     PUNICODE_STRING cygd)
{
  int n_mounts = 0;

  for (int i = 0; i < nmounts; i++)
    {
      mount_item *mi = mount + posix_sorted[i];
      char *last_slash = strrchr (mi->posix_path, '/');
      if (!last_slash)
	continue;
      if (last_slash == mi->posix_path)
	{
	  if (parent_dir_len == 1 && mi->posix_pathlen > 1)
	    RtlCreateUnicodeStringFromAsciiz (&mount_points[n_mounts++],
					      last_slash + 1);
	}
      else if (parent_dir_len == last_slash - mi->posix_path
	       && strncasematch (parent_dir, mi->posix_path, parent_dir_len))
	RtlCreateUnicodeStringFromAsciiz (&mount_points[n_mounts++],
					  last_slash + 1);
    }
  RtlCreateUnicodeStringFromAsciiz (cygd, cygdrive + 1);
  if (cygd->Length)
    cygd->Length -= 2;	// Strip trailing slash
  return n_mounts;
}

/* cygdrive_posix_path: Build POSIX path used as the
   mount point for cygdrives created when there is no other way to
   obtain a POSIX path from a Win32 one. */

void
mount_info::cygdrive_posix_path (const char *src, char *dst, int trailing_slash_p)
{
  int len = cygdrive_len;

  memcpy (dst, cygdrive, len + 1);

  /* Now finish the path off with the drive letter to be used.
     The cygdrive prefix always ends with a trailing slash so
     the drive letter is added after the path. */
  dst[len++] = cyg_tolower (src[0]);
  if (!src[2] || (isdirsep (src[2]) && !src[3]))
    dst[len++] = '\000';
  else
    {
      int n;
      dst[len++] = '/';
      if (isdirsep (src[2]))
	n = 3;
      else
	n = 2;
      strcpy (dst + len, src + n);
    }
  slashify (dst, dst, trailing_slash_p);
}

int
mount_info::cygdrive_win32_path (const char *src, char *dst, int& unit)
{
  int res;
  const char *p = src + cygdrive_len;
  if (!isalpha (*p) || (!isdirsep (p[1]) && p[1]))
    {
      unit = -1; /* FIXME: should be zero, maybe? */
      dst[0] = '\0';
      res = 0;
    }
  else
    {
      /* drive letter must always be uppercase for casesensitive native NT. */
      dst[0] = cyg_toupper (*p);
      dst[1] = ':';
      strcpy (dst + 2, p + 1);
      backslashify (dst, dst, !dst[2]);
      unit = dst[0];
      res = 1;
    }
  debug_printf ("src '%s', dst '%s'", src, dst);
  return res;
}

/* conv_to_posix_path: Ensure src_path is a POSIX path.

   The result is zero for success, or an errno value.
   posix_path must have sufficient space (i.e. NT_MAX_PATH bytes).
   If keep_rel_p is non-zero, relative paths stay that way.  */

/* TODO: Change conv_to_posix_path to work with native paths. */

/* src_path is a wide Win32 path. */
int
mount_info::conv_to_posix_path (PWCHAR src_path, char *posix_path,
				int keep_rel_p)
{
  bool changed = false;
  if (!wcsncmp (src_path, L"\\\\?\\", 4))
    {
      src_path += 4;
      if (src_path[1] != L':') /* native UNC path */
	{
	  *(src_path += 2) = L'\\';
	  changed = true;
	}
    }
  tmp_pathbuf tp;
  char *buf = tp.c_get ();
  sys_wcstombs (buf, NT_MAX_PATH, src_path);
  int ret = conv_to_posix_path (buf, posix_path, keep_rel_p);
  if (changed)
    src_path[0] = L'C';
  return ret;
}

int
mount_info::conv_to_posix_path (const char *src_path, char *posix_path,
				int keep_rel_p)
{
  int src_path_len = strlen (src_path);
  int relative_path_p = !isabspath (src_path);
  int trailing_slash_p;

  if (src_path_len <= 1)
    trailing_slash_p = 0;
  else
    {
      const char *lastchar = src_path + src_path_len - 1;
      trailing_slash_p = isdirsep (*lastchar) && lastchar[-1] != ':';
    }

  debug_printf ("conv_to_posix_path (%s, %s, %s)", src_path,
		keep_rel_p ? "keep-rel" : "no-keep-rel",
		trailing_slash_p ? "add-slash" : "no-add-slash");
  MALLOC_CHECK;

  if (src_path_len >= NT_MAX_PATH)
    {
      debug_printf ("ENAMETOOLONG");
      return ENAMETOOLONG;
    }

  /* FIXME: For now, if the path is relative and it's supposed to stay
     that way, skip mount table processing. */

  if (keep_rel_p && relative_path_p)
    {
      slashify (src_path, posix_path, 0);
      debug_printf ("%s = conv_to_posix_path (%s)", posix_path, src_path);
      return 0;
    }

  tmp_pathbuf tp;
  char *pathbuf = tp.c_get ();
  char *tail;
  int rc = normalize_win32_path (src_path, pathbuf, tail);
  if (rc != 0)
    {
      debug_printf ("%d = conv_to_posix_path(%s)", rc, src_path);
      return rc;
    }

  int pathbuflen = tail - pathbuf;
  for (int i = 0; i < nmounts; ++i)
    {
      mount_item &mi = mount[native_sorted[i]];
      if (!path_prefix_p (mi.native_path, pathbuf, mi.native_pathlen,
			  mi.flags & MOUNT_NOPOSIX))
	continue;

      if (cygheap->root.exists () && !cygheap->root.posix_ok (mi.posix_path))
	continue;

      /* SRC_PATH is in the mount table. */
      int nextchar;
      const char *p = pathbuf + mi.native_pathlen;

      if (!*p || !p[1])
	nextchar = 0;
      else if (isdirsep (*p))
	nextchar = -1;
      else
	nextchar = 1;

      int addslash = nextchar > 0 ? 1 : 0;
      if ((mi.posix_pathlen + (pathbuflen - mi.native_pathlen) + addslash) >= NT_MAX_PATH)
	return ENAMETOOLONG;
      strcpy (posix_path, mi.posix_path);
      if (addslash)
	strcat (posix_path, "/");
      if (nextchar)
	slashify (p,
		  posix_path + addslash + (mi.posix_pathlen == 1 ? 0 : mi.posix_pathlen),
		  trailing_slash_p);

      if (cygheap->root.exists ())
	{
	  const char *p = cygheap->root.unchroot (posix_path);
	  memmove (posix_path, p, strlen (p) + 1);
	}
      goto out;
    }

  if (!cygheap->root.exists ())
    /* nothing */;
  else if (!cygheap->root.ischroot_native (pathbuf))
    return ENOENT;
  else
    {
      const char *p = pathbuf + cygheap->root.native_length ();
      if (*p)
	slashify (p, posix_path, trailing_slash_p);
      else
	{
	  posix_path[0] = '/';
	  posix_path[1] = '\0';
	}
      goto out;
    }

  /* Not in the database.  This should [theoretically] only happen if either
     the path begins with //, or / isn't mounted, or the path has a drive
     letter not covered by the mount table.  If it's a relative path then the
     caller must want an absolute path (otherwise we would have returned
     above).  So we always return an absolute path at this point. */
  if (isdrive (pathbuf))
    cygdrive_posix_path (pathbuf, posix_path, trailing_slash_p);
  else
    {
      /* The use of src_path and not pathbuf here is intentional.
	 We couldn't translate the path, so just ensure no \'s are present. */
      slashify (src_path, posix_path, trailing_slash_p);
    }

out:
  debug_printf ("%s = conv_to_posix_path (%s)", posix_path, src_path);
  MALLOC_CHECK;
  return 0;
}

/* Return flags associated with a mount point given the win32 path. */

unsigned
mount_info::set_flags_from_win32_path (const char *p)
{
  for (int i = 0; i < nmounts; i++)
    {
      mount_item &mi = mount[native_sorted[i]];
      if (path_prefix_p (mi.native_path, p, mi.native_pathlen,
			 mi.flags & MOUNT_NOPOSIX))
	return mi.flags;
    }
  return PATH_BINARY;
}

inline char *
skip_ws (char *in)
{
  while (*in == ' ' || *in == '\t')
    ++in;
  return in;
}

inline char *
find_ws (char *in)
{
  while (*in && *in != ' ' && *in != '\t')
    ++in;
  return in;
}

inline char *
conv_fstab_spaces (char *field)
{
  register char *sp = field;
  while ((sp = strstr (sp, "\\040")) != NULL)
    {
      *sp++ = ' ';
      memmove (sp, sp + 3, strlen (sp + 3) + 1);
    }
  return field;
}

struct opt
{
  const char *name;
  unsigned val;
  bool clear;
} oopts[] =
{
  {"acl", MOUNT_NOACL, 1},
  {"auto", 0, 0},
  {"binary", MOUNT_BINARY, 0},
  {"bind", MOUNT_BIND, 0},
  {"cygexec", MOUNT_CYGWIN_EXEC, 0},
  {"dos", MOUNT_DOS, 0},
  {"exec", MOUNT_EXEC, 0},
  {"ihash", MOUNT_IHASH, 0},
  {"noacl", MOUNT_NOACL, 0},
  {"nosuid", 0, 0},
  {"notexec", MOUNT_NOTEXEC, 0},
  {"nouser", MOUNT_SYSTEM, 0},
  {"override", MOUNT_OVERRIDE, 0},
  {"posix=0", MOUNT_NOPOSIX, 0},
  {"posix=1", MOUNT_NOPOSIX, 1},
  {"sparse", MOUNT_SPARSE, 0},
  {"text", MOUNT_BINARY, 1},
  {"user", MOUNT_SYSTEM, 1}
};

static int
compare_flags (const void *a, const void *b)
{
  const opt *oa = (const opt *) a;
  const opt *ob = (const opt *) b;

  return strcmp (oa->name, ob->name);
}

extern "C" bool
fstab_read_flags (char **options, unsigned &flags, bool external)
{
  opt key;

  while (**options)
    {
      char *p = strchr (*options, ',');
      if (p)
	*p++ = '\0';
      else
	p = strchr (*options, '\0');

      key.name = *options;
      opt *o = (opt *) bsearch (&key, oopts,
				sizeof oopts / sizeof (opt),
				sizeof (opt), compare_flags);
      if (!o)
	{
	  if (!external)
	    system_printf ("invalid fstab option - '%s'", *options);
	  return false;
	}
      if (o->clear)
	flags &= ~o->val;
      else
	flags |= o->val;
      *options = p;
    }
  return true;
}

extern "C" char *
fstab_list_flags ()
{
  size_t len = 0;
  opt *o;

  for (o = oopts; o < (oopts + (sizeof (oopts) / sizeof (oopts[0]))); o++)
    len += strlen (o->name) + 1;
  char *buf = (char *) malloc (len);
  if (buf)
    {
      char *bp = buf;
      for (o = oopts; o < (oopts + (sizeof (oopts) / sizeof (oopts[0]))); o++)
	{
	  bp = stpcpy (bp, o->name);
	  *bp++ = ',';
	}
      *--bp = '\0';
    }
  return buf;
}

bool
mount_info::from_fstab_line (char *line, bool user)
{
  char *native_path, *posix_path;
#ifndef __MSYS__
  char *fs_type;
#endif

  /* First field: Native path. */
  char *c = skip_ws (line);
  if (!*c || *c == '#')
    return true;
  char *cend = find_ws (c);
  *cend = '\0';
  native_path = conv_fstab_spaces (c);
  /* Always convert drive letter to uppercase for case sensitivity. */
  if (isdrive (native_path))
    native_path[0] = cyg_toupper (native_path[0]);
  /* Second field: POSIX path. */
  c = skip_ws (cend + 1);
  if (!*c)
    return true;
  cend = find_ws (c);
  *cend = '\0';
  posix_path = conv_fstab_spaces (c);
#ifdef __MSYS__
  unsigned mount_flags = MOUNT_SYSTEM | MOUNT_BINARY | MOUNT_NOPOSIX | MOUNT_NOACL;

  int res = mount_table->add_item (native_path, posix_path, mount_flags);
  if (res && get_errno () == EMFILE)
     return false;
#else
  /* Third field: FS type. */
  c = skip_ws (cend + 1);
  if (!*c)
    return true;
  cend = find_ws (c);
  *cend = '\0';
  fs_type = c;
  /* Forth field: Flags. */
  c = skip_ws (cend + 1);
  if (!*c)
    return true;
  cend = find_ws (c);
  *cend = '\0';
  unsigned mount_flags = MOUNT_SYSTEM | MOUNT_BINARY;
  if (!strcmp (fs_type, "cygdrive"))
    mount_flags |= MOUNT_NOPOSIX;
  if (!fstab_read_flags (&c, mount_flags, false))
    return true;
  if (mount_flags & MOUNT_BIND)
    {
      /* Prepend root path to bound path. */
      char *bound_path = native_path;
      device dev;
      unsigned flags = 0;
      native_path = (char *) alloca (PATH_MAX);
      int error = conv_to_win32_path (bound_path, native_path, dev, &flags);
      if (error || strlen (native_path) >= MAX_PATH)
	return true;
      if ((mount_flags & ~MOUNT_SYSTEM) == (MOUNT_BIND | MOUNT_BINARY))
	mount_flags = (MOUNT_BIND | flags)
		      & ~(MOUNT_IMMUTABLE | MOUNT_AUTOMATIC);
    }
  if (user)
    mount_flags &= ~MOUNT_SYSTEM;
  if (!strcmp (fs_type, "cygdrive"))
    {
      cygdrive_flags = mount_flags | MOUNT_CYGDRIVE;
      slashify (posix_path, cygdrive, 1);
      cygdrive_len = strlen (cygdrive);
    }
  else
    {
      int res = mount_table->add_item (native_path, posix_path, mount_flags);
      if (res && get_errno () == EMFILE)
	return false;
    }
#endif
  return true;
}

bool
mount_info::from_fstab (bool user, WCHAR fstab[], PWCHAR fstab_end)
{
  UNICODE_STRING upath;
  OBJECT_ATTRIBUTES attr;
  IO_STATUS_BLOCK io;
  NTSTATUS status;
  HANDLE fh;

  if (user)
    {
      PWCHAR username;
      sys_mbstowcs (username = wcpcpy (fstab_end, L".d\\"),
		    NT_MAX_PATH - (fstab_end - fstab),
		    cygheap->user.name ());
      /* Make sure special chars in the username are converted according to
	 the rules. */
      transform_chars (username, username + wcslen (username) - 1);
    }
  RtlInitUnicodeString (&upath, fstab);
  InitializeObjectAttributes (&attr, &upath, OBJ_CASE_INSENSITIVE, NULL, NULL);
  debug_printf ("Try to read mounts from %W", fstab);
  status = NtOpenFile (&fh, SYNCHRONIZE | FILE_READ_DATA, &attr, &io,
		       FILE_SHARE_VALID_FLAGS,
		       FILE_SYNCHRONOUS_IO_NONALERT
		       | FILE_OPEN_FOR_BACKUP_INTENT);
  if (!NT_SUCCESS (status))
    {
      debug_printf ("NtOpenFile(%S) failed, %y", &upath, status);
      return false;
    }

  char buf[NT_MAX_PATH];
  char *got = buf;
  DWORD len = 0;
  unsigned line = 1;
  /* Using buffer size - 2 leaves space to append two \0. */
  while (NT_SUCCESS (NtReadFile (fh, NULL, NULL, NULL, &io, got,
				 (sizeof (buf) - 2) - (got - buf), NULL, NULL)))
    {
      char *end;

      len = io.Information;
      /* Set end marker. */
      got[len] = got[len + 1] = '\0';
      /* Set len to the absolute len of bytes in buf. */
      len += got - buf;
      /* Reset got to start reading at the start of the buffer again. */
      got = buf;
retry:
      bool got_nl = false;
      while (got < buf + len && (end = strchr (got, '\n')))
	{
	  got_nl = true;
	  end[end[-1] == '\r' ? -1 : 0] = '\0';
	  if (!from_fstab_line (got, user))
	    goto done;
	  got = end + 1;
	  ++line;
	}
      if (len < (sizeof (buf) - 2))
	break;
      /* Check if the buffer contained at least one \n.  If not, the
	 line length is > 32K.  We don't take such long lines.  Print
	 a debug message and skip this line entirely. */
      if (!got_nl)
	{
	  system_printf ("%W: Line %d too long, skipping...", fstab, line);
	  while (NT_SUCCESS (NtReadFile (fh, NULL, NULL, NULL, &io, buf,
					 (sizeof (buf) - 2), NULL, NULL)))
	    {
	      len = io.Information;
	      buf[len] = buf[len + 1] = '\0';
	      got = strchr (buf, '\n');
	      if (got)
		{
		  ++got;
		  ++line;
		  goto retry;
		}
	    }
	  got = buf;
	  break;
	}
      /* We have to read once more.  Move remaining bytes to the start of
	 the buffer and reposition got so that it points to the end of
	 the remaining bytes. */
      len = buf + len - got;
      memmove (buf, got, len);
      got = buf + len;
      buf[len] = buf[len + 1] = '\0';
    }
  /* Catch a last line without trailing \n. */
  if (got > buf)
    from_fstab_line (got, user);
done:
  NtClose (fh);
  return true;
}

/* write_cygdrive_info: Store default prefix and flags
   to use when creating cygdrives to the special user shared mem
   location used to store cygdrive information. */

int
mount_info::write_cygdrive_info (const char *cygdrive_prefix, unsigned flags)
{
  /* Verify cygdrive prefix starts with a forward slash and if there's
     another character, it's not a slash. */
  if ((cygdrive_prefix == NULL) || (*cygdrive_prefix == 0) ||
      (!isslash (cygdrive_prefix[0])) ||
      ((cygdrive_prefix[1] != '\0') && (isslash (cygdrive_prefix[1]))))
    {
      set_errno (EINVAL);
      return -1;
    }
  /* Don't allow overriding of a system cygdrive prefix. */
  if (cygdrive_flags & MOUNT_SYSTEM)
    {
      set_errno (EPERM);
      return -1;
    }

  slashify (cygdrive_prefix, cygdrive, 1);
  cygdrive_flags = flags & ~MOUNT_SYSTEM;
  cygdrive_len = strlen (cygdrive);

  return 0;
}

int
mount_info::get_cygdrive_info (char *user, char *system, char *user_flags,
			       char *system_flags)
{
  if (user)
    *user = '\0';
  if (system)
    *system = '\0';
  if (user_flags)
    *user_flags = '\0';
  if (system_flags)
    *system_flags = '\0';

  char *path = (cygdrive_flags & MOUNT_SYSTEM) ? system : user;
  char *flags = (cygdrive_flags & MOUNT_SYSTEM) ? system_flags : user_flags;

  if (path)
    {
      strcpy (path, cygdrive);
      /* Strip trailing slash for backward compatibility. */
      if (cygdrive_len > 2)
	path[cygdrive_len - 1] = '\0';
    }
  if (flags)
    strcpy (flags, (cygdrive_flags & MOUNT_BINARY) ? "binmode" : "textmode");
  return 0;
}

static mount_item *mounts_for_sort;

/* sort_by_posix_name: qsort callback to sort the mount entries.  Sort
   user mounts ahead of system mounts to the same POSIX path. */
/* FIXME: should the user should be able to choose whether to
   prefer user or system mounts??? */
static int
sort_by_posix_name (const void *a, const void *b)
{
  mount_item *ap = mounts_for_sort + (*((int*) a));
  mount_item *bp = mounts_for_sort + (*((int*) b));

  /* Base weighting on longest posix path first so that the most
     obvious path will be chosen. */
  size_t alen = strlen (ap->posix_path);
  size_t blen = strlen (bp->posix_path);

  int res = blen - alen;

  if (res)
    return res;		/* Path lengths differed */

  /* The two paths were the same length, so just determine normal
     lexical sorted order. */
  res = strcmp (ap->posix_path, bp->posix_path);

  if (res == 0)
   {
     /* need to select between user and system mount to same POSIX path */
     if (!(bp->flags & MOUNT_SYSTEM))	/* user mount */
      return 1;
     else
      return -1;
   }

  return res;
}

/* sort_by_native_name: qsort callback to sort the mount entries.  Sort
   user mounts ahead of system mounts to the same POSIX path. */
/* FIXME: should the user should be able to choose whether to
   prefer user or system mounts??? */
static int
sort_by_native_name (const void *a, const void *b)
{
  mount_item *ap = mounts_for_sort + (*((int*) a));
  mount_item *bp = mounts_for_sort + (*((int*) b));

  /* Base weighting on longest win32 path first so that the most
     obvious path will be chosen. */
  size_t alen = strlen (ap->native_path);
  size_t blen = strlen (bp->native_path);

  int res = blen - alen;

  if (res)
    return res;		/* Path lengths differed */

  /* The two paths were the same length, so just determine normal
     lexical sorted order. */
  res = strcmp (ap->native_path, bp->native_path);

  if (res == 0)
    {
      if ((ap->flags & MOUNT_SYSTEM) != (bp->flags & MOUNT_SYSTEM))
        {
          /* need to select between user and system mount to same native path */
          if (!(bp->flags & MOUNT_SYSTEM))	/* user mount */
            return 1;
          else
            return -1;
        }
      else
        /* All things being equal, sort by POSIX path */
        return sort_by_posix_name (a, b);
    }
  return res;
}

void
mount_info::sort ()
{
  for (int i = 0; i < nmounts; i++)
    native_sorted[i] = posix_sorted[i] = i;
  /* Sort them into reverse length order, otherwise we won't
     be able to look for /foo in /.  */
  mounts_for_sort = mount;	/* ouch. */
  qsort (posix_sorted, nmounts, sizeof (posix_sorted[0]), sort_by_posix_name);
  qsort (native_sorted, nmounts, sizeof (native_sorted[0]), sort_by_native_name);
}

/* Add an entry to the mount table.
   Returns 0 on success, -1 on failure and errno is set.

   This is where all argument validation is done.  It may not make sense to
   do this when called internally, but it's cleaner to keep it all here.  */

int
mount_info::add_item (const char *native, const char *posix,
		      unsigned mountflags)
{
  tmp_pathbuf tp;
  char *nativetmp = tp.c_get ();
  /* FIXME: The POSIX path is stored as value name right now, which is
     restricted to 256 bytes. */
  char posixtmp[CYG_MAX_PATH];
  char *nativetail, *posixtail, error[] = "error";
  int nativeerr, posixerr;

  /* Something's wrong if either path is NULL or empty, or if it's
     not a UNC or absolute path. */

  if (native == NULL || !isabspath (native) ||
      !(is_native_path (native) || is_unc_share (native) || isdrive (native)))
    nativeerr = EINVAL;
  else
    nativeerr = normalize_win32_path (native, nativetmp, nativetail);

  if (posix == NULL || !isabspath (posix) ||
      is_unc_share (posix) || isdrive (posix))
    posixerr = EINVAL;
  else
    posixerr = normalize_posix_path (posix, posixtmp, posixtail);

  debug_printf ("%s[%s], %s[%s], %y",
		native, nativeerr ? error : nativetmp,
		posix, posixerr ? error : posixtmp, mountflags);

  if (nativeerr || posixerr)
    {
      set_errno (nativeerr ?: posixerr);
      return -1;
    }

  /* Make sure both paths do not end in /. */
  if (nativetail > nativetmp + 1 && nativetail[-1] == '\\')
    nativetail[-1] = '\0';
  if (posixtail > posixtmp + 1 && posixtail[-1] == '/')
    posixtail[-1] = '\0';

  /* Write over an existing mount item with the same POSIX path if
     it exists and is from the same registry area. */
  int i;
  for (i = 0; i < nmounts; i++)
    {
      if (!strcmp (mount[i].posix_path, posixtmp))
	{
	  /* Don't allow overriding of a system mount with a user mount. */
	  if ((mount[i].flags & MOUNT_SYSTEM) && !(mountflags & MOUNT_SYSTEM))
	    {
	      set_errno (EPERM);
	      return -1;
	    }
	  if ((mount[i].flags & MOUNT_SYSTEM) != (mountflags & MOUNT_SYSTEM))
	    continue;
	  else if (!(mount[i].flags & MOUNT_IMMUTABLE))
	    break;
	  else if (mountflags & MOUNT_OVERRIDE)
	    {
	      mountflags |= MOUNT_IMMUTABLE;
	      break;
	    }
	  else
	    {
	      set_errno (EPERM);
	      return -1;
	    }
	}
    }

  if (i == nmounts && nmounts == MAX_MOUNTS)
    {
      set_errno (EMFILE);
      return -1;
    }

  if (i == nmounts)
    nmounts++;

  /* only /usr thanks */
  if (strcmp (posixtmp, "/usr") == 0)
    root_mnt = true;

  if (posixtmp[0] == '/' && posixtmp[1] == '\0' && !(mountflags & MOUNT_CYGDRIVE))
    root_idx = i;

  mount[i].init (nativetmp, posixtmp, mountflags);
  sort ();

  return 0;
}

/* Delete a mount table entry where path is either a Win32 or POSIX
   path. Since the mount table is really just a table of aliases,
   deleting / is ok (although running without a slash mount is
   strongly discouraged because some programs may run erratically
   without one).  If MOUNT_SYSTEM is set in flags, remove from system
   registry, otherwise remove the user registry mount.
*/

int
mount_info::del_item (const char *path, unsigned flags)
{
  tmp_pathbuf tp;
  char *pathtmp = tp.c_get ();
  int posix_path_p = false;

  /* Something's wrong if path is NULL or empty. */
  if (path == NULL || *path == 0 || !isabspath (path))
    {
      set_errno (EINVAL);
      return -1;
    }

  if (is_unc_share (path) || strpbrk (path, ":\\"))
    backslashify (path, pathtmp, 0);
  else
    {
      slashify (path, pathtmp, 0);
      posix_path_p = true;
    }
  nofinalslash (pathtmp, pathtmp);

  for (int i = 0; i < nmounts; i++)
    {
      int ent = native_sorted[i]; /* in the same order as getmntent() */
      if (((posix_path_p)
	   ? !strcmp (mount[ent].posix_path, pathtmp)
	   : strcasematch (mount[ent].native_path, pathtmp)))
	{
	  /* Don't allow removal of a system mount. */
	  if (mount[ent].flags & MOUNT_SYSTEM)
	    {
	      set_errno (EPERM);
	      return -1;
	    }
	  nmounts--; /* One less mount table entry */
	  /* Fill in the hole if not at the end of the table */
	  if (ent < nmounts)
	    memmove (mount + ent, mount + ent + 1,
		     sizeof (mount[ent]) * (nmounts - ent));
	  sort (); /* Resort the table */
	  return 0;
	}
    }
  set_errno (EINVAL);
  return -1;
}

/************************* mount_item class ****************************/

/* Don't add new fs types without adding them to fs_info_type in mount.h!
   Don't reorder without reordering fs_info_type in mount.h!*/
fs_names_t fs_names[] = {
    { "none", false },
    { "vfat", true },
    { "ntfs", true },
    { "refs", true },
    { "smbfs", false },
    { "nfs", false },
    { "netapp", false },
    { "iso9660", true },
    { "udf", true },
    { "csc-cache", false },
    { "sunwnfs", false },
    { "unixfs", false },
    { "mvfs", false },
    { "cifs", false },
    { "nwfs", false },
    { "ncfsd", false },
    { NULL, false }
};

static mntent *
fillout_mntent (const char *native_path, const char *posix_path, unsigned flags)
{
  struct mntent& ret=_my_tls.locals.mntbuf;
  bool append_bs = false;

  /* Remove drivenum from list if we see a x: style path */
  if (strlen (native_path) == 2 && native_path[1] == ':')
    {
      int drivenum = cyg_tolower (native_path[0]) - 'a';
      if (drivenum >= 0 && drivenum <= 31)
	_my_tls.locals.available_drives &= ~(1 << drivenum);
      append_bs = true;
    }

  /* Pass back pointers to mount_table strings reserved for use by
     getmntent rather than pointers to strings in the internal mount
     table because the mount table might change, causing weird effects
     from the getmntent user's point of view. */

  ret.mnt_fsname = _my_tls.locals.mnt_fsname;
  strcpy (_my_tls.locals.mnt_dir, posix_path);
  ret.mnt_dir = _my_tls.locals.mnt_dir;

  /* Try to give a filesystem type that matches what a Linux application might
     expect. Naturally, this is a moving target, but we can make some
     reasonable guesses for popular types. */

  fs_info mntinfo;
  tmp_pathbuf tp;
  UNICODE_STRING unat;
  tp.u_get (&unat);
  get_nt_native_path (native_path, unat, false);
  if (append_bs)
    RtlAppendUnicodeToString (&unat, L"\\");
  mntinfo.update (&unat, NULL);

  if (mntinfo.what_fs () > none && mntinfo.what_fs () < max_fs_type)
    strcpy (_my_tls.locals.mnt_type, fs_names[mntinfo.what_fs ()].name);
  else
    strcpy (_my_tls.locals.mnt_type, mntinfo.fsname ());

  ret.mnt_type = _my_tls.locals.mnt_type;

  slashify (native_path, _my_tls.locals.mnt_fsname, false);

  /* mnt_opts is a string that details mount params such as
     binary or textmode, or exec.  We don't print
     `silent' here; it's a magic internal thing. */

  if (!(flags & MOUNT_BINARY))
    strcpy (_my_tls.locals.mnt_opts, (char *) "text");
  else
    strcpy (_my_tls.locals.mnt_opts, (char *) "binary");

  if (flags & MOUNT_CYGWIN_EXEC)
    strcat (_my_tls.locals.mnt_opts, (char *) ",cygexec");
  else if (flags & MOUNT_EXEC)
    strcat (_my_tls.locals.mnt_opts, (char *) ",exec");
  else if (flags & MOUNT_NOTEXEC)
    strcat (_my_tls.locals.mnt_opts, (char *) ",notexec");

  if (flags & MOUNT_NOACL)
    strcat (_my_tls.locals.mnt_opts, (char *) ",noacl");

  if (flags & MOUNT_DOS)
    strcat (_my_tls.locals.mnt_opts, (char *) ",dos");

  if (flags & MOUNT_IHASH)
    strcat (_my_tls.locals.mnt_opts, (char *) ",ihash");

  if (flags & MOUNT_NOPOSIX)
    strcat (_my_tls.locals.mnt_opts, (char *) ",posix=0");

  if (flags & MOUNT_SPARSE)
    strcat (_my_tls.locals.mnt_opts, (char *) ",sparse");

  if (!(flags & MOUNT_SYSTEM))		/* user mount */
    strcat (_my_tls.locals.mnt_opts, (char *) ",user");

  if (flags & MOUNT_CYGDRIVE)		/* cygdrive */
    strcat (_my_tls.locals.mnt_opts, (char *) ",noumount");

  if (flags & (MOUNT_AUTOMATIC | MOUNT_CYGDRIVE))
    strcat (_my_tls.locals.mnt_opts, (char *) ",auto");

  if (flags & (MOUNT_BIND))
    strcat (_my_tls.locals.mnt_opts, (char *) ",bind");

  ret.mnt_opts = _my_tls.locals.mnt_opts;

  ret.mnt_freq = 1;
  ret.mnt_passno = 1;
  return &ret;
}

struct mntent *
mount_item::getmntent ()
{
  return fillout_mntent (native_path, posix_path, flags);
}

static struct mntent *
cygdrive_getmntent ()
{
  char native_path[4];
  char posix_path[CYG_MAX_PATH];
  DWORD mask = 1, drive = 'a';
  struct mntent *ret = NULL;

  while (_my_tls.locals.available_drives)
    {
      for (/* nothing */; drive <= 'z'; mask <<= 1, drive++)
	if (_my_tls.locals.available_drives & mask)
	  break;

      __small_sprintf (native_path, "%c:\\", cyg_toupper (drive));
      if (GetFileAttributes (native_path) == INVALID_FILE_ATTRIBUTES)
	{
	  _my_tls.locals.available_drives &= ~mask;
	  continue;
	}
      native_path[2] = '\0';
      __small_sprintf (posix_path, "%s%c", mount_table->cygdrive, drive);
      ret = fillout_mntent (native_path, posix_path, mount_table->cygdrive_flags);
      break;
    }

  return ret;
}

struct mntent *
mount_info::getmntent (int x)
{
  if (x < 0 || x >= nmounts)
    return cygdrive_getmntent ();

  return mount[native_sorted[x]].getmntent ();
}

/* Fill in the fields of a mount table entry.  */

void
mount_item::init (const char *native, const char *posix, unsigned mountflags)
{
  strcpy ((char *) native_path, native);
  strcpy ((char *) posix_path, posix);

  native_pathlen = strlen (native_path);
  posix_pathlen = strlen (posix_path);

  flags = mountflags;
}

/********************** Mount System Calls **************************/

/* Mount table system calls.
   Note that these are exported to the application.  */

/* mount: Add a mount to the mount table in memory and to the registry
   that will cause paths under win32_path to be translated to paths
   under posix_path. */

extern "C" int
mount (const char *win32_path, const char *posix_path, unsigned flags)
{
  /* FIXME: Should we disallow setting MOUNT_SYSTEM in flags since it
     isn't really supported except from fstab? */
  int res = -1;

  myfault efault;
  if (efault.faulted (EFAULT))
    /* errno set */;
  else if (!*posix_path)
    set_errno (EINVAL);
  else if (strpbrk (posix_path, "\\:"))
    set_errno (EINVAL);
  else if (flags & MOUNT_CYGDRIVE) /* normal mount */
    {
      /* When flags include MOUNT_CYGDRIVE, take this to mean that
	we actually want to change the cygdrive prefix and flags
	without actually mounting anything. */
      res = mount_table->write_cygdrive_info (posix_path, flags);
      win32_path = NULL;
    }
  else if (!*win32_path)
    set_errno (EINVAL);
  else
    {
      char *w32_path = (char *) win32_path;
      if (flags & MOUNT_BIND)
	{
	  /* Prepend root path to bound path. */
	  tmp_pathbuf tp;
	  device dev;

	  unsigned conv_flags = 0;
	  const char *bound_path = w32_path;

	  w32_path = tp.c_get ();
	  int error = mount_table->conv_to_win32_path (bound_path, w32_path,
						       dev, &conv_flags);
	  if (error || strlen (w32_path) >= MAX_PATH)
	    return true;
	  if ((flags & ~MOUNT_SYSTEM) == (MOUNT_BIND | MOUNT_BINARY))
	    flags = (MOUNT_BIND | conv_flags)
		    & ~(MOUNT_IMMUTABLE | MOUNT_AUTOMATIC);
	}
      /* Make sure all mounts are user mounts, even those added via mount -a. */
      flags &= ~MOUNT_SYSTEM;
      res = mount_table->add_item (w32_path, posix_path, flags);
    }

  syscall_printf ("%R = mount(%s, %s, %y)", res, win32_path, posix_path, flags);
  return res;
}

/* umount: The standard umount call only has a path parameter.  Since
   it is not possible for this call to specify whether to remove the
   mount from the user or global mount registry table, assume the user
   table. */

extern "C" int
umount (const char *path)
{
  myfault efault;
  if (efault.faulted (EFAULT))
    return -1;
  if (!*path)
    {
      set_errno (EINVAL);
      return -1;
    }
  return cygwin_umount (path, 0);
}

/* cygwin_umount: This is like umount but takes an additional flags
   parameter that specifies whether to umount from the user or system-wide
   registry area. */

extern "C" int
cygwin_umount (const char *path, unsigned flags)
{
  int res = -1;

  if (!(flags & MOUNT_CYGDRIVE))
    res = mount_table->del_item (path, flags & ~MOUNT_SYSTEM);

  syscall_printf ("%R = cygwin_umount(%s, %d)", res,  path, flags);
  return res;
}

#define is_dev(d,s)	wcsncmp((d),(s),sizeof(s) - 1)

disk_type
get_disk_type (LPCWSTR dos)
{
  WCHAR dev[MAX_PATH], *d = dev;
  if (!QueryDosDeviceW (dos, dev, MAX_PATH))
    return DT_NODISK;
  if (is_dev (dev, L"\\Device\\"))
    {
      d += 8;
      switch (*d)
	{
	case L'C':
	  if (is_dev (d, L"CdRom"))
	    return DT_CDROM;
	  break;
	case L'F':
	  if (is_dev (d, L"Floppy"))
	    return DT_FLOPPY;
	  break;
	case L'H':
	  if (is_dev (d, L"Harddisk"))
	    return DT_HARDDISK;
	  break;
	case L'L':
	  if (is_dev (d, L"LanmanRedirector\\"))
	    return DT_SHARE_SMB;
	  break;
	case L'M':
	  if (is_dev (d, L"MRxNfs\\"))
	    return DT_SHARE_NFS;
	  break;
	}
    }
  return DT_NODISK;
}

extern "C" FILE *
setmntent (const char *filep, const char *)
{
  _my_tls.locals.iteration = 0;
  _my_tls.locals.available_drives = GetLogicalDrives ();
  /* Filter floppy drives on A: and B: */
  if ((_my_tls.locals.available_drives & 1)
      && get_disk_type (L"A:") == DT_FLOPPY)
    _my_tls.locals.available_drives &= ~1;
  if ((_my_tls.locals.available_drives & 2)
      && get_disk_type (L"B:") == DT_FLOPPY)
    _my_tls.locals.available_drives &= ~2;
  return (FILE *) filep;
}

extern "C" struct mntent *
getmntent (FILE *)
{
  return mount_table->getmntent (_my_tls.locals.iteration++);
}

extern "C" struct mntent *
getmntent_r (FILE *, struct mntent *mntbuf, char *buf, int buflen)
{
  struct mntent *mnt = mount_table->getmntent (_my_tls.locals.iteration++);
  int fsname_len, dir_len, type_len, tmplen = buflen;

  if (!mnt)
    return NULL;

  fsname_len = strlen (mnt->mnt_fsname) + 1;
  dir_len = strlen (mnt->mnt_dir) + 1;
  type_len = strlen (mnt->mnt_type) + 1;

  snprintf (buf, buflen, "%s%c%s%c%s%c%s", mnt->mnt_fsname, '\0',
	    mnt->mnt_dir, '\0', mnt->mnt_type, '\0', mnt->mnt_opts);

  mntbuf->mnt_fsname = buf;
  tmplen -= fsname_len;
  mntbuf->mnt_dir = tmplen > 0 ? buf + fsname_len : (char *)"";
  tmplen -= dir_len;
  mntbuf->mnt_type = tmplen > 0 ? buf + fsname_len + dir_len : (char *)"";
  tmplen -= type_len;
  mntbuf->mnt_opts = tmplen > 0 ? buf + fsname_len + dir_len + type_len : (char *)"";
  mntbuf->mnt_freq = mnt->mnt_freq;
  mntbuf->mnt_passno = mnt->mnt_passno;
  return mntbuf;
}

extern "C" int
endmntent (FILE *)
{
  return 1;
}

<<<<<<< HEAD
static bool
get_volume_path_names_for_volume_name (LPCWSTR vol, LPWSTR mounts)
{
  TRACE_IN;
  DWORD len;
  if (GetVolumePathNamesForVolumeNameW (vol, mounts, NT_MAX_PATH, &len))
    return true;

  /* Windows 2000 doesn't have GetVolumePathNamesForVolumeNameW.
     Just assume that mount points are not longer than MAX_PATH. */
  WCHAR drives[MAX_PATH], dvol[MAX_PATH], mp[MAX_PATH + 3];
  if (!GetLogicalDriveStringsW (MAX_PATH, drives))
    return false;
  for (PWCHAR drive = drives; *drive; drive = wcschr (drive, '\0') + 1)
    {
      if (!GetVolumeNameForVolumeMountPointW (drive, dvol, MAX_PATH))
	continue;
      if (!wcscasecmp (vol, dvol))
	mounts = wcpcpy (mounts, drive) + 1;
      wcscpy (mp, drive);
      HANDLE h = FindFirstVolumeMountPointW (dvol, mp + 3, MAX_PATH);
      if (h == INVALID_HANDLE_VALUE)
	continue;
      do
	{
	  if (GetVolumeNameForVolumeMountPointW (mp, dvol, MAX_PATH))
	    if (!wcscasecmp (vol, dvol))
	      mounts = wcpcpy (mounts, drive) + 1;
	}
      while (FindNextVolumeMountPointW (h, mp, MAX_PATH));
      FindVolumeMountPointClose (h);
    }
  *mounts = L'\0';
  return true;
}

=======
>>>>>>> 633ff722
dos_drive_mappings::dos_drive_mappings ()
: mappings(0)
{
  tmp_pathbuf tp;
  wchar_t vol[64]; /* Long enough for Volume GUID string */
  wchar_t *devpath = tp.w_get ();
  wchar_t *mounts = tp.w_get ();

  /* Iterate over all volumes, fetch the first path from the list of
     DOS paths the volume is mounted to, or use the GUID volume path
     otherwise. */
  HANDLE sh = FindFirstVolumeW (vol, 64);
  if (sh == INVALID_HANDLE_VALUE)
    debug_printf ("FindFirstVolumeW, %E");
  else
    do
      {
	/* Skip drives which are not mounted. */
	DWORD len;
	if (!GetVolumePathNamesForVolumeNameW (vol, mounts, NT_MAX_PATH, &len)
	    || mounts[0] == L'\0')
	  continue;
	*wcsrchr (vol, L'\\') = L'\0';
	if (QueryDosDeviceW (vol + 4, devpath, NT_MAX_PATH))
	  {
	    /* The DOS drive mapping can be another symbolic link.  If so,
	       the mapping won't work since the section name is the name
	       after resolving all symlinks.  Resolve symlinks here, too. */
	    for (int syml_cnt = 0; syml_cnt < SYMLOOP_MAX; ++syml_cnt)
	      {
		UNICODE_STRING upath;
		OBJECT_ATTRIBUTES attr;
		NTSTATUS status;
		HANDLE h;

		RtlInitUnicodeString (&upath, devpath);
		InitializeObjectAttributes (&attr, &upath,
					    OBJ_CASE_INSENSITIVE, NULL, NULL);
		status = NtOpenSymbolicLinkObject (&h, SYMBOLIC_LINK_QUERY,
						   &attr);
		if (!NT_SUCCESS (status))
		  break;
		RtlInitEmptyUnicodeString (&upath, devpath, (NT_MAX_PATH - 1)
							    * sizeof (WCHAR));
		status = NtQuerySymbolicLinkObject (h, &upath, NULL);
		NtClose (h);
		if (!NT_SUCCESS (status))
		  break;
		devpath[upath.Length / sizeof (WCHAR)] = L'\0';
	      }
	    mapping *m = new mapping ();
	    if (m)
	      {
		m->dospath = wcsdup (mounts);
		m->ntdevpath = wcsdup (devpath);
		if (!m->dospath || !m->ntdevpath)
		  {
		    free (m->dospath);
		    free (m->ntdevpath);
		    delete m;
		    continue;
		  }
		m->doslen = wcslen (m->dospath);
		m->dospath[--m->doslen] = L'\0'; /* Drop trailing backslash */
		m->ntlen = wcslen (m->ntdevpath);
		m->next = mappings;
		mappings = m;
	      }
	  }
	else
	  debug_printf ("Unable to determine the native mapping for %ls "
			"(error %u)", vol, GetLastError ());
      }
    while (FindNextVolumeW (sh, vol, 64));
    FindVolumeClose (sh);
}

wchar_t *
dos_drive_mappings::fixup_if_match (wchar_t *path)
{
  /* Check for network drive first. */
  if (!wcsncmp (path, L"\\Device\\Mup\\", 12))
    {
      path += 10;
      path[0] = L'\\';
      return path;
    }
  /* Then test local drives. */
  for (mapping *m = mappings; m; m = m->next)
    if (!wcsncmp (m->ntdevpath, path, m->ntlen))
      {
	wchar_t *tmppath;

	if (m->ntlen > m->doslen)
	  wcsncpy (path += m->ntlen - m->doslen, m->dospath, m->doslen);
	else if ((tmppath = wcsdup (path + m->ntlen)) != NULL)
	  {
	    wcpcpy (wcpcpy (path, m->dospath), tmppath);
	    free (tmppath);
	  }
	break;
      }
  return path;
}

dos_drive_mappings::~dos_drive_mappings ()
{
  mapping *n = 0;
  for (mapping *m = mappings; m; m = n)
    {
      n = m->next;
      free (m->dospath);
      free (m->ntdevpath);
      delete m;
    }
}<|MERGE_RESOLUTION|>--- conflicted
+++ resolved
@@ -311,10 +311,6 @@
 #define MINIMAL_WIN_NTFS_FLAGS (FILE_CASE_SENSITIVE_SEARCH \
 				| FILE_CASE_PRESERVED_NAMES \
 				| FILE_UNICODE_ON_DISK \
-<<<<<<< HEAD
-				| FILE_FILE_COMPRESSION)
-=======
-				| FILE_PERSISTENT_ACLS \
 				| FILE_FILE_COMPRESSION \
 				| FILE_VOLUME_QUOTAS \
 				| FILE_SUPPORTS_SPARSE_FILES \
@@ -322,7 +318,6 @@
 				| FILE_SUPPORTS_OBJECT_IDS \
 				| FILE_SUPPORTS_ENCRYPTION \
 				| FILE_NAMED_STREAMS)
->>>>>>> 633ff722
 #define FS_IS_WINDOWS_NTFS TEST_GVI(flags () & MINIMAL_WIN_NTFS_FLAGS, \
 				    MINIMAL_WIN_NTFS_FLAGS)
 /* These are the exact flags of a real Windows FAT/FAT32 filesystem.
@@ -489,11 +484,7 @@
     {
       char native[PATH_MAX];
       if (root_idx < 0)
-<<<<<<< HEAD
-      api_fatal ("root_idx %d, user_shared magic %p, nmounts %d", root_idx, user_shared->version, nmounts);
-=======
 	api_fatal ("root_idx %d, user_shared magic %y, nmounts %d", root_idx, user_shared->version, nmounts);
->>>>>>> 633ff722
       char *p = stpcpy (native, mount[root_idx].native_path);
       if (!root_mnt)
         {
@@ -1961,45 +1952,6 @@
   return 1;
 }
 
-<<<<<<< HEAD
-static bool
-get_volume_path_names_for_volume_name (LPCWSTR vol, LPWSTR mounts)
-{
-  TRACE_IN;
-  DWORD len;
-  if (GetVolumePathNamesForVolumeNameW (vol, mounts, NT_MAX_PATH, &len))
-    return true;
-
-  /* Windows 2000 doesn't have GetVolumePathNamesForVolumeNameW.
-     Just assume that mount points are not longer than MAX_PATH. */
-  WCHAR drives[MAX_PATH], dvol[MAX_PATH], mp[MAX_PATH + 3];
-  if (!GetLogicalDriveStringsW (MAX_PATH, drives))
-    return false;
-  for (PWCHAR drive = drives; *drive; drive = wcschr (drive, '\0') + 1)
-    {
-      if (!GetVolumeNameForVolumeMountPointW (drive, dvol, MAX_PATH))
-	continue;
-      if (!wcscasecmp (vol, dvol))
-	mounts = wcpcpy (mounts, drive) + 1;
-      wcscpy (mp, drive);
-      HANDLE h = FindFirstVolumeMountPointW (dvol, mp + 3, MAX_PATH);
-      if (h == INVALID_HANDLE_VALUE)
-	continue;
-      do
-	{
-	  if (GetVolumeNameForVolumeMountPointW (mp, dvol, MAX_PATH))
-	    if (!wcscasecmp (vol, dvol))
-	      mounts = wcpcpy (mounts, drive) + 1;
-	}
-      while (FindNextVolumeMountPointW (h, mp, MAX_PATH));
-      FindVolumeMountPointClose (h);
-    }
-  *mounts = L'\0';
-  return true;
-}
-
-=======
->>>>>>> 633ff722
 dos_drive_mappings::dos_drive_mappings ()
 : mappings(0)
 {
