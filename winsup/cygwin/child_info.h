/* child_info.h: shared child info for cygwin

   Copyright 2000, 2001, 2002, 2003, 2004, 2005, 2006, 2008, 2009, 2011, 2012,
   2013 Red Hat, Inc.

This file is part of Cygwin.

This software is a copyrighted work licensed under the terms of the
Cygwin license.  Please consult the file "CYGWIN_LICENSE" for
details. */

#include <setjmp.h>

enum child_info_types
{
  _CH_NADA = 0,
  _CH_EXEC = 1,
  _CH_SPAWN = 2,
  _CH_FORK = 3,
  _CH_WHOOPS = 4
};

enum child_status
{
  _CI_STRACED	 = 0x01,
  _CI_ISMSYS	 = 0x02,
  _CI_SAW_CTRL_C = 0x04
};

#define OPROC_MAGIC_MASK 0xff00ff00
#define OPROC_MAGIC_GENERIC 0xaf00f000

#define PROC_MAGIC_GENERIC 0xaf00fa00

#define EXEC_MAGIC_SIZE sizeof(child_info)

/* Change this value if you get a message indicating that it is out-of-sync. */
<<<<<<< HEAD
#define CURR_CHILD_INFO_MAGIC 0xabf25c9eU
=======
#define CURR_CHILD_INFO_MAGIC 0x93737edaU
>>>>>>> 633ff722

#define NPROCS	256

#include "pinfo.h"
struct cchildren
{
  pid_t pid;
  pinfo_minimal p;
};

/* NOTE: Do not make gratuitous changes to the names or organization of the
   below class.  The layout is checksummed to determine compatibility between
   different cygwin versions. */
class child_info
{
public:
  DWORD msv_count;	// zeroed on < W2K3, set to pseudo-count on Vista
  DWORD cb;		// size of this record
  DWORD intro;		// improbable string
  DWORD magic;		// magic number unique to child_info
  unsigned short type;	// type of record, exec, spawn, fork
  init_cygheap *cygheap;
  void *cygheap_max;
  unsigned char flag;
  int retry;		// number of times we've tried to start child process
  HANDLE rd_proc_pipe;
  HANDLE wr_proc_pipe;
  HANDLE subproc_ready;	// used for synchronization with parent
  HANDLE user_h;
  HANDLE parent;
  DWORD parent_winpid;
  DWORD cygheap_reserve_sz;
  unsigned fhandler_union_cb;
  DWORD exit_code;	// process exit code
  static int retry_count;// retry count;
  child_info (unsigned, child_info_types, bool);
  child_info (): subproc_ready (NULL), parent (NULL) {}
  ~child_info ();
  void refresh_cygheap () { cygheap_max = ::cygheap_max; }
  void ready (bool);
  bool __reg3 sync (int, HANDLE&, DWORD);
  DWORD __reg2 proc_retry (HANDLE);
  bool isstraced () const {return !!(flag & _CI_STRACED);}
  bool ismsys () const {return !!(flag & _CI_ISMSYS);}
  bool saw_ctrl_c () const {return !!(flag & _CI_SAW_CTRL_C);}
  void prefork (bool = false);
  void cleanup ();
  void postfork (pinfo& child)
  {
    ForceCloseHandle (wr_proc_pipe);
    wr_proc_pipe = NULL;
    child.set_rd_proc_pipe (rd_proc_pipe);
    rd_proc_pipe = NULL;
  }
};

class mount_info;

class child_info_fork: public child_info
{
public:
  HANDLE forker_finished;// for synchronization with child
  jmp_buf jmp;		// where child will jump to
  void *stackaddr;	// address of parent stack
  void *stacktop;	// location of top of parent stack
  void *stackbottom;	// location of bottom of parent stack
  size_t guardsize;     // size of POSIX guard region or (size_t) -1 if
			// user stack
  char filler[4];
  child_info_fork ();
  void __reg1 handle_fork ();
  bool abort (const char *fmt = NULL, ...);
  void alloc_stack ();
  void alloc_stack_hard_way (volatile char *);
};

class fhandler_base;

class cygheap_exec_info
{
public:
  int argc;
  char **argv;
  int envc;
  char **envp;
  HANDLE myself_pinfo;
  sigset_t sigmask;
  int nchildren;
  cchildren children[0];
  static cygheap_exec_info *alloc ();
  void record_children ();
  void reattach_children (HANDLE);
};

class child_info_spawn: public child_info
{
  HANDLE hExeced;
  HANDLE ev;
public:
  cygheap_exec_info *moreinfo;
  int __stdin;
  int __stdout;
  char filler[4];

  void cleanup ();
  child_info_spawn () {};
  child_info_spawn (child_info_types, bool);
  void record_children ();
  void reattach_children ();
  void *operator new (size_t, void *p) __attribute__ ((nothrow)) {return p;}
  void set (child_info_types ci, bool b) { new (this) child_info_spawn (ci, b);}
  void __reg1 handle_spawn ();
  bool set_saw_ctrl_c ()
  {
    if (!has_execed ())
      return false;
    flag |= _CI_SAW_CTRL_C;
    return true;
  }
  bool signal_myself_exited ()
  {
    if (!ev)
      return false;
    else
      {
	SetEvent (ev);
	return true;
      }
  }
  void wait_for_myself ();
  bool has_execed () const
  {
    if (hExeced)
      return true;
    if (type != _CH_EXEC)
      return false;
    return !!hExeced;
  }
  bool get_parent_handle ();
  bool has_execed_cygwin () const { return ismsys () && has_execed (); }
  operator HANDLE& () {return hExeced;}
  int __reg3 worker (const char *, const char *const *, const char *const [], int,
	      int = -1, int = -1);;
};

extern child_info_spawn ch_spawn;

#define have_execed ch_spawn.has_execed ()
#define have_execed_cygwin ch_spawn.has_execed_cygwin ()

void __stdcall init_child_info (DWORD, child_info *, HANDLE);

extern "C" {
extern child_info *child_proc_info;
extern child_info_spawn *spawn_info asm (_SYMSTR (child_proc_info));
extern child_info_fork *fork_info asm (_SYMSTR (child_proc_info));
}<|MERGE_RESOLUTION|>--- conflicted
+++ resolved
@@ -35,11 +35,7 @@
 #define EXEC_MAGIC_SIZE sizeof(child_info)
 
 /* Change this value if you get a message indicating that it is out-of-sync. */
-<<<<<<< HEAD
-#define CURR_CHILD_INFO_MAGIC 0xabf25c9eU
-=======
 #define CURR_CHILD_INFO_MAGIC 0x93737edaU
->>>>>>> 633ff722
 
 #define NPROCS	256
 
