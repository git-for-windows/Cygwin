--- conflicted
+++ resolved
@@ -320,37 +320,6 @@
 	  wchar_t wc;
 	  char c;
 	  bool processed = false;
-<<<<<<< HEAD
-	  termios &ti = ttyp->ti;
-	  pinfo pi (ttyp->getpgid ());
-	  if (pi && pi->ctty == ttyp->ntty
-	      && (pi->process_state & PID_NOTCYGWIN)
-	      && input_rec[i].EventType == KEY_EVENT && c == '\003')
-	    {
-	      bool not_a_sig = false;
-	      if (!CCEQ (ti.c_cc[VINTR], c)
-		  && !CCEQ (ti.c_cc[VQUIT], c)
-		  && !CCEQ (ti.c_cc[VSUSP], c))
-		not_a_sig = true;
-	      if (input_rec[i].Event.KeyEvent.bKeyDown)
-		{
-		  /* CTRL_C_EVENT does not work for the process started with
-		     CREATE_NEW_PROCESS_GROUP flag, so send CTRL_BREAK_EVENT
-		     instead. */
-		  if (pi->process_state & PID_NEW_PG)
-		    GenerateConsoleCtrlEvent (CTRL_BREAK_EVENT,
-					      pi->dwProcessId);
-		  else
-		    GenerateConsoleCtrlEvent (CTRL_C_EVENT, 0);
-		  if (not_a_sig)
-		    goto skip_writeback;
-		}
-	      processed = true;
-	      if (not_a_sig)
-		goto remove_record;
-	    }
-=======
->>>>>>> 05827d2d
 	  switch (input_rec[i].EventType)
 	    {
 	    case KEY_EVENT:
@@ -3820,18 +3789,12 @@
 }
 
 static bool NO_COPY gdb_inferior_noncygwin = false;
-<<<<<<< HEAD
-static void
-set_console_mode_to_native ()
-{
-=======
 
 void
 fhandler_console::set_console_mode_to_native ()
 {
   /* Setting-up console mode for non-cygwin app started by GDB. This is
      called from hooked CreateProcess() and ContinueDebugEvent(). */
->>>>>>> 05827d2d
   cygheap_fdenum cfd (false);
   while (cfd.next () >= 0)
     if (cfd->get_major () == DEV_CONS_MAJOR)
@@ -3839,18 +3802,10 @@
 	fhandler_console *cons = (fhandler_console *) (fhandler_base *) cfd;
 	if (cons->get_device () == cons->tc ()->getntty ())
 	  {
-<<<<<<< HEAD
-	    termios *cons_ti = &((tty *) cons->tc ())->ti;
-	    fhandler_console::set_input_mode (tty::native, cons_ti,
-					      cons->get_handle_set ());
-	    fhandler_console::set_output_mode (tty::native, cons_ti,
-					       cons->get_handle_set ());
-=======
 	    termios *cons_ti = &cons->tc ()->ti;
 	    set_input_mode (tty::native, cons_ti, cons->get_handle_set ());
 	    set_output_mode (tty::native, cons_ti, cons->get_handle_set ());
 	    con.disable_master_thread = true;
->>>>>>> 05827d2d
 	    break;
 	  }
       }
@@ -3872,12 +3827,8 @@
     mutex_timeout = 0; /* to avoid deadlock in GDB */
   gdb_inferior_noncygwin = !fhandler_termios::path_iscygexec_a (n, c);
   if (gdb_inferior_noncygwin)
-<<<<<<< HEAD
-    set_console_mode_to_native ();
-=======
     fhandler_console::set_console_mode_to_native ();
   init_console_handler (false);
->>>>>>> 05827d2d
   return CreateProcessA_Orig (n, c, pa, ta, inh, f, e, d, si, pi);
 }
 
@@ -3891,12 +3842,8 @@
     mutex_timeout = 0; /* to avoid deadlock in GDB */
   gdb_inferior_noncygwin = !fhandler_termios::path_iscygexec_w (n, c);
   if (gdb_inferior_noncygwin)
-<<<<<<< HEAD
-    set_console_mode_to_native ();
-=======
     fhandler_console::set_console_mode_to_native ();
   init_console_handler (false);
->>>>>>> 05827d2d
   return CreateProcessW_Orig (n, c, pa, ta, inh, f, e, d, si, pi);
 }
 
@@ -3905,12 +3852,8 @@
      (DWORD p, DWORD t, DWORD s)
 {
   if (gdb_inferior_noncygwin)
-<<<<<<< HEAD
-    set_console_mode_to_native ();
-=======
     fhandler_console::set_console_mode_to_native ();
   init_console_handler (false);
->>>>>>> 05827d2d
   return ContinueDebugEvent_Orig (p, t, s);
 }
 
