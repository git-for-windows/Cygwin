--- conflicted
+++ resolved
@@ -886,8 +886,8 @@
 	  goto out;
 	}
 
-  /* Allocate space for environment + trailing NULL + CYGWIN env. */
-  lastenviron = envp = (char **) malloc ((4 + (envc = 100)) * sizeof (char *));
+      /* Allocate space for environment + trailing NULL + CYGWIN env. */
+      lastenviron = envp = (char **) malloc ((4 + (envc = 100)) * sizeof (char *));
 
       rawenv = GetEnvironmentStringsW ();
       if (!rawenv)
@@ -897,44 +897,44 @@
 	}
       debug_printf ("GetEnvironmentStrings returned %p", rawenv);
 
-  /* Current directory information is recorded as variables of the
-     form "=X:=X:\foo\bar; these must be changed into something legal
-     (we could just ignore them but maybe an application will
-     eventually want to use them).  */
-  for (i = 0, w = rawenv; *w != L'\0'; w = wcschr (w, L'\0') + 1, i++)
-    {
-      sys_wcstombs_alloc (&newp, HEAP_NOTHEAP, w);
-      if (i >= envc)
-	envp = (char **) realloc (envp, (4 + (envc += 100)) * sizeof (char *));
-      envp[i] = newp;
-      if (*newp == '=')
-	*newp = '!';
-      char *eq = strchrnul (newp, '=');
-      ucenv (newp, eq);	/* uppercase env vars which need it */
-      if (*newp == 'T' && strncmp (newp, "TERM=", 5) == 0)
-	sawTERM = 1;
-      else if (*newp == 'M' && strncmp (newp, "MSYS=", 5) == 0)
-	parse_options (newp + 5);
-      if (*eq)
-	posify_maybe (envp + i, *++eq ? eq : --eq, tmpbuf);
-      debug_printf ("%p: %s", envp[i], envp[i]);
-    }
+      /* Current directory information is recorded as variables of the
+	 form "=X:=X:\foo\bar; these must be changed into something legal
+	 (we could just ignore them but maybe an application will
+	 eventually want to use them).  */
+      for (i = 0, w = rawenv; *w != L'\0'; w = wcschr (w, L'\0') + 1, i++)
+	{
+	  sys_wcstombs_alloc (&newp, HEAP_NOTHEAP, w);
+	  if (i >= envc)
+	    envp = (char **) realloc (envp, (4 + (envc += 100)) * sizeof (char *));
+	  envp[i] = newp;
+	  if (*newp == '=')
+	    *newp = '!';
+	  char *eq = strchrnul (newp, '=');
+	  ucenv (newp, eq);	/* uppercase env vars which need it */
+	  if (*newp == 'T' && strncmp (newp, "TERM=", 5) == 0)
+	    sawTERM = 1;
+	  else if (*newp == 'M' && strncmp (newp, "MSYS=", 5) == 0)
+	    parse_options (newp + 5);
+	  if (*eq)
+	    posify_maybe (envp + i, *++eq ? eq : --eq, tmpbuf);
+	  debug_printf ("%p: %s", envp[i], envp[i]);
+	}
 
       if (!sawTERM)
 	envp[i++] = strdup (cygterm);
       envp[i] = NULL;
       FreeEnvironmentStringsW (rawenv);
 
-out:
-  findenv_func = (char * (*)(const char*, int*)) my_findenv;
-  __cygwin_environ = envp;
-  update_envptrs ();
-  if (envp_passed_in)
-    {
-      p = getenv ("MSYS");
-      if (p)
-	parse_options (p);
-    }
+    out:
+      findenv_func = (char * (*)(const char*, int*)) my_findenv;
+      __cygwin_environ = envp;
+      update_envptrs ();
+      if (envp_passed_in)
+	{
+	  p = getenv ("MSYS");
+	  if (p)
+	    parse_options (p);
+	}
 
 #ifndef __MSYS__
       if (got_something_from_registry)
@@ -1099,11 +1099,7 @@
    to the child. */
 char ** __reg3
 build_env (const char * const *envp, PWCHAR &envblock, int &envc,
-<<<<<<< HEAD
-	   bool no_envblock, bool keep_posix)
-=======
-	   bool no_envblock, HANDLE new_token)
->>>>>>> 3e1f6db9
+	   bool no_envblock, HANDLE new_token, bool keep_posix)
 {
   PWCHAR cwinenv = NULL;
   size_t winnum = 0;
@@ -1321,7 +1317,7 @@
 
 	  /* See if environment variable is "special" in a Windows sense.
 	     Under NT, the current directories for visited drives are stored
-	     as =C:=\bar.  Msys converts the '=' to '!' for hopefully obvious
+	     as =C:=\bar.  Cygwin converts the '=' to '!' for hopefully obvious
 	     reasons.  We need to convert it back when building the envblock */
 	  if (s[0] == L'!' && (iswdrive (s + 1) || (s[1] == L':' && s[2] == L':'))
 	      && s[3] == L'=')
@@ -1350,7 +1346,7 @@
 #ifndef __x86_64__
 /* This idiocy is necessary because the early implementers of cygwin
    did not seem to know about importing data variables from the DLL.
-   So, we have to synchronize msys's idea of the environment with the
+   So, we have to synchronize cygwin's idea of the environment with the
    main program's with each reference to the environment. */
 extern "C" char ** __stdcall
 cur_environ ()
