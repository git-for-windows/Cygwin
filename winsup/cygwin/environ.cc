--- conflicted
+++ resolved
@@ -77,22 +77,6 @@
 }
 
 static void
-<<<<<<< HEAD
-tty_is_gone (const char *buf)
-{
-  if (!user_shared->warned_notty)
-    {
-      small_printf ("\"tty\" option detected in MSYS environment variable.\n"
-		    "MSYS=tty is no longer supported.  Please remove it from your\n"
-		    "MSYS environment variable and use a terminal emulator like mintty,\n"
-		    "xterm, or rxvt.\n");
-      user_shared->warned_notty = 1;
-    }
-}
-
-static void
-=======
->>>>>>> 65533427
 set_winsymlinks (const char *buf)
 {
   if (!buf || !*buf)
@@ -294,7 +278,8 @@
   {
     {NL ("PATH="), NULL, NULL, env_PATH_to_posix, env_plist_to_win32, true},
     {NL ("HOME="), NULL, NULL, env_path_to_posix, env_path_to_win32, false},
-    {NL ("LD_LIBRARY_PATH="), NULL, NULL, env_plist_to_posix, env_plist_to_win32, true},
+    {NL ("LD_LIBRARY_PATH="), NULL, NULL,
+			       env_plist_to_posix, env_plist_to_win32, true},
     {NL ("TMPDIR="), NULL, NULL, env_path_to_posix, env_path_to_win32, false},
     {NL ("TMP="), NULL, NULL, env_path_to_posix, env_path_to_win32, false},
     {NL ("TEMP="), NULL, NULL, env_path_to_posix, env_path_to_win32, false},
