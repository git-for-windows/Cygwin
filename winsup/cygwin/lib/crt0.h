/* crt0.h: header file for crt0.

   Copyright 2000, 2001, 2008, 2012 Red Hat, Inc.

This file is part of Cygwin.

This software is a copyrighted work licensed under the terms of the
Cygwin license.  Please consult the file "CYGWIN_LICENSE" for
details. */

#ifdef __cplusplus
extern "C" {
#endif

#include "winlean.h"
struct per_process;
typedef int (*MainFunc) (int argc, char *argv[], char **env);
<<<<<<< HEAD
int __stdcall _msys_crt0_common (MainFunc, struct per_process *);
int dll_dllcrt0 (HMODULE, struct per_process *);
=======
int __stdcall _cygwin_crt0_common (MainFunc, struct per_process *);
PVOID dll_dllcrt0 (HMODULE, struct per_process *);
>>>>>>> 633ff722

#ifdef __cplusplus
}
#endif<|MERGE_RESOLUTION|>--- conflicted
+++ resolved
@@ -15,13 +15,8 @@
 #include "winlean.h"
 struct per_process;
 typedef int (*MainFunc) (int argc, char *argv[], char **env);
-<<<<<<< HEAD
 int __stdcall _msys_crt0_common (MainFunc, struct per_process *);
-int dll_dllcrt0 (HMODULE, struct per_process *);
-=======
-int __stdcall _cygwin_crt0_common (MainFunc, struct per_process *);
 PVOID dll_dllcrt0 (HMODULE, struct per_process *);
->>>>>>> 633ff722
 
 #ifdef __cplusplus
 }
