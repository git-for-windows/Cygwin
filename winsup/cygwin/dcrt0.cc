--- conflicted
+++ resolved
@@ -377,29 +377,17 @@
 
   /* Complain if older than last incompatible change */
   if (p->dll_major < CYGWIN_VERSION_DLL_EPOCH)
-<<<<<<< HEAD
     api_fatal ("msys DLL and APP are out of sync -- DLL version mismatch %d < %d",
-=======
-    api_fatal ("cygwin DLL and APP are out of sync -- DLL version mismatch %u < %u",
->>>>>>> 633ff722
 	       p->dll_major, CYGWIN_VERSION_DLL_EPOCH);
 
   /* magic_biscuit != 0 if using the old style version numbering scheme.  */
   if (p->magic_biscuit != SIZEOF_PER_PROCESS)
-<<<<<<< HEAD
     api_fatal ("Incompatible msys .dll -- incompatible per_process info %d != %d",
-=======
-    api_fatal ("Incompatible cygwin .dll -- incompatible per_process info %u != %u",
->>>>>>> 633ff722
 	       p->magic_biscuit, SIZEOF_PER_PROCESS);
 
   /* Complain if incompatible API changes made */
   if (p->api_major > cygwin_version.api_major)
-<<<<<<< HEAD
     api_fatal ("msys DLL and APP are out of sync -- API version mismatch %d > %d",
-=======
-    api_fatal ("cygwin DLL and APP are out of sync -- API version mismatch %u > %u",
->>>>>>> 633ff722
 	       p->api_major, cygwin_version.api_major);
 
   /* This is a kludge to work around a version of _cygwin_common_crt0
@@ -1302,15 +1290,9 @@
   if (CYGWIN_VERSION_MAGIC_VERSION (magic_version) == version)
     system_printf ("%s magic number mismatch detected - %p/%ly", what, magic_version, version);
   else
-<<<<<<< HEAD
-    api_fatal ("%s mismatch detected - %p/%p.\n\
+    api_fatal ("%s mismatch detected - %ly/%ly.\n\
 This problem is probably due to using incompatible versions of the msys DLL.\n\
 Search for msys-2.0.dll using the Windows Start->Find/Search facility\n\
-=======
-    api_fatal ("%s mismatch detected - %ly/%ly.\n\
-This problem is probably due to using incompatible versions of the cygwin DLL.\n\
-Search for cygwin1.dll using the Windows Start->Find/Search facility\n\
->>>>>>> 633ff722
 and delete all but the most recent version.  The most recent version *should*\n\
 reside in x:\\msys\\bin, where 'x' is the drive on which you have\n\
 installed the msys distribution.  Rebooting is also suggested if you\n\
@@ -1322,12 +1304,7 @@
 void __stdcall
 cygbench (const char *s)
 {
-<<<<<<< HEAD
   if (GetEnvironmentVariableA ("MSYS_BENCH", NULL, 0))
-    small_printf ("%05d ***** %s : %10d\n", GetCurrentProcessId (), s, strace.microseconds ());
-=======
-  if (GetEnvironmentVariableA ("CYGWIN_BENCH", NULL, 0))
     small_printf ("%05u ***** %s : %10d\n", GetCurrentProcessId (), s, strace.microseconds ());
->>>>>>> 633ff722
 }
 #endif