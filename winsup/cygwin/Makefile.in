# Makefile.in for Cygwin.
# Copyright 1995, 1996, 1997, 1998, 1999, 2000, 2001, 2002, 2003, 2004, 2005,
# 2006, 2007, 2008, 2009, 2010, 2011, 2012, 2013 Red Hat, Inc.
#
# This file is part of Cygwin.
#
# This software is a copyrighted work licensed under the terms of the
# Cygwin license.  Please consult the file "CYGWIN_LICENSE" for
# details.
# configure_input: @configure_input@

# This makefile requires GNU make.

srcdir:=@srcdir@
target_builddir:=@target_builddir@
winsup_srcdir:=@winsup_srcdir@
configure_args=@configure_args@

export CC:=@CC@
export CXX:=@CXX@

CFLAGS?=@CFLAGS@
CXXFLAGS?=@CXXFLAGS@

include ${srcdir}/../Makefile.common

# environment variables used by ccwrap
export CCWRAP_HEADERS:=. ${srcdir}
export CCWRAP_SYSTEM_HEADERS:=@cygwin_headers@ @newlib_headers@
export CCWRAP_DIRAFTER_HEADERS:=@windows_headers@

VPATH+=$(CONFIG_DIR) $(srcdir)/regex $(srcdir)/lib $(srcdir)/libc

target_cpu:=@target_cpu@
target_alias:=@target_alias@
build_alias:=@build_alias@
host_alias:=@host_alias@
prefix:=@prefix@

program_transform_name:=@program_transform_name@
exec_prefix:=@exec_prefix@
bindir:=@bindir@
libdir:=@libdir@
mandir:=@mandir@
sysconfdir:=@sysconfdir@
datarootdir:=@datarootdir@
ifeq ($(target_alias),$(host_alias))
ifeq ($(build_alias),$(host_alias))
tooldir:=$(exec_prefix)
else
tooldir:=$(exec_prefix)/$(target_alias)
endif
else
tooldir:=$(exec_prefix)/$(target_alias)
endif
datadir:=@datadir@
infodir:=@infodir@
includedir:=@includedir@

override INSTALL:=@INSTALL@
override INSTALL_PROGRAM:=@INSTALL_PROGRAM@
override INSTALL_DATA:=@INSTALL_DATA@

WINDOWS_LIBDIR:=@windows_libdir@

cygserver_blddir:=${target_builddir}/winsup/cygserver
LIBSERVER:=${cygserver_blddir}/libcygserver.a

LIBC:=$(newlib_build)/libc/libc.a
LIBM:=$(newlib_build)/libm/libm.a
CRT0:=$(cygwin_build)/crt0.o

#
# --enable options from configure
#
MT_SAFE:=@MT_SAFE@
DEFS:=@DEFS@
CCEXTRA=
COMMON_CFLAGS=-MMD ${$(*F)_CFLAGS} -Werror -fmerge-constants -ftracer $(CCEXTRA)
ifeq ($(target_cpu),x86_64)
COMMON_CFLAGS+=-mcmodel=small
endif
COMPILE.cc+=${COMMON_CFLAGS} -mno-use-libstdc-wrappers
COMPILE.c+=${COMMON_CFLAGS}

AR:=@AR@
AR_FLAGS:=qv
RANLIB:=@RANLIB@
LD:=@LD@
DLLTOOL:=@DLLTOOL@
WINDRES:=@WINDRES@ --include-dir=$(srcdir)/include
AS:=@AS@
NM:=@NM@
OBJCOPY:=@OBJCOPY@
OBJDUMP:=@OBJDUMP@
STRIP:=@STRIP@
LDSCRIPT:=cygwin.sc
MKDIRP:=$(INSTALL) -m 755 -d

@SET_MAKE@

# Setup the testing framework, if you have one
EXPECT = `if [ -f $${rootme}/../../expect/expect$(EXEEXT) ] ; then \
	    echo $${rootme}/../../expect/expect$(EXEEXT) ; \
	  else echo expect ; fi`

RUNTEST = `if [ -f $${srcdir}/../dejagnu/runtest ] ; then \
	       echo $${srcdir}/../dejagnu/runtest ; \
	    else echo runtest; fi`
RUNTESTFLAGS =

# Parameters used in building the msys.dll.
# We build as msys0.dll and rename at install time to overcome
# native rebuilding issues (we don't want the build tools to see a partially
# built msys.dll and attempt to use it instead of the old one).

DLL_NAME:=@DLL_NAME@
TEST_DLL_NAME:=${patsubst %-2.0.dll,%0.dll,@DLL_NAME@}
TEST_LIB_NAME:=libmsys0.a
STATIC_LIB_NAME:=libmsys2_s.a
DIN_FILE=@DIN_FILE@
DEF_FILE:=msys.def
TLSOFFSETS_H:=@TLSOFFSETS_H@
DLL_ENTRY:=@DLL_ENTRY@

LIBGMON_A:=libgmon.a
CYGWIN_START:=crt0.o
GMON_START:=gcrt0.o

toolopts:=--cpu=${target_cpu} --ar=${AR} --as=${AS} --nm=${NM} --objcopy=${OBJCOPY}
speclib=\
    ${srcdir}/speclib ${toolopts} \
	--exclude='msys' \
	--exclude='cygwin' \
	--exclude='msys' \
	--exclude='(?i:dll)' \
	--exclude='reloc' \
	--exclude='^main$$' \
	--exclude='^_main$$' \
	$^

# Some things want these from libc, but they have their own static
# data which apps can get to, which is a pain in the dll, so we
# include them directly into the library.

LIBCOS:=${sort ${addsuffix .o,${basename ${notdir ${wildcard $(srcdir)/lib/*.c}}}} \
	       ${addsuffix .o,${basename ${notdir ${wildcard $(srcdir)/lib/*.cc}}}}}

# Build all source files in the config directory

EXTRA_DLL_OFILES:=${addsuffix .o,${basename ${notdir ${wildcard $(CONFIG_DIR)/*.c}}}}

EXTRA_OFILES:=

MALLOC_OFILES:=malloc.o

DLL_IMPORTS:=${shell $(CC) -print-file-name=w32api/libkernel32.a} ${shell $(CC) -print-file-name=w32api/libntdll.a}

MT_SAFE_OBJECTS:=
#
DLL_OFILES:=advapi32.o assert.o autoload.o bsdlib.o ctype.o cxx.o cygheap.o \
	cygthread.o cygtls.o cygwait.o cygxdr.o dcrt0.o debug.o devices.o \
	dir.o dlfcn.o dll_init.o dtable.o environ.o errno.o exceptions.o \
	exec.o external.o fcntl.o fenv.o fhandler.o fhandler_clipboard.o \
	fhandler_console.o fhandler_dev.o fhandler_disk_file.o fhandler_dsp.o \
	fhandler_fifo.o fhandler_floppy.o fhandler_mailslot.o fhandler_mem.o \
	fhandler_netdrive.o fhandler_nodevice.o fhandler_proc.o \
	fhandler_process.o fhandler_procnet.o fhandler_procsys.o \
	fhandler_procsysvipc.o fhandler_random.o fhandler_raw.o \
	fhandler_registry.o fhandler_serial.o fhandler_socket.o fhandler_tape.o \
	fhandler_termios.o fhandler_tty.o fhandler_virtual.o fhandler_windows.o \
	fhandler_zero.o flock.o fnmatch.o fork.o fts.o ftw.o getopt.o glob.o \
	glob_pattern_p.o globals.o grp.o heap.o hookapi.o inet_addr.o \
	inet_network.o init.o ioctl.o ipc.o kernel32.o libstdcxx_wrapper.o \
	localtime.o lsearch.o malloc_wrapper.o minires-os-if.o minires.o \
	miscfuncs.o mktemp.o mmap.o msys.o msg.o mount.o net.o netdb.o nfs.o nftw.o \
	nlsfuncs.o ntea.o passwd.o path.o pinfo.o pipe.o poll.o posix_ipc.o \
	pseudo-reloc.o pthread.o random.o regcomp.o regerror.o regexec.o regfree.o \
	registry.o resource.o rexec.o rcmd.o scandir.o sched.o sec_acl.o \
	sec_auth.o sec_helper.o security.o select.o sem.o setlsapwd.o shared.o \
	shm.o sigfe.o signal.o sigproc.o smallprint.o spawn.o strace.o strfmon.o \
	strfuncs.o strptime.o strsep.o strsig.o sync.o syscalls.o sysconf.o \
	syslog.o termios.o thread.o timer.o times.o tls_pbuf.o tty.o uinfo.o \
	uname.o wait.o wincap.o window.o winf.o wow64.o xsique.o \
	$(EXTRA_DLL_OFILES) $(EXTRA_OFILES) $(MALLOC_OFILES) $(MT_SAFE_OBJECTS)

EXCLUDE_STATIC_OFILES:=$(addprefix --exclude=,\
	cygtls.o \
	dcrt0.o \
	exceptions.o \
	fork.o \
	signal.o \
	spawn.o \
)

ifdef PREPROCESS
override DLL_OFILES:=$(patsubst %.o,%_E,${DLL_OFILES})
override EXCLUDE_STATIC_OFILES:=$(patsubst %.o,%_E,${EXCLUDE_STATIC_OFILES})
override EXTRA_OFILES=$(patsubst %.o,%_E,${DLL_OFILES}))
override MALLOC_OFILES:=$(patsubst %.o,%.E,${MALLOC_OFILES})
endif #PREPROCESS

GMON_OFILES:=gmon.o mcount.o profil.o

ifeq ($(target_cpu),x86_64)
NEW_FUNCTIONS:=
else
NEW_FUNCTIONS:=$(addprefix --replace=,\
	acl=_acl32 \
	aclcheck=_aclcheck32 \
	aclfrommode=_aclfrommode32 \
	aclfrompbits=_aclfrompbits32 \
	aclfromtext=_aclfromtext32 \
	aclsort=_aclsort32 \
	acltomode=_acltomode32 \
	acltopbits=_acltopbits32 \
	acltotext=_acltotext32 \
	chown=_chown32 \
	facl=_facl32 \
	fchown=_fchown32 \
	fcntl=_fcntl64 \
	fdopen=_fdopen64 \
	fgetpos=_fgetpos64 \
	fopen=_fopen64 \
	freopen=_freopen64 \
	fseeko=_fseeko64 \
	fsetpos=_fsetpos64 \
	fstat=_fstat64 \
	ftello=_ftello64 \
	ftruncate=_ftruncate64 \
	getegid=_getegid32 \
	geteuid=_geteuid32 \
	getgid=_getgid32 \
	getgrent=_getgrent32 \
	getgrgid=_getgrgid32 \
	getgrnam=_getgrnam32 \
	getgroups=_getgroups32 \
	getpwuid=_getpwuid32 \
	getpwuid_r=_getpwuid_r32 \
	getuid=_getuid32 \
	initgroups=_initgroups32 \
	lchown=_lchown32 \
	lseek=_lseek64 \
	lstat=_lstat64 \
	mknod=_mknod32 \
	mmap=_mmap64 \
	open=_open64 \
	setegid=_setegid32 \
	seteuid=_seteuid32 \
	setgid=_setgid32 \
	setgroups=_setgroups32 \
	setregid=_setregid32 \
	setreuid=_setreuid32 \
	setuid=_setuid32 \
	stat=_stat64 \
	timezone= \
	tmpfile=_tmpfile64 \
	truncate=_truncate64 \
)
endif

API_VER:=$(srcdir)/include/cygwin/version.h

LIB_NAME:=libmsys-2.0.a
SUBLIBS:=libpthread.a libutil.a ${CURDIR}/libm.a ${CURDIR}/libc.a libdl.a libresolv.a librt.a
EXTRALIBS:=libautomode.a libbinmode.a libtextmode.a libtextreadmode.a
INSTOBJS:=automode.o binmode.o textmode.o textreadmode.o
TARGET_LIBS:=$(LIB_NAME) $(CYGWIN_START) $(GMON_START) $(LIBGMON_A) $(SUBLIBS) $(INSTOBJS) $(EXTRALIBS)

ifneq "${filter -O%,$(CFLAGS)}" ""
cygheap_CFLAGS:=-fomit-frame-pointer
cygthread_CFLAGS:=-fomit-frame-pointer
cygtls_CFLAGS:=-fomit-frame-pointer
cygwait_CFLAGS=-fomit-frame-pointer
delqueue_CFLAGS:=-fomit-frame-pointer
devices_CFLAGS:=-fomit-frame-pointer -Os
dir_CFLAGS:=-fomit-frame-pointer
dlfcn_CFLAGS:=-fomit-frame-pointer
dll_init_CFLAGS:=-fomit-frame-pointer
dtable_CFLAGS:=-fomit-frame-pointer -fcheck-new
fcntl_CFLAGS:=-fomit-frame-pointer
fenv_CFLAGS:=-fomit-frame-pointer
fhandler_CFLAGS:=-fomit-frame-pointer
fhandler_clipboard_CFLAGS:=-fomit-frame-pointer
fhandler_console_CFLAGS:=-fomit-frame-pointer
fhandler_disk_file_CFLAGS:=-fomit-frame-pointer
fhandler_dsp_CFLAGS:=-fomit-frame-pointer
fhandler_floppy_CFLAGS:=-fomit-frame-pointer
fhandler_mem_CFLAGS:=-fomit-frame-pointer
fhandler_netdrive_CFLAGS:=-fomit-frame-pointer
fhandler_proc_CFLAGS:=-fomit-frame-pointer
fhandler_process_CFLAGS:=-fomit-frame-pointer
fhandler_random_CFLAGS:=-fomit-frame-pointer
fhandler_raw_CFLAGS:=-fomit-frame-pointer
fhandler_registry_CFLAGS:=-fomit-frame-pointer
fhandler_serial_CFLAGS:=-fomit-frame-pointer
fhandler_socket_CFLAGS:=-fomit-frame-pointer
fhandler_syslog_CFLAGS:=-fomit-frame-pointer
fhandler_tape_CFLAGS:=-fomit-frame-pointer
fhandler_termios_CFLAGS:=-fomit-frame-pointer
fhandler_tty_CFLAGS:=-fomit-frame-pointer
fhandler_virtual_CFLAGS:=-fomit-frame-pointer
fhandler_windows_CFLAGS:=-fomit-frame-pointer
fhandler_zero_CFLAGS:=-fomit-frame-pointer
flock_CFLAGS:=-fomit-frame-pointer
grp_CFLAGS:=-fomit-frame-pointer
libstdcxx_wrapper_CFLAGS:=-fomit-frame-pointer
malloc_CFLAGS:=-fomit-frame-pointer -O3
malloc_wrapper_CFLAGS:=-fomit-frame-pointer
miscfuncs_CFLAGS:=-fomit-frame-pointer
net_CFLAGS:=-fomit-frame-pointer
passwd_CFLAGS:=-fomit-frame-pointer
path_CFLAGS=-fomit-frame-pointer
regcomp_CFLAGS=-fomit-frame-pointer
regerror_CFLAGS=-fomit-frame-pointer
regexec_CFLAGS=-fomit-frame-pointer
regfree_CFLAGS=-fomit-frame-pointer
shared_CFLAGS:=-fomit-frame-pointer
sync_CFLAGS:=-fomit-frame-pointer -O3
smallprint_CFLAGS:=-fomit-frame-pointer
syscalls_CFLAGS:=-fomit-frame-pointer
sysconf_CFLAGS:=-fomit-frame-pointer
uinfo_CFLAGS:=-fomit-frame-pointer
endif

fhandler_proc_CFLAGS+=-DUSERNAME="\"$(USER)\"" -DHOSTNAME="\"$(HOSTNAME)\""
fhandler_proc_CFLAGS+=-DGCC_VERSION="\"`$(CC) -v 2>&1 | tail -n 1`\""

_cygwin_crt0_common_STDINCFLAGS:=yes
libstdcxx_wrapper_STDINCFLAGS:=yes
cxx_STDINCFLAGS:=yes

.PHONY: all force dll_ofiles install all_target install_target all_host install_host \
	install install-libs install-headers

all_host=@all_host@
install_host=@install_host@

all: all_target $(all_host)

all_target: $(TARGET_LIBS)

all_host: $(TEST_LIB_NAME)

force:

install: install-libs install-headers install-man install_target \
	$(install_host) $(install_target)

uninstall: uninstall-libs uninstall-headers uninstall-man

install-libs: $(TARGET_LIBS)
	@$(MKDIRP) $(DESTDIR)$(bindir)
	$(INSTALL_PROGRAM) $(TEST_DLL_NAME) $(DESTDIR)$(bindir)/$(DLL_NAME); \
	for i in $^; do \
	    $(INSTALL_DATA) $$i $(DESTDIR)$(tooldir)/lib/`basename $$i` ; \
	done
	cd $(DESTDIR)$(tooldir)/lib && ln -sf libmsys-2.0.a libg.a

install-headers:
	cd $(srcdir); \
	for sub in `find include -name '[a-z]*' -type d -print | sort`; do \
	    $(MKDIRP) $(DESTDIR)$(tooldir)/$$sub; \
	    for i in $$sub/*.h ; do \
	      $(INSTALL_DATA) $$i $(DESTDIR)$(tooldir)/$$sub/`basename $$i` ; \
	    done ; \
	done ; \

install-man:
	@$(MKDIRP) $(DESTDIR)$(mandir)/man2 $(DESTDIR)$(mandir)/man3 $(DESTDIR)$(mandir)/man5 $(DESTDIR)$(mandir)/man7
	cd $(srcdir); \
	for i in `find . -type f -name '*.2'`; do \
	    $(INSTALL_DATA) $$i $(DESTDIR)$(mandir)/man2/`basename $$i` ; \
	done; \
	for i in `find . -type f -name '*.3'`; do \
	    $(INSTALL_DATA) $$i $(DESTDIR)$(mandir)/man3/`basename $$i` ; \
	done; \
	for i in `find . -type f -name '*.5'`; do \
	    $(INSTALL_DATA) $$i $(DESTDIR)$(mandir)/man5/`basename $$i` ; \
	done; \
	for i in `find . -type f -name '*.7'`; do \
	    $(INSTALL_DATA) $$i $(DESTDIR)$(mandir)/man7/`basename $$i` ; \
	done

install_target:

install_host:

uninstall-libs: $(TARGET_LIBS)
	rm -f $(bindir)/$(DLL_NAME); \
	for i in $^; do \
	    rm -f $(tooldir)/lib/$$i ; \
	done

uninstall-headers:
	cd $(srcdir); \
	for sub in `find include -name '[a-z]*' -type d -print | sort`; do \
	    for i in $$sub/*.h ; do \
	      rm -f $(tooldir)/$$sub/`basename $$i` ; \
	    done ; \
	done ; \

uninstall-man:
	cd $(srcdir); \
	for i in `find . -type f -name '*.2'`; do \
	    rm -f $(DESTDIR)$(mandir)/man2/`basename $$i` ; \
	done; \
	for i in `find . -type f -name '*.3'`; do \
	    rm -f $(DESTDIR)$(mandir)/man3/`basename $$i` ; \
	done; \
	for i in `find . -type f -name '*.5'`; do \
	    rm -f $(DESTDIR)$(mandir)/man5/`basename $$i` ; \
	done; \
	for i in `find . -type f -name '*.7'`; do \
	    rm -f $(DESTDIR)$(mandir)/man7/`basename $$i` ; \
	done

clean:
<<<<<<< HEAD
	-rm -f *.o *.dll *.dbg *.a *.exp junk *.base version.cc winver_stamp *.exe *.d *stamp* *_magic.h sigfe.s cygwin.def globals.h $(srcdir)/tlsoffsets.h $(srcdir)/devices.cc
=======
	-rm -f *.o *.dll *.dbg *.a *.exp junk *.base version.cc winver_stamp *.exe *.d *stamp* *_magic.h sigfe.s msys.def globals.h $(srcdir)/$(TLSOFFSETS_H) $(srcdir)/devices.cc
>>>>>>> 39018cb8
	-@$(MAKE) -C ${cygserver_blddir} libclean

maintainer-clean realclean: clean
	@echo "This command is intended for maintainers to use;"
	@echo "it deletes files that may require special tools to rebuild."
	-rm -fr configure

# Rule to build LDSCRIPT
$(LDSCRIPT): $(LDSCRIPT).in
	$(CC) -E - -P < $^ -o $@

<<<<<<< HEAD
# Rule to build msys-2.0.dll
=======
# Rule to build msys.dll
>>>>>>> 39018cb8
$(TEST_DLL_NAME): $(LDSCRIPT) dllfixdbg $(DLL_OFILES) $(LIBSERVER) $(LIBC) $(LIBM) $(API_VER) Makefile winver_stamp
	$(CXX) $(CXXFLAGS) -L${WINDOWS_LIBDIR} -Wl,--gc-sections $(nostdlib) -Wl,-T$(firstword $^) -static \
	-Wl,--heap=0 -Wl,--out-implib,msysdll.a -shared -o $@ \
	-e $(DLL_ENTRY) $(DEF_FILE) $(DLL_OFILES) version.o winver.o \
	$(MALLOC_OBJ) $(LIBSERVER) $(LIBM) $(LIBC) \
	-lgcc $(DLL_IMPORTS) -Wl,-Map,msys.map
	@$(word 2,$^) $(OBJDUMP) $(OBJCOPY) $@ ${patsubst %0.dll,%-2.0.dbg,$@}
	@ln -f $@ new-$(DLL_NAME)

# Rule to build libmsys-2.0.a
$(LIB_NAME): $(DEF_FILE) $(LIBCOS) | $(TEST_DLL_NAME)
<<<<<<< HEAD
	${srcdir}/mkimport ${toolopts} ${NEW_FUNCTIONS} $@ cygdll.a $^
=======
	${srcdir}/mkimport ${toolopts} ${NEW_FUNCTIONS} $@ msysdll.a $(wordlist 2,99,$^)
>>>>>>> 39018cb8

${STATIC_LIB_NAME}: mkstatic ${TEST_DLL_NAME}
	perl -d $< -x ${EXCLUDE_STATIC_OFILES} --library=${LIBC} --library=${LIBM} --ar=${AR} $@ msys.map

# Rule to make stub library used by testsuite
# dependency set to $(LIB_NAME) to accommodate make -j2.
$(TEST_LIB_NAME): $(LIB_NAME)
	perl -p -e 'BEGIN{binmode(STDIN); binmode(STDOUT);}; s/msys-2.0/msys0/g' < $? > $@

$(LIBSERVER): ${cygserver_blddir}/Makefile
	$(MAKE) -C ${cygserver_blddir} libcygserver.a

${cygserver_blddir}/Makefile:
	/bin/mkdir -p ${@D}
	cd ${@D} && exec /bin/sh $(dir ${srcdir})/cygserver/configure ${configure_args}

dll_ofiles: $(DLL_OFILES)

$(LIBGMON_A): $(GMON_OFILES) $(GMON_START)
	$(AR) rcv $(LIBGMON_A) $(GMON_OFILES)

$(API_VER): $(srcdir)/$(DIN_FILE)
	@echo Error: Version info is older than DLL API!

version.cc winver.o: winver_stamp
	@ :

globals.h: mkglobals_h globals.cc
	$^ > $@

${DLL_OFILES} ${LIBCOS}: globals.h

shared_info_magic.h: cygmagic shared_info.h
	/bin/sh $(word 1,$^) $@ "${COMPILE.cc} -E -x c++" $(word 2,$^) SHARED_MAGIC 'class shared_info' USER_MAGIC 'class user_info'

child_info_magic.h: cygmagic child_info.h
	/bin/sh $(word 1,$^) $@ "${COMPILE.cc} -E -x c++" $(word 2,$^) CHILD_INFO_MAGIC 'class child_info'

dcrt0.o sigproc.o: child_info_magic.h

shared.o: shared_info_magic.h

$(srcdir)/devices.cc: gendevices devices.in devices.h
	${wordlist 1,2,$^} $@

${CURDIR}/libc.a: ${LIB_NAME} ${CURDIR}/libm.a libpthread.a libutil.a
	${speclib} -v ${@F}

${CURDIR}/libm.a: ${LIB_NAME} $(LIBM)
	${speclib} ${@F}

libpthread.a: ${LIB_NAME} pthread.o thread.o
	${speclib} ${@F}

libutil.a: ${LIB_NAME} bsdlib.o
	${speclib} ${@F}

libdl.a: ${LIB_NAME} dlfcn.o
	${speclib} ${@F}

libresolv.a: ${LIB_NAME} minires.o
	${speclib} ${@F}

librt.a: ${LIB_NAME} posix_ipc.o
	${speclib} ${@F}

${EXTRALIBS}: lib%.a: %.o
	$(AR) cru $@ $?

winver_stamp: mkvers.sh include/cygwin/version.h winver.rc $(DLL_OFILES)
	@echo "Making version.o and winver.o";\
	/bin/sh ${word 1,$^} ${word 2,$^} ${word 3,$^} $(WINDRES) ${CFLAGS} $(addprefix -I,${CCWRAP_SYSTEM_HEADERS} ${CCWRAP_DIRAFTER_HEADERS}) S&& \
	$(COMPILE.cc) -c -o version.o version.cc && \
	touch $@

Makefile: $(DIN_FILE) ${srcdir}/Makefile.in
	/bin/sh ./config.status

$(DEF_FILE): gendef $(DIN_FILE) $(srcdir)/$(TLSOFFSETS_H)
	$^ $(target_cpu) $@ sigfe.s

$(srcdir)/$(TLSOFFSETS_H): gentls_offsets cygtls.h
	$^ $@ @CONFIG_DIR@ $(COMPILE.cc) -c

sigfe.s: $(DEF_FILE)
	@[ -s $@ ] || \
	{ rm -f $(DEF_FILE); $(MAKE) -s -j1 $(DEF_FILE); }; \
	[ -s $@ ] && touch $@

sigfe.o: sigfe.s
	$(CC) -c -o $@ $<

ctags: CTAGS
tags:  CTAGS
CTAGS:
	-cd $(srcdir) && ctags -R --regex-C++='/^([a-zA-Z0-9_]*::[a-zA-Z0-9_]*) /\1/f/' .

deps:=${wildcard *.d}
ifneq (,$(deps))
include $(deps)
endif

%: RCS/%,v<|MERGE_RESOLUTION|>--- conflicted
+++ resolved
@@ -130,7 +130,6 @@
 toolopts:=--cpu=${target_cpu} --ar=${AR} --as=${AS} --nm=${NM} --objcopy=${OBJCOPY}
 speclib=\
     ${srcdir}/speclib ${toolopts} \
-	--exclude='msys' \
 	--exclude='cygwin' \
 	--exclude='msys' \
 	--exclude='(?i:dll)' \
@@ -416,11 +415,7 @@
 	done
 
 clean:
-<<<<<<< HEAD
-	-rm -f *.o *.dll *.dbg *.a *.exp junk *.base version.cc winver_stamp *.exe *.d *stamp* *_magic.h sigfe.s cygwin.def globals.h $(srcdir)/tlsoffsets.h $(srcdir)/devices.cc
-=======
 	-rm -f *.o *.dll *.dbg *.a *.exp junk *.base version.cc winver_stamp *.exe *.d *stamp* *_magic.h sigfe.s msys.def globals.h $(srcdir)/$(TLSOFFSETS_H) $(srcdir)/devices.cc
->>>>>>> 39018cb8
 	-@$(MAKE) -C ${cygserver_blddir} libclean
 
 maintainer-clean realclean: clean
@@ -432,11 +427,7 @@
 $(LDSCRIPT): $(LDSCRIPT).in
 	$(CC) -E - -P < $^ -o $@
 
-<<<<<<< HEAD
 # Rule to build msys-2.0.dll
-=======
-# Rule to build msys.dll
->>>>>>> 39018cb8
 $(TEST_DLL_NAME): $(LDSCRIPT) dllfixdbg $(DLL_OFILES) $(LIBSERVER) $(LIBC) $(LIBM) $(API_VER) Makefile winver_stamp
 	$(CXX) $(CXXFLAGS) -L${WINDOWS_LIBDIR} -Wl,--gc-sections $(nostdlib) -Wl,-T$(firstword $^) -static \
 	-Wl,--heap=0 -Wl,--out-implib,msysdll.a -shared -o $@ \
@@ -448,11 +439,7 @@
 
 # Rule to build libmsys-2.0.a
 $(LIB_NAME): $(DEF_FILE) $(LIBCOS) | $(TEST_DLL_NAME)
-<<<<<<< HEAD
-	${srcdir}/mkimport ${toolopts} ${NEW_FUNCTIONS} $@ cygdll.a $^
-=======
 	${srcdir}/mkimport ${toolopts} ${NEW_FUNCTIONS} $@ msysdll.a $(wordlist 2,99,$^)
->>>>>>> 39018cb8
 
 ${STATIC_LIB_NAME}: mkstatic ${TEST_DLL_NAME}
 	perl -d $< -x ${EXCLUDE_STATIC_OFILES} --library=${LIBC} --library=${LIBM} --ar=${AR} $@ msys.map
