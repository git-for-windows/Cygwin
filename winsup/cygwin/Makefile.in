--- conflicted
+++ resolved
@@ -434,11 +434,7 @@
 
 # Rule to build libmsys-2.0.dll.a
 $(LIB_NAME): $(LIBCOS) | $(TEST_DLL_NAME) 
-<<<<<<< HEAD
-	${srcdir}/mkimport ${toolopts} ${NEW_FUNCTIONS} $@ msysdll.a $^
-=======
-	${srcdir}/mkimport --target=$(target_alias) ${toolopts} ${NEW_FUNCTIONS} $@ cygdll.a $^
->>>>>>> 61a210ac
+	${srcdir}/mkimport --target=$(target_alias) ${toolopts} ${NEW_FUNCTIONS} $@ msysdll.a $^
 
 ${STATIC_LIB_NAME}: mkstatic ${TEST_DLL_NAME}
 	perl -d $< -x ${EXCLUDE_STATIC_OFILES} --library=${LIBC} --library=${LIBM} --ar=${AR} $@ msys.map
