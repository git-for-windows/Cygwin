# Makefile.in for Cygwin.
# Copyright 1995, 1996, 1997, 1998, 1999, 2000, 2001, 2002, 2003, 2004, 2005,
# 2006, 2007, 2008, 2009, 2010, 2011, 2012, 2013 Red Hat, Inc.
#
# This file is part of Cygwin.
#
# This software is a copyrighted work licensed under the terms of the
# Cygwin license.  Please consult the file "CYGWIN_LICENSE" for
# details.
# configure_input: @configure_input@

# This makefile requires GNU make.

srcdir:=@srcdir@
target_builddir:=@target_builddir@
winsup_srcdir:=@winsup_srcdir@
configure_args=@configure_args@

export CC:=@CC@
export CXX:=@CXX@

CFLAGS?=@CFLAGS@
CXXFLAGS?=@CXXFLAGS@

include ${srcdir}/../Makefile.common

# environment variables used by ccwrap
export CCWRAP_HEADERS:=. ${srcdir}
export CCWRAP_SYSTEM_HEADERS:=@cygwin_headers@ @newlib_headers@
export CCWRAP_DIRAFTER_HEADERS:=@windows_headers@

VPATH+=$(CONFIG_DIR) $(srcdir)/regex $(srcdir)/lib $(srcdir)/libc

target_cpu:=@target_cpu@
target_alias:=@target_alias@
build_alias:=@build_alias@
host_alias:=@host_alias@
prefix:=@prefix@

program_transform_name:=@program_transform_name@
exec_prefix:=@exec_prefix@
bindir:=@bindir@
libdir:=@libdir@
mandir:=@mandir@
sysconfdir:=@sysconfdir@
datarootdir:=@datarootdir@
ifeq ($(target_alias),$(host_alias))
ifeq ($(build_alias),$(host_alias))
tooldir:=$(exec_prefix)
else
tooldir:=$(exec_prefix)/$(target_alias)
endif
else
tooldir:=$(exec_prefix)/$(target_alias)
endif
datadir:=@datadir@
infodir:=@infodir@
includedir:=@includedir@

override INSTALL:=@INSTALL@
override INSTALL_PROGRAM:=@INSTALL_PROGRAM@
override INSTALL_DATA:=@INSTALL_DATA@

WINDOWS_LIBDIR:=@windows_libdir@

cygserver_blddir:=${target_builddir}/winsup/cygserver
LIBSERVER:=${cygserver_blddir}/libcygserver.a

LIBC:=$(newlib_build)/libc/libc.a
LIBM:=$(newlib_build)/libm/libm.a
CRT0:=$(cygwin_build)/crt0.o

#
# --enable options from configure
#
MT_SAFE:=@MT_SAFE@
CCEXTRA=
COMMON_CFLAGS=-MMD ${$(*F)_CFLAGS} -Werror -fmerge-constants -ftracer $(CCEXTRA)
ifeq ($(target_cpu),x86_64)
COMMON_CFLAGS+=-mcmodel=small
endif
COMPILE.cc+=${COMMON_CFLAGS}
COMPILE.c+=${COMMON_CFLAGS}

AR:=@AR@
AR_FLAGS:=qv
RANLIB:=@RANLIB@
LD:=@LD@
DLLTOOL:=@DLLTOOL@
WINDRES:=@WINDRES@ --include-dir=$(srcdir)/include
AS:=@AS@
NM:=@NM@
OBJCOPY:=@OBJCOPY@
OBJDUMP:=@OBJDUMP@
STRIP:=@STRIP@
LDSCRIPT:=cygwin.sc
MKDIRP:=$(INSTALL) -m 755 -d

@SET_MAKE@

# Setup the testing framework, if you have one
EXPECT = `if [ -f $${rootme}/../../expect/expect$(EXEEXT) ] ; then \
	    echo $${rootme}/../../expect/expect$(EXEEXT) ; \
	  else echo expect ; fi`

RUNTEST = `if [ -f $${srcdir}/../dejagnu/runtest ] ; then \
	       echo $${srcdir}/../dejagnu/runtest ; \
	    else echo runtest; fi`
RUNTESTFLAGS =

# Parameters used in building the msys.dll.
# We build as msys0.dll and rename at install time to overcome
# native rebuilding issues (we don't want the build tools to see a partially
# built msys.dll and attempt to use it instead of the old one).

DLL_NAME:=@DLL_NAME@
TEST_DLL_NAME:=${patsubst %-2.0.dll,%0.dll,@DLL_NAME@}
TEST_LIB_NAME:=libmsys0.a
STATIC_LIB_NAME:=libmsys2_s.a
DIN_FILE=@DIN_FILE@ common.din
DEF_FILE:=msys.def
TLSOFFSETS_H:=@TLSOFFSETS_H@
DLL_ENTRY:=@DLL_ENTRY@

LIBGMON_A:=libgmon.a
CYGWIN_START:=crt0.o
GMON_START:=gcrt0.o

toolopts:=--cpu=${target_cpu} --ar=${AR} --as=${AS} --nm=${NM} --objcopy=${OBJCOPY}
speclib=\
    ${srcdir}/speclib ${toolopts} \
	--exclude='cygwin' \
	--exclude='msys' \
	--exclude='(?i:dll)' \
	--exclude='reloc' \
	--exclude='^main$$' \
	--exclude='^_main$$' \
	$^

# Some things want these from libc, but they have their own static
# data which apps can get to, which is a pain in the dll, so we
# include them directly into the library.

LIBCOS:=${sort ${addsuffix .o,${basename ${notdir ${wildcard $(srcdir)/lib/*.c}}}} \
	       ${addsuffix .o,${basename ${notdir ${wildcard $(srcdir)/lib/*.cc}}}}}

# Build all source files in the config directory

EXTRA_DLL_OFILES:=${addsuffix .o,${basename ${notdir ${wildcard $(CONFIG_DIR)/*.c}}}}

EXTRA_OFILES:=

MALLOC_OFILES:=malloc.o

DLL_IMPORTS:=${shell $(CC) -print-file-name=w32api/libkernel32.a} ${shell $(CC) -print-file-name=w32api/libntdll.a}

MT_SAFE_OBJECTS:=
#
DLL_OFILES:=advapi32.o arc4random.o assert.o autoload.o base64.o bsdlib.o ctype.o \
	cxx.o cygheap.o cygthread.o cygtls.o cygwait.o cygxdr.o dcrt0.o debug.o \
	devices.o dir.o dlfcn.o dll_init.o dtable.o environ.o errno.o exceptions.o \
	exec.o external.o fcntl.o fenv.o fhandler.o fhandler_clipboard.o \
	fhandler_console.o fhandler_dev.o fhandler_disk_file.o fhandler_dsp.o \
	fhandler_fifo.o fhandler_floppy.o fhandler_mailslot.o fhandler_mem.o \
	fhandler_netdrive.o fhandler_nodevice.o fhandler_proc.o \
	fhandler_process.o fhandler_procnet.o fhandler_procsys.o \
	fhandler_procsysvipc.o fhandler_random.o fhandler_raw.o \
	fhandler_registry.o fhandler_serial.o fhandler_socket.o fhandler_tape.o \
	fhandler_termios.o fhandler_tty.o fhandler_virtual.o fhandler_windows.o \
	fhandler_zero.o flock.o fnmatch.o fork.o fts.o ftw.o getopt.o glob.o \
	glob_pattern_p.o globals.o grp.o heap.o hookapi.o inet_addr.o \
	inet_network.o init.o ismsys.o ioctl.o ipc.o kernel32.o libstdcxx_wrapper.o \
	localtime.o lsearch.o malloc_wrapper.o minires-os-if.o minires.o \
	miscfuncs.o mktemp.o mmap.o msys.o msg.o mount.o net.o netdb.o nfs.o nftw.o \
	nlsfuncs.o ntea.o passwd.o path.o pinfo.o pipe.o poll.o posix_ipc.o \
	pseudo-reloc.o pthread.o random.o regcomp.o regerror.o regexec.o regfree.o \
	registry.o resource.o rexec.o rcmd.o scandir.o sched.o sec_acl.o \
	sec_auth.o sec_helper.o security.o select.o sem.o setlsapwd.o shared.o \
	shm.o sigfe.o signal.o sigproc.o smallprint.o spawn.o strace.o strfmon.o \
	strfuncs.o strptime.o strsep.o strsig.o sync.o syscalls.o sysconf.o \
	syslog.o termios.o thread.o timer.o times.o tls_pbuf.o tty.o uinfo.o \
	uname.o wait.o wincap.o window.o winf.o wow64.o xsique.o \
	$(EXTRA_DLL_OFILES) $(EXTRA_OFILES) $(MALLOC_OFILES) $(MT_SAFE_OBJECTS)

EXCLUDE_STATIC_OFILES:=$(addprefix --exclude=,\
	cygtls.o \
	dcrt0.o \
	exceptions.o \
	fork.o \
	signal.o \
	spawn.o \
)

ifdef PREPROCESS
override DLL_OFILES:=$(patsubst %.o,%_E,${DLL_OFILES})
override EXCLUDE_STATIC_OFILES:=$(patsubst %.o,%_E,${EXCLUDE_STATIC_OFILES})
override EXTRA_OFILES=$(patsubst %.o,%_E,${DLL_OFILES}))
override MALLOC_OFILES:=$(patsubst %.o,%.E,${MALLOC_OFILES})
endif #PREPROCESS

GMON_OFILES:=gmon.o mcount.o profil.o

ifeq ($(target_cpu),x86_64)
NEW_FUNCTIONS:=
else
NEW_FUNCTIONS:=$(addprefix --replace=,\
	acl=_acl32 \
	aclcheck=_aclcheck32 \
	aclfrommode=_aclfrommode32 \
	aclfrompbits=_aclfrompbits32 \
	aclfromtext=_aclfromtext32 \
	aclsort=_aclsort32 \
	acltomode=_acltomode32 \
	acltopbits=_acltopbits32 \
	acltotext=_acltotext32 \
	chown=_chown32 \
	facl=_facl32 \
	fchown=_fchown32 \
	fcntl=_fcntl64 \
	fdopen=_fdopen64 \
	fgetpos=_fgetpos64 \
	fopen=_fopen64 \
	freopen=_freopen64 \
	fseeko=_fseeko64 \
	fsetpos=_fsetpos64 \
	fstat=_fstat64 \
	ftello=_ftello64 \
	ftruncate=_ftruncate64 \
	getegid=_getegid32 \
	geteuid=_geteuid32 \
	getgid=_getgid32 \
	getgrent=_getgrent32 \
	getgrgid=_getgrgid32 \
	getgrnam=_getgrnam32 \
	getgroups=_getgroups32 \
	getpwuid=_getpwuid32 \
	getpwuid_r=_getpwuid_r32 \
	getuid=_getuid32 \
	initgroups=_initgroups32 \
	lchown=_lchown32 \
	lseek=_lseek64 \
	lstat=_lstat64 \
	mknod=_mknod32 \
	mmap=_mmap64 \
	open=_open64 \
	setegid=_setegid32 \
	seteuid=_seteuid32 \
	setgid=_setgid32 \
	setgroups=_setgroups32 \
	setregid=_setregid32 \
	setreuid=_setreuid32 \
	setuid=_setuid32 \
	stat=_stat64 \
	timezone= \
	tmpfile=_tmpfile64 \
	truncate=_truncate64 \
)
endif

API_VER:=$(srcdir)/include/cygwin/version.h

LIB_NAME:=libmsys-2.0.a
SUBLIBS:=libpthread.a libutil.a ${CURDIR}/libm.a ${CURDIR}/libc.a libdl.a libresolv.a librt.a
EXTRALIBS:=libautomode.a libbinmode.a libtextmode.a libtextreadmode.a
INSTOBJS:=automode.o binmode.o textmode.o textreadmode.o
TARGET_LIBS:=$(LIB_NAME) $(CYGWIN_START) $(GMON_START) $(LIBGMON_A) $(SUBLIBS) $(INSTOBJS) $(EXTRALIBS)

ifneq "${filter -O%,$(CFLAGS)}" ""
cygheap_CFLAGS:=-fomit-frame-pointer
cygthread_CFLAGS:=-fomit-frame-pointer
cygtls_CFLAGS:=-fomit-frame-pointer
cygwait_CFLAGS=-fomit-frame-pointer
delqueue_CFLAGS:=-fomit-frame-pointer
devices_CFLAGS:=-fomit-frame-pointer
dir_CFLAGS:=-fomit-frame-pointer
dlfcn_CFLAGS:=-fomit-frame-pointer
dll_init_CFLAGS:=-fomit-frame-pointer
dtable_CFLAGS:=-fomit-frame-pointer -fcheck-new
fcntl_CFLAGS:=-fomit-frame-pointer
fenv_CFLAGS:=-fomit-frame-pointer
fhandler_CFLAGS:=-fomit-frame-pointer
fhandler_clipboard_CFLAGS:=-fomit-frame-pointer
fhandler_console_CFLAGS:=-fomit-frame-pointer
fhandler_disk_file_CFLAGS:=-fomit-frame-pointer
fhandler_dsp_CFLAGS:=-fomit-frame-pointer
fhandler_floppy_CFLAGS:=-fomit-frame-pointer
fhandler_mem_CFLAGS:=-fomit-frame-pointer
fhandler_netdrive_CFLAGS:=-fomit-frame-pointer
fhandler_proc_CFLAGS:=-fomit-frame-pointer
fhandler_process_CFLAGS:=-fomit-frame-pointer
fhandler_random_CFLAGS:=-fomit-frame-pointer
fhandler_raw_CFLAGS:=-fomit-frame-pointer
fhandler_registry_CFLAGS:=-fomit-frame-pointer
fhandler_serial_CFLAGS:=-fomit-frame-pointer
fhandler_socket_CFLAGS:=-fomit-frame-pointer
fhandler_syslog_CFLAGS:=-fomit-frame-pointer
fhandler_tape_CFLAGS:=-fomit-frame-pointer
fhandler_termios_CFLAGS:=-fomit-frame-pointer
fhandler_tty_CFLAGS:=-fomit-frame-pointer
fhandler_virtual_CFLAGS:=-fomit-frame-pointer
fhandler_windows_CFLAGS:=-fomit-frame-pointer
fhandler_zero_CFLAGS:=-fomit-frame-pointer
flock_CFLAGS:=-fomit-frame-pointer
grp_CFLAGS:=-fomit-frame-pointer
libstdcxx_wrapper_CFLAGS:=-fomit-frame-pointer
localtime_CFLAGS:=-fwrapv
malloc_CFLAGS:=-fomit-frame-pointer -O3
malloc_wrapper_CFLAGS:=-fomit-frame-pointer
miscfuncs_CFLAGS:=-fomit-frame-pointer
net_CFLAGS:=-fomit-frame-pointer
passwd_CFLAGS:=-fomit-frame-pointer
path_CFLAGS=-fomit-frame-pointer
regcomp_CFLAGS=-fomit-frame-pointer
regerror_CFLAGS=-fomit-frame-pointer
regexec_CFLAGS=-fomit-frame-pointer
regfree_CFLAGS=-fomit-frame-pointer
shared_CFLAGS:=-fomit-frame-pointer
sync_CFLAGS:=-fomit-frame-pointer -O3
smallprint_CFLAGS:=-fomit-frame-pointer
syscalls_CFLAGS:=-fomit-frame-pointer
sysconf_CFLAGS:=-fomit-frame-pointer
uinfo_CFLAGS:=-fomit-frame-pointer
endif

fhandler_proc_CFLAGS+=-DUSERNAME="\"$(USER)\"" -DHOSTNAME="\"$(HOSTNAME)\""
fhandler_proc_CFLAGS+=-DGCC_VERSION="\"`$(CC) -v 2>&1 | tail -n 1`\""

_cygwin_crt0_common_STDINCFLAGS:=yes
libstdcxx_wrapper_STDINCFLAGS:=yes
cxx_STDINCFLAGS:=yes

.PHONY: all force dll_ofiles install all_target install_target all_host install_host \
	install install-libs install-headers

all_host=@all_host@
install_host=@install_host@

all: all_target $(all_host)

all_target: $(TARGET_LIBS)

all_host: $(TEST_LIB_NAME)

force:

install: install-libs install-headers install-man install_target \
	$(install_host) $(install_target)

uninstall: uninstall-libs uninstall-headers uninstall-man

install-libs: $(TARGET_LIBS)
	@$(MKDIRP) $(DESTDIR)$(bindir)
	$(INSTALL_PROGRAM) $(TEST_DLL_NAME) $(DESTDIR)$(bindir)/$(DLL_NAME); \
	for i in $^; do \
	    $(INSTALL_DATA) $$i $(DESTDIR)$(tooldir)/lib/`basename $$i` ; \
	done
	$(INSTALL_DATA) msys-2.0.dbg $(DESTDIR)$(bindir)/msys-2.0.dbg
	cd $(DESTDIR)$(tooldir)/lib && ln -sf libmsys-2.0.a libg.a

install-headers:
	cd $(srcdir); \
	for sub in `find include -name '[a-z]*' -type d -print | sort`; do \
	    $(MKDIRP) $(DESTDIR)$(tooldir)/$$sub; \
	    for i in $$sub/*.h ; do \
	      $(INSTALL_DATA) $$i $(DESTDIR)$(tooldir)/$$sub/`basename $$i` ; \
	    done ; \
	done ; \

install-man:
	@$(MKDIRP) $(DESTDIR)$(mandir)/man2 $(DESTDIR)$(mandir)/man3 $(DESTDIR)$(mandir)/man5 $(DESTDIR)$(mandir)/man7
	cd $(srcdir); \
	for i in `find . -type f -name '*.2'`; do \
	    $(INSTALL_DATA) $$i $(DESTDIR)$(mandir)/man2/`basename $$i` ; \
	done; \
	for i in `find . -type f -name '*.3'`; do \
	    $(INSTALL_DATA) $$i $(DESTDIR)$(mandir)/man3/`basename $$i` ; \
	done; \
	for i in `find . -type f -name '*.5'`; do \
	    $(INSTALL_DATA) $$i $(DESTDIR)$(mandir)/man5/`basename $$i` ; \
	done; \
	for i in `find . -type f -name '*.7'`; do \
	    $(INSTALL_DATA) $$i $(DESTDIR)$(mandir)/man7/`basename $$i` ; \
	done

install_target:

install_host:

uninstall-libs: $(TARGET_LIBS)
	rm -f $(bindir)/$(DLL_NAME); \
	for i in $^; do \
	    rm -f $(tooldir)/lib/$$i ; \
	done

uninstall-headers:
	cd $(srcdir); \
	for sub in `find include -name '[a-z]*' -type d -print | sort`; do \
	    for i in $$sub/*.h ; do \
	      rm -f $(tooldir)/$$sub/`basename $$i` ; \
	    done ; \
	done ; \

uninstall-man:
	cd $(srcdir); \
	for i in `find . -type f -name '*.2'`; do \
	    rm -f $(DESTDIR)$(mandir)/man2/`basename $$i` ; \
	done; \
	for i in `find . -type f -name '*.3'`; do \
	    rm -f $(DESTDIR)$(mandir)/man3/`basename $$i` ; \
	done; \
	for i in `find . -type f -name '*.5'`; do \
	    rm -f $(DESTDIR)$(mandir)/man5/`basename $$i` ; \
	done; \
	for i in `find . -type f -name '*.7'`; do \
	    rm -f $(DESTDIR)$(mandir)/man7/`basename $$i` ; \
	done

clean:
	-rm -f *.o *.dll *.dbg *.a *.exp junk *.base version.cc winver_stamp *.exe *.d *stamp* *_magic.h sigfe.s msys.def globals.h $(srcdir)/$(TLSOFFSETS_H) $(srcdir)/devices.cc
	-@$(MAKE) -C ${cygserver_blddir} libclean

maintainer-clean realclean: clean
	@echo "This command is intended for maintainers to use;"
	@echo "it deletes files that may require special tools to rebuild."
	-rm -fr configure

# Rule to build LDSCRIPT
$(LDSCRIPT): $(LDSCRIPT).in
	$(CC) -E - -P < $^ -o $@

# Rule to build msys-2.0.dll
$(TEST_DLL_NAME): $(LDSCRIPT) dllfixdbg $(DLL_OFILES) $(LIBSERVER) $(LIBC) $(LIBM) $(API_VER) Makefile winver_stamp
<<<<<<< HEAD
	$(CXX) $(CXXFLAGS) -L${WINDOWS_LIBDIR} -Wl,--gc-sections $(nostdlib) -Wl,-T$(firstword $^) -static \
	-Wl,--heap=0 -Wl,--out-implib,msysdll.a -shared -o $@ \
=======
	$(CXX) $(CXXFLAGS) \
	-mno-use-libstdc-wrappers -L${WINDOWS_LIBDIR} \
	-Wl,--gc-sections $(nostdlib) -Wl,-T$(firstword $^) -static \
	-Wl,--heap=0 -Wl,--out-implib,cygdll.a -shared -o $@ \
>>>>>>> 9296dce7
	-e $(DLL_ENTRY) $(DEF_FILE) $(DLL_OFILES) version.o winver.o \
	$(MALLOC_OBJ) $(LIBSERVER) $(LIBM) $(LIBC) \
	-lgcc $(DLL_IMPORTS) -Wl,-Map,msys.map
	@$(word 2,$^) $(OBJDUMP) $(OBJCOPY) $@ ${patsubst %0.dll,%-2.0.dbg,$@}
	@ln -f $@ new-$(DLL_NAME)

# Rule to build libmsys-2.0.a
$(LIB_NAME): $(DEF_FILE) $(LIBCOS) | $(TEST_DLL_NAME)
	${srcdir}/mkimport ${toolopts} ${NEW_FUNCTIONS} $@ msysdll.a $(wordlist 2,99,$^)

${STATIC_LIB_NAME}: mkstatic ${TEST_DLL_NAME}
	perl -d $< -x ${EXCLUDE_STATIC_OFILES} --library=${LIBC} --library=${LIBM} --ar=${AR} $@ msys.map

# Rule to make stub library used by testsuite
# dependency set to $(LIB_NAME) to accommodate make -j2.
$(TEST_LIB_NAME): $(LIB_NAME)
	perl -p -e 'BEGIN{binmode(STDIN); binmode(STDOUT);}; s/msys-2.0/msys0/g' < $? > $@

$(LIBSERVER): ${cygserver_blddir}/Makefile
	$(MAKE) -C ${cygserver_blddir} libcygserver.a

${cygserver_blddir}/Makefile:
	/bin/mkdir -p ${@D}
	cd ${@D} && exec /bin/sh $(dir ${srcdir})/cygserver/configure ${configure_args}

dll_ofiles: $(DLL_OFILES)

$(LIBGMON_A): $(GMON_OFILES) $(GMON_START)
	$(AR) rcv $(LIBGMON_A) $(GMON_OFILES)

version.cc winver.o: winver_stamp
	@ :

globals.h: mkglobals_h globals.cc
	$^ > $@

${DLL_OFILES} ${LIBCOS}: globals.h

shared_info_magic.h: cygmagic shared_info.h
	/bin/sh $(word 1,$^) $@ "${COMPILE.cc} -E -x c++" $(word 2,$^) SHARED_MAGIC 'class shared_info' USER_MAGIC 'class user_info'

child_info_magic.h: cygmagic child_info.h
	/bin/sh $(word 1,$^) $@ "${COMPILE.cc} -E -x c++" $(word 2,$^) CHILD_INFO_MAGIC 'class child_info'

dcrt0.o sigproc.o: child_info_magic.h

shared.o: shared_info_magic.h

$(srcdir)/devices.cc: gendevices devices.in devices.h
	${wordlist 1,2,$^} $@

${CURDIR}/libc.a: ${LIB_NAME} ${CURDIR}/libm.a libpthread.a libutil.a
	${speclib} -v ${@F}

${CURDIR}/libm.a: ${LIB_NAME} $(LIBM)
	${speclib} ${@F}

libpthread.a: ${LIB_NAME} pthread.o thread.o
	${speclib} ${@F}

libutil.a: ${LIB_NAME} bsdlib.o
	${speclib} ${@F}

libdl.a: ${LIB_NAME} dlfcn.o
	${speclib} ${@F}

libresolv.a: ${LIB_NAME} minires.o
	${speclib} ${@F}

librt.a: ${LIB_NAME} posix_ipc.o
	${speclib} ${@F}

${EXTRALIBS}: lib%.a: %.o
	$(AR) cru $@ $?

winver_stamp: mkvers.sh include/cygwin/version.h winver.rc $(DLL_OFILES)
	@echo "Making version.o and winver.o";\
	/bin/sh ${word 1,$^} ${word 2,$^} ${word 3,$^} $(WINDRES) ${CFLAGS} $(addprefix -I,${CCWRAP_SYSTEM_HEADERS} ${CCWRAP_DIRAFTER_HEADERS}) S&& \
	$(COMPILE.cc) -c -o version.o version.cc && \
	touch $@

Makefile: ${srcdir}/Makefile.in
	/bin/sh ./config.status

$(DEF_FILE): gendef $(srcdir)/$(TLSOFFSETS_H) $(DIN_FILE)
	$(word 1,$^) --cpu=${target_cpu} --output-def=$@  --tlsoffsets=$(word 2,$^) $(wordlist 3,99,$^)

$(srcdir)/$(TLSOFFSETS_H): gentls_offsets cygtls.h
	$^ $@ @CONFIG_DIR@ $(COMPILE.cc) -c

sigfe.s: $(DEF_FILE)
	@[ -s $@ ] || \
	{ rm -f $(DEF_FILE); $(MAKE) -s -j1 $(DEF_FILE); }; \
	[ -s $@ ] && touch $@

sigfe.o: sigfe.s
	$(CC) -c -o $@ $<

ctags: CTAGS
tags:  CTAGS
CTAGS:
	-cd $(srcdir) && ctags -R --regex-C++='/^([a-zA-Z0-9_]*::[a-zA-Z0-9_]*) /\1/f/' .

deps:=${wildcard *.d}
ifneq (,$(deps))
include $(deps)
endif

%: RCS/%,v<|MERGE_RESOLUTION|>--- conflicted
+++ resolved
@@ -430,15 +430,10 @@
 
 # Rule to build msys-2.0.dll
 $(TEST_DLL_NAME): $(LDSCRIPT) dllfixdbg $(DLL_OFILES) $(LIBSERVER) $(LIBC) $(LIBM) $(API_VER) Makefile winver_stamp
-<<<<<<< HEAD
-	$(CXX) $(CXXFLAGS) -L${WINDOWS_LIBDIR} -Wl,--gc-sections $(nostdlib) -Wl,-T$(firstword $^) -static \
-	-Wl,--heap=0 -Wl,--out-implib,msysdll.a -shared -o $@ \
-=======
 	$(CXX) $(CXXFLAGS) \
 	-mno-use-libstdc-wrappers -L${WINDOWS_LIBDIR} \
 	-Wl,--gc-sections $(nostdlib) -Wl,-T$(firstword $^) -static \
-	-Wl,--heap=0 -Wl,--out-implib,cygdll.a -shared -o $@ \
->>>>>>> 9296dce7
+	-Wl,--heap=0 -Wl,--out-implib,msysdll.a -shared -o $@ \
 	-e $(DLL_ENTRY) $(DEF_FILE) $(DLL_OFILES) version.o winver.o \
 	$(MALLOC_OBJ) $(LIBSERVER) $(LIBM) $(LIBC) \
 	-lgcc $(DLL_IMPORTS) -Wl,-Map,msys.map
