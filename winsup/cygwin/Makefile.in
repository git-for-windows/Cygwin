--- conflicted
+++ resolved
@@ -435,11 +435,7 @@
 
 # Rule to build libmsys-2.0.a
 $(LIB_NAME): $(LIBCOS) | $(TEST_DLL_NAME) 
-<<<<<<< HEAD
-	${srcdir}/mkimport --target=$(target_alias) ${toolopts} ${NEW_FUNCTIONS} $@ msysdll.a $^
-=======
 	${srcdir}/mkimport ${toolopts} ${NEW_FUNCTIONS} $@ cygdll.a $^
->>>>>>> e159bf62
 
 ${STATIC_LIB_NAME}: mkstatic ${TEST_DLL_NAME}
 	perl -d $< -x ${EXCLUDE_STATIC_OFILES} --library=${LIBC} --library=${LIBM} --ar=${AR} $@ msys.map
