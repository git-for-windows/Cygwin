--- conflicted
+++ resolved
@@ -49,14 +49,6 @@
 else
 tooldir:=$(exec_prefix)/$(target_alias)
 endif
-<<<<<<< HEAD
-ifeq ($(target_alias),x86_64-pc-msys)
-toollibdir:=$(tooldir)/lib64
-else
-toollibdir:=$(tooldir)/lib
-endif
-=======
->>>>>>> af21bb7b
 else
 tooldir:=$(exec_prefix)/$(target_alias)
 endif
@@ -114,13 +106,13 @@
 RUNTESTFLAGS =
 
 # Parameters used in building the msys.dll.
-# We build as msyst.dll and rename at install time to overcome
+# We build as msys0.dll and rename at install time to overcome
 # native rebuilding issues (we don't want the build tools to see a partially
 # built msys.dll and attempt to use it instead of the old one).
 
 DLL_NAME:=@DLL_NAME@
-TEST_DLL_NAME:=${patsubst %-2.0.dll,%t.dll,@DLL_NAME@}
-TEST_LIB_NAME:=libmsyst.a
+TEST_DLL_NAME:=${patsubst %-2.0.dll,%0.dll,@DLL_NAME@}
+TEST_LIB_NAME:=libmsys0.a
 STATIC_LIB_NAME:=libmsys2_s.a
 DIN_FILE=@DIN_FILE@
 DEF_FILE:=msys.def
@@ -358,11 +350,7 @@
 	for i in $^; do \
 	    $(INSTALL_DATA) $$i $(DESTDIR)$(tooldir)/lib/`basename $$i` ; \
 	done
-<<<<<<< HEAD
-	cd $(DESTDIR)$(toollibdir) && ln -sf libmsys-2.0.a libg.a
-=======
-	cd $(DESTDIR)$(tooldir)/lib && ln -sf libcygwin.a libg.a
->>>>>>> af21bb7b
+	cd $(DESTDIR)$(tooldir)/lib && ln -sf libmsys-2.0.a libg.a
 
 install-headers:
 	cd $(srcdir); \
@@ -442,7 +430,7 @@
 	-e $(DLL_ENTRY) $(DEF_FILE) $(DLL_OFILES) version.o winver.o \
 	$(MALLOC_OBJ) $(LIBSERVER) $(LIBM) $(LIBC) \
 	-lgcc $(DLL_IMPORTS) -Wl,-Map,msys.map
-	@$(word 2,$^) $(OBJDUMP) $(OBJCOPY) $@ ${patsubst %t.dll,%-2.0.dbg,$@}
+	@$(word 2,$^) $(OBJDUMP) $(OBJCOPY) $@ ${patsubst %0.dll,%-2.0.dbg,$@}
 	@ln -f $@ new-$(DLL_NAME)
 
 # Rule to build libmsys-2.0.a
@@ -455,7 +443,7 @@
 # Rule to make stub library used by testsuite
 # dependency set to $(LIB_NAME) to accommodate make -j2.
 $(TEST_LIB_NAME): $(LIB_NAME)
-	perl -p -e 'BEGIN{binmode(STDIN); binmode(STDOUT);}; s/msys-2.0/msyst/g' < $? > $@
+	perl -p -e 'BEGIN{binmode(STDIN); binmode(STDOUT);}; s/msys-2.0/msys0/g' < $? > $@
 
 $(LIBSERVER): ${cygserver_blddir}/Makefile
 	$(MAKE) -C ${cygserver_blddir} libcygserver.a
