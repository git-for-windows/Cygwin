--- conflicted
+++ resolved
@@ -2866,12 +2866,8 @@
 extern "C" int
 cygwin_setmode (int fd, int mode)
 {
-<<<<<<< HEAD
-  TRACE_IN;
-  int res = setmode (fd, mode);
-=======
+  TRACE_IN;
   int res = _setmode (fd, mode);
->>>>>>> 413ae256
   if (res != -1)
     {
       _my_tls.locals.setmode_file = fd;
