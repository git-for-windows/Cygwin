--- conflicted
+++ resolved
@@ -1398,12 +1398,7 @@
 extern "C" off_t
 lseek64 (int fd, off_t pos, int dir)
 {
-<<<<<<< HEAD
-  TRACE_IN;
-  _off64_t res;
-=======
   off_t res;
->>>>>>> 633ff722
 
   if (dir != SEEK_SET && dir != SEEK_CUR && dir != SEEK_END)
     {
