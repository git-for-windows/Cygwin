/* winsup.h: main Cygwin header file.

   Copyright 1996, 1997, 1998, 1999, 2000, 2001, 2002, 2003, 2004,
   2007, 2008, 2009, 2010, 2011, 2012, 2013 Red Hat, Inc.
   Copyright 2013 Earnie Boyd <earnie@users.sf.net>

This file is part of MSYS.

This software is a copyrighted work licensed under the terms of the
Cygwin license.  Please consult the file "CYGWIN_LICENSE" for
details. */

#include "config.h"

#define __INSIDE_CYGWIN__

<<<<<<< HEAD
#include "cygwin/version.h"

#define HMMM(HUM) debug_printf("%s-%d: %s", "HMMM", __LINE__, (HUM))
#if DEBUGGING
# define FIXME debug_printf("FIXME - %s (%s): %d", __FILE__, __FUNCTION__, __LINE__)
#else
# define FIXME
#endif
#if TRACING
# define TRACE_IN {char TrcInBuf[256]; __small_sprintf(TrcInBuf, "TRACE_IN: %s, %d, %s", __FILE__, __LINE__, __PRETTY_FUNCTION__); OutputDebugString (TrcInBuf);}
#else
# define TRACE_IN
#endif

#ifdef TRACETTY
# undef TRACETTY
# define TRACETTY {char TrcInBuf[256]; __small_sprintf(TrcInBuf, "TRACETTY: %s, %d, %s", __FILE__, __LINE__, __PRETTY_FUNCTION__); OutputDebugString (TrcInBuf);}
#else
# undef TRACETTY
# define TRACETTY
#endif

=======
#define NO_COPY_RO __attribute__((nocommon)) __attribute__((section(".rdata_cygwin_nocopy")))
>>>>>>> 633ff722
#define NO_COPY __attribute__((nocommon)) __attribute__((section(".data_cygwin_nocopy")))
#define NO_COPY_INIT __attribute__((section(".data_cygwin_nocopy")))

#define EXPORT_ALIAS(sym,symalias) extern "C" __typeof (sym) symalias __attribute__ ((alias(#sym)));

/* Fun, fun, fun.  On Mingw64, WINVER is set according to the value of
   _WIN32_WINNT, on Mingw32 it's exactly the opposite... */
#define _WIN32_WINNT 0x0602
#define WINVER 0x0602

#define _NO_W32_PSEUDO_MODIFIERS

#include <sys/types.h>
#include <sys/strace.h>

/* Declarations for functions used in C and C++ code. */
#ifdef __cplusplus
extern "C" {
#endif
uid_t getuid32 ();
uid_t geteuid32 ();
int seteuid32 (uid_t);
gid_t getegid32 (void);
struct passwd *getpwuid32 (uid_t);
struct passwd *getpwnam (const char *);
struct __sFILE64 *fopen64 (const char *, const char *);
struct hostent *cygwin_gethostbyname (const char *name);
/* Don't enforce definition of in_addr_t. */
uint32_t cygwin_inet_addr (const char *cp);
int fcntl64 (int fd, int cmd, ...);
#ifdef __cplusplus
}
#endif

/* Note that MAX_PATH is defined in the windows headers */
/* There is also PATH_MAX and MAXPATHLEN.
   PATH_MAX is from Posix and does include the trailing NUL.
   MAXPATHLEN is from Unix.

   Thou shalt *not* use CYG_MAX_PATH anymore.  Use NT_MAX_PATH or
   dynamic allocation instead when accessing real files.  Use
   MAX_PATH in case you need a convenient small buffer when creating
   names for synchronization objects or named pipes. */
#define CYG_MAX_PATH (MAX_PATH)

/* There's no define for the maximum path length the NT kernel can handle.
   That's why we define our own to use in path length test and for path
   buffer sizes.  As MAX_PATH and PATH_MAX, this is defined including the
   trailing 0.  Internal buffers and internal path routines should use
   NT_MAX_PATH.  PATH_MAX as defined in limits.h is the maximum length of
   application provided path strings we handle. */
#define NT_MAX_PATH 32768

/* This definition allows to define wide char strings using macros as
   parameters.  See the definition of __CONCAT in newlib's sys/cdefs.h
   and accompanying comment. */
#define __WIDE(a) L ## a
#define _WIDE(a) __WIDE(a)

#include "winlean.h"

#ifdef __cplusplus

#include "wincap.h"
#include "regparm.h"

<<<<<<< HEAD
#define __reg1 __stdcall __attribute__ ((regparm (1)))
#define __reg2 __stdcall __attribute__ ((regparm (2)))
#define __reg3 __stdcall __attribute__ ((regparm (3)))

extern const unsigned char case_folded_lower[];
#define cyg_tolower(c) (case_folded_lower[(unsigned char)(c)])
extern const unsigned char case_folded_upper[];
#define cyg_toupper(c) (case_folded_upper[(unsigned char)(c)])
=======
extern const unsigned char case_folded_lower[];
#define cyg_tolower(c) ((char) case_folded_lower[(unsigned char)(c)])
extern const unsigned char case_folded_upper[];
#define cyg_toupper(c) ((char) case_folded_upper[(unsigned char)(c)])
>>>>>>> 633ff722

#ifndef MALLOC_DEBUG
#define cfree newlib_cfree_dont_use
#endif

/* Used as type by sys_wcstombs_alloc and sys_mbstowcs_alloc.  For a
   description see there. */
#define HEAP_NOTHEAP -1

/* Used to check if Cygwin DLL is dynamically loaded. */

extern int cygserver_running;

#define _MT_SAFE	// DELETEME someday

#define TITLESIZE 1024

#include "debug.h"

#include <wchar.h>

/**************************** Convenience ******************************/

/* Used to define status flag accessor methods */
#define IMPLEMENT_STATUS_FLAG(type,flag) \
  type flag (type val) { return (type) (status.flag = (val)); } \
  type flag () const { return (type) status.flag; }

/* Used when treating / and \ as equivalent. */
#define iswdirsep(ch) \
    ({ \
	WCHAR __c = (ch); \
	((__c) == L'/' || (__c) == L'\\'); \
    })

#define isdirsep(ch) \
    ({ \
	char __c = (ch); \
	((__c) == '/' || (__c) == '\\'); \
    })

/* Convert a signal to a signal mask */
#define SIGTOMASK(sig)	(1 << ((sig) - 1))

#define set_api_fatal_return(n) do {extern int __api_fatal_exit_val; __api_fatal_exit_val = (n);} while (0)

#undef issep
#define issep(ch) (strchr (" \t\n\r", (ch)) != NULL)

/* Every path beginning with / or \, as well as every path being X:
   or starting with X:/ or X:\ */
#define isabspath_u(p) \
  ((p)->Length && \
   (iswdirsep ((p)->Buffer[0]) || \
    ((p)->Length > sizeof (WCHAR) && iswalpha ((p)->Buffer[0]) \
    && (p)->Buffer[1] == L':' && \
    ((p)->Length == 2 * sizeof (WCHAR) || iswdirsep ((p)->Buffer[2])))))

#define iswabspath(p) \
  (iswdirsep (*(p)) || (iswalpha (*(p)) && (p)[1] == L':' && (!(p)[2] || iswdirsep ((p)[2]))))

#define isabspath(p) \
  (isdirsep (*(p)) || (isalpha (*(p)) && (p)[1] == ':' && (!(p)[2] || isdirsep ((p)[2]))))

/******************** Initialization/Termination **********************/

class per_process;
/* cygwin .dll initialization */
void dll_crt0 (per_process *) __asm__ (_SYMSTR (dll_crt0__FP11per_process));
extern "C" void __stdcall _dll_crt0 ();
void dll_crt0_1 (void *);
void dll_dllcrt0_1 (void *);

/* dynamically loaded dll initialization */
extern "C" PVOID dll_dllcrt0 (HMODULE, per_process *);

extern "C" void _pei386_runtime_relocator (per_process *);

#ifndef __x86_64__
/* dynamically loaded dll initialization for non-cygwin apps */
<<<<<<< HEAD
extern "C" int dll_nonmsys_dllcrt0 (HMODULE, per_process *);
=======
extern "C" int dll_noncygwin_dllcrt0 (HMODULE, per_process *);
#endif /* !__x86_64__ */

>>>>>>> 633ff722
void __reg1 do_exit (int) __attribute__ ((noreturn));

/* libstdc++ malloc operator wrapper support.  */
extern struct per_process_cxx_malloc default_cygwin_cxx_malloc;

/* UID/GID */
void uinfo_init ();

#define ILLEGAL_UID ((uid_t)-1)
#define ILLEGAL_GID ((gid_t)-1)
#define ILLEGAL_SEEK ((off_t)-1)

#ifndef __x86_64__
#define ILLEGAL_UID16 ((__uid16_t)-1)
#define ILLEGAL_GID16 ((__gid16_t)-1)
#define uid16touid32(u16)  ((u16)==ILLEGAL_UID16?ILLEGAL_UID:(uid_t)(u16))
#define gid16togid32(g16)  ((g16)==ILLEGAL_GID16?ILLEGAL_GID:(gid_t)(g16))
#endif

/* Convert LARGE_INTEGER into long long */
#define get_ll(pl)  (((long long) (pl).HighPart << 32) | (pl).LowPart)

/* various events */
void events_init ();

void __stdcall close_all_files (bool = false);

/* debug_on_trap support. see exceptions.cc:try_to_debug() */
extern "C" void error_start_init (const char*);
extern "C" int try_to_debug (bool waitloop = 1);

void ld_preload ();
const char *find_first_notloaded_dll (class path_conv &);

/**************************** Miscellaneous ******************************/

void __stdcall set_std_handle (int);
int __stdcall stat_dev (DWORD, int, unsigned long, struct stat *);

ino_t __reg2 hash_path_name (ino_t hash, PUNICODE_STRING name);
ino_t __reg2 hash_path_name (ino_t hash, PCWSTR name);
ino_t __reg2 hash_path_name (ino_t hash, const char *name);
void __reg2 nofinalslash (const char *src, char *dst);

void __reg3 *hook_or_detect_cygwin (const char *, const void *, WORD&, HANDLE h = NULL);

/* Time related */
void __stdcall totimeval (struct timeval *, FILETIME *, int, int);
long __stdcall to_time_t (FILETIME *);
void __stdcall to_timestruc_t (FILETIME *, timestruc_t *);
void __stdcall time_as_timestruc_t (timestruc_t *);
void __stdcall timespec_to_filetime (const struct timespec *, FILETIME *);
void __stdcall timeval_to_filetime (const struct timeval *, FILETIME *);

/* Console related */
void __stdcall set_console_title (char *);
void init_console_handler (bool);

void __reg2 __set_winsock_errno (const char *fn, int ln);
#define set_winsock_errno() __set_winsock_errno (__FUNCTION__, __LINE__)

extern bool wsock_started;

/* Printf type functions */
extern "C" void vapi_fatal (const char *, va_list ap) __attribute__ ((noreturn));
extern "C" void api_fatal (const char *, ...) __attribute__ ((noreturn));
int __small_sprintf (char *dst, const char *fmt, ...);
int __small_vsprintf (char *dst, const char *fmt, va_list ap);
int __small_swprintf (PWCHAR dst, const WCHAR *fmt, ...);
int __small_vswprintf (PWCHAR dst, const WCHAR *fmt, va_list ap);
void multiple_cygwin_problem (const char *, uintptr_t, uintptr_t);

extern "C" void vklog (int priority, const char *message, va_list ap);
extern "C" void klog (int priority, const char *message, ...);
bool child_copy (HANDLE, bool, ...);

int __reg3 symlink_worker (const char *, const char *, bool, bool);

class path_conv;

int __reg2 stat_worker (path_conv &pc, struct stat *buf);

ino_t __reg2 readdir_get_ino (const char *path, bool dot_dot);

/* mmap functions. */
enum mmap_region_status
  {
    MMAP_NONE,
    MMAP_RAISE_SIGBUS,
    MMAP_NORESERVE_COMMITED
  };
mmap_region_status mmap_is_attached_or_noreserve (void *addr, size_t len);
bool is_mmapped_region (caddr_t start_addr, caddr_t end_address);

extern inline bool flush_file_buffers (HANDLE h)
{
  return (GetFileType (h) != FILE_TYPE_PIPE) ? FlushFileBuffers (h) : true;
}
#define FlushFileBuffers flush_file_buffers

/* Make sure that regular ExitThread is never called */
#define ExitThread exit_thread

/**************************** Exports ******************************/

extern "C" {
int cygwin_select (int , fd_set *, fd_set *, fd_set *,
		   struct timeval *to);
int cygwin_gethostname (char *__name, size_t __len);
};

/*extern bool IsMsys (char const * const);*/

/*************************** Unsorted ******************************/

#define WM_ASYNCIO	0x8000		// WM_APP


#define STD_RBITS (S_IRUSR | S_IRGRP | S_IROTH)
#define STD_WBITS (S_IWUSR)
#define STD_XBITS (S_IXUSR | S_IXGRP | S_IXOTH)
#define NO_W ~(S_IWUSR | S_IWGRP | S_IWOTH)
#define NO_R ~(S_IRUSR | S_IRGRP | S_IROTH)
#define NO_X ~(S_IXUSR | S_IXGRP | S_IXOTH)


#ifdef __x86_64__
extern "C" char __data_start__, __data_end__, __bss_start__, __bss_end__;
#else
extern "C" char _data_start__, _data_end__, _bss_start__, _bss_end__;
#endif
extern "C" void (*__CTOR_LIST__) (void);
extern "C" void (*__DTOR_LIST__) (void);

#ifndef NO_GLOBALS_H
#define _RDATA	/* See globals.h */
#include "globals.h"

extern inline void clear_procimptoken ()
{
  if (hProcImpToken)
    {
      HANDLE old_procimp = hProcImpToken;
      hProcImpToken = NULL;
      CloseHandle (old_procimp);
    }
}
#endif /*NO_GLOBALS_H*/
#endif /* defined __cplusplus */<|MERGE_RESOLUTION|>--- conflicted
+++ resolved
@@ -2,9 +2,8 @@
 
    Copyright 1996, 1997, 1998, 1999, 2000, 2001, 2002, 2003, 2004,
    2007, 2008, 2009, 2010, 2011, 2012, 2013 Red Hat, Inc.
-   Copyright 2013 Earnie Boyd <earnie@users.sf.net>
-
-This file is part of MSYS.
+
+This file is part of Cygwin.
 
 This software is a copyrighted work licensed under the terms of the
 Cygwin license.  Please consult the file "CYGWIN_LICENSE" for
@@ -14,32 +13,7 @@
 
 #define __INSIDE_CYGWIN__
 
-<<<<<<< HEAD
-#include "cygwin/version.h"
-
-#define HMMM(HUM) debug_printf("%s-%d: %s", "HMMM", __LINE__, (HUM))
-#if DEBUGGING
-# define FIXME debug_printf("FIXME - %s (%s): %d", __FILE__, __FUNCTION__, __LINE__)
-#else
-# define FIXME
-#endif
-#if TRACING
-# define TRACE_IN {char TrcInBuf[256]; __small_sprintf(TrcInBuf, "TRACE_IN: %s, %d, %s", __FILE__, __LINE__, __PRETTY_FUNCTION__); OutputDebugString (TrcInBuf);}
-#else
-# define TRACE_IN
-#endif
-
-#ifdef TRACETTY
-# undef TRACETTY
-# define TRACETTY {char TrcInBuf[256]; __small_sprintf(TrcInBuf, "TRACETTY: %s, %d, %s", __FILE__, __LINE__, __PRETTY_FUNCTION__); OutputDebugString (TrcInBuf);}
-#else
-# undef TRACETTY
-# define TRACETTY
-#endif
-
-=======
 #define NO_COPY_RO __attribute__((nocommon)) __attribute__((section(".rdata_cygwin_nocopy")))
->>>>>>> 633ff722
 #define NO_COPY __attribute__((nocommon)) __attribute__((section(".data_cygwin_nocopy")))
 #define NO_COPY_INIT __attribute__((section(".data_cygwin_nocopy")))
 
@@ -106,21 +80,10 @@
 #include "wincap.h"
 #include "regparm.h"
 
-<<<<<<< HEAD
-#define __reg1 __stdcall __attribute__ ((regparm (1)))
-#define __reg2 __stdcall __attribute__ ((regparm (2)))
-#define __reg3 __stdcall __attribute__ ((regparm (3)))
-
-extern const unsigned char case_folded_lower[];
-#define cyg_tolower(c) (case_folded_lower[(unsigned char)(c)])
-extern const unsigned char case_folded_upper[];
-#define cyg_toupper(c) (case_folded_upper[(unsigned char)(c)])
-=======
 extern const unsigned char case_folded_lower[];
 #define cyg_tolower(c) ((char) case_folded_lower[(unsigned char)(c)])
 extern const unsigned char case_folded_upper[];
 #define cyg_toupper(c) ((char) case_folded_upper[(unsigned char)(c)])
->>>>>>> 633ff722
 
 #ifndef MALLOC_DEBUG
 #define cfree newlib_cfree_dont_use
@@ -201,13 +164,7 @@
 
 #ifndef __x86_64__
 /* dynamically loaded dll initialization for non-cygwin apps */
-<<<<<<< HEAD
 extern "C" int dll_nonmsys_dllcrt0 (HMODULE, per_process *);
-=======
-extern "C" int dll_noncygwin_dllcrt0 (HMODULE, per_process *);
-#endif /* !__x86_64__ */
-
->>>>>>> 633ff722
 void __reg1 do_exit (int) __attribute__ ((noreturn));
 
 /* libstdc++ malloc operator wrapper support.  */
