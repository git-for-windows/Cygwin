--- conflicted
+++ resolved
@@ -1064,11 +1064,7 @@
   push_self_privilege (SE_TCB_PRIVILEGE, true);
 
   /* Register as logon process. */
-<<<<<<< HEAD
-  str2lsa (name, "MSYS");
-=======
-  RtlInitAnsiString (&name, "Cygwin");
->>>>>>> 3e1f6db9
+  RtlInitAnsiString (&name, "MSYS");
   SetLastError (0);
   status = LsaRegisterLogonProcess (&name, &lsa_hdl, &sec_mode);
   if (status != STATUS_SUCCESS)
@@ -1097,12 +1093,8 @@
     goto out;
 
   /* Create origin. */
-<<<<<<< HEAD
-  str2buf2lsa (origin.str, origin.buf, "MSYS");
-=======
-  stpcpy (origin.buf, "Cygwin");
+  stpcpy (origin.buf, "MSYS");
   RtlInitAnsiString (&origin.str, origin.buf);
->>>>>>> 3e1f6db9
   /* Create token source. */
   memcpy (ts.SourceName, "MSYS.2", 6);
   ts.SourceIdentifier.HighPart = 0;
