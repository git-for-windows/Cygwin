--- conflicted
+++ resolved
@@ -430,15 +430,11 @@
     {
       if (!ascii_strcasematch (rva (PSTR, map ?: (char *) hm,
 				    pd->Name - delta - offset),
-<<<<<<< HEAD
-			       is_64bit ? "msys64-2.0.dll" : "msys-2.0.dll"))
-=======
-			       "cygwin1.dll"))
->>>>>>> af21bb7b
+			       "msys-2.0.dll"))
       	continue;
       if (!fn)
 	{
-	  /* Just checking if executable used msys{64}-2.0.dll. */
+	  /* Just checking if executable used msys-2.0.dll. */
 	  if (map)
 	    UnmapViewOfFile (map);
 	  /* The return value indicates the target CPU. */
