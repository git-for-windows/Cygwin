--- conflicted
+++ resolved
@@ -402,25 +402,15 @@
   // Iterate through each import descriptor, and redirect if appropriate
   for (PIMAGE_IMPORT_DESCRIPTOR pd = pdfirst; pd->FirstThunk; pd++)
     {
-<<<<<<< HEAD
-      if (!ascii_strcasematch (rva (PSTR, map ?: (char *) hm,
-				    pd->Name - delta - offset), "msys-2.0.dll"))
-	continue;
-=======
       if (!ascii_strcasematch (rva (PSTR, map ?: (char *) hm, pd->Name - delta),
-			       "cygwin1.dll"))
+			       "msys-2.0.dll"))
       	continue;
->>>>>>> 633ff722
       if (!fn)
 	{
-	  /* Just checking if executable used cygwin1.dll. */
+	  /* Just checking if executable used msys-2.0.dll. */
 	  if (map)
 	    UnmapViewOfFile (map);
-<<<<<<< HEAD
-	  return (void *) "found it";	// just checking if executable used msys-2.0.dll
-=======
 	  return (void *) "found it";
->>>>>>> 633ff722
 	}
       i = -1;
       while (!fh.origfn && (fh.name = makename (name, buf, i, 1)))
