--- conflicted
+++ resolved
@@ -402,22 +402,12 @@
   // Iterate through each import descriptor, and redirect if appropriate
   for (PIMAGE_IMPORT_DESCRIPTOR pd = pdfirst; pd->FirstThunk; pd++)
     {
-<<<<<<< HEAD
-      if (!ascii_strcasematch (rva (PSTR, map ?: (char *) hm,
-				    pd->Name - delta - offset),
+      if (!ascii_strcasematch (rva (PSTR, map ?: (char *) hm, pd->Name - delta),
 			       "msys-2.0.dll"))
       	continue;
       if (!fn)
 	{
 	  /* Just checking if executable used msys-2.0.dll. */
-=======
-      if (!ascii_strcasematch (rva (PSTR, map ?: (char *) hm, pd->Name - delta),
-			       "cygwin1.dll"))
-      	continue;
-      if (!fn)
-	{
-	  /* Just checking if executable used cygwin1.dll. */
->>>>>>> 4ec1fee0
 	  if (map)
 	    UnmapViewOfFile (map);
 	  return (void *) "found it";
