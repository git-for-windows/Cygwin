/* fhandler_termios.cc

This file is part of Cygwin.

This software is a copyrighted work licensed under the terms of the
Cygwin license.  Please consult the file "CYGWIN_LICENSE" for
details. */

#include "winsup.h"
#include <stdlib.h>
#include <ctype.h>
#include "cygerrno.h"
#include "path.h"
#include "fhandler.h"
#include "sigproc.h"
#include "pinfo.h"
#include "tty.h"
#include "cygtls.h"
#include "dtable.h"
#include "cygheap.h"
#include "child_info.h"
#include "ntdll.h"

/* Wait time for some treminal mutexes. This is set to 0 when the
   process calls CreateProcess() with DEBUG_PROCESS flag, because
   the debuggie may be suspended while it grabs the mutex. Without
   this, GDB may cause deadlock in console or pty I/O. */
DWORD NO_COPY mutex_timeout = INFINITE;

/* Common functions shared by tty/console */

void
fhandler_termios::tcinit (bool is_pty_master)
{
  /* Initial termios values */

  if (is_pty_master || !tc ()->initialized ())
    {
      tc ()->ti.c_iflag = BRKINT | ICRNL | IXON | IUTF8;
      tc ()->ti.c_oflag = OPOST | ONLCR;
      tc ()->ti.c_cflag = B38400 | CS8 | CREAD;
      tc ()->ti.c_lflag = ISIG | ICANON | ECHO | IEXTEN
	| ECHOE | ECHOK | ECHOCTL | ECHOKE;

      tc ()->ti.c_cc[VDISCARD]	= CFLUSH;
      tc ()->ti.c_cc[VEOL]	= CEOL;
      tc ()->ti.c_cc[VEOL2]	= CEOL2;
      tc ()->ti.c_cc[VEOF]	= CEOF;
      tc ()->ti.c_cc[VERASE]	= CERASE;
      tc ()->ti.c_cc[VINTR]	= CINTR;
      tc ()->ti.c_cc[VKILL]	= CKILL;
      tc ()->ti.c_cc[VLNEXT]	= CLNEXT;
      tc ()->ti.c_cc[VMIN]	= CMIN;
      tc ()->ti.c_cc[VQUIT]	= CQUIT;
      tc ()->ti.c_cc[VREPRINT]	= CRPRNT;
      tc ()->ti.c_cc[VSTART]	= CSTART;
      tc ()->ti.c_cc[VSTOP]	= CSTOP;
      tc ()->ti.c_cc[VSUSP]	= CSUSP;
      tc ()->ti.c_cc[VSWTC]	= CSWTCH;
      tc ()->ti.c_cc[VTIME]	= CTIME;
      tc ()->ti.c_cc[VWERASE]	= CWERASE;

      tc ()->ti.c_ispeed = tc ()->ti.c_ospeed = B38400;
      tc ()->pgid = is_pty_master ? 0 : myself->pgid;
      tc ()->initialized (true);
    }
}

int
fhandler_termios::tcsetpgrp (const pid_t pgid)
{
  termios_printf ("%s, pgid %d, sid %d, tsid %d", tc ()->ttyname (), pgid,
		    myself->sid, tc ()->getsid ());
  if (myself->sid != tc ()->getsid ())
    {
      set_errno (EPERM);
      return -1;
    }
  else if (pgid < 0)
    {
      set_errno (EINVAL);
      return -1;
    }
  int res;
  while (1)
    {
      res = bg_check (-SIGTTOU);

      switch (res)
	{
	case bg_ok:
	  tc ()->setpgid (pgid);
	  if (tc ()->is_console && (strace.active () || !being_debugged ()))
	    tc ()->kill_pgrp (__SIGSETPGRP);
	  res = 0;
	  break;
	case bg_signalled:
	  if (_my_tls.call_signal_handler ())
	    continue;
	  set_errno (EINTR);
	  fallthrough;
	default:
	  res = -1;
	  break;
	}
      break;
    }
  return res;
}

int
fhandler_termios::tcgetpgrp ()
{
  if (myself->ctty > 0 && myself->ctty == tc ()->ntty)
    return tc ()->pgid;
  set_errno (ENOTTY);
  return -1;
}

int
fhandler_pty_master::tcgetpgrp ()
{
  return tc ()->pgid;
}

static inline bool
is_flush_sig (int sig)
{
  return sig == SIGINT || sig == SIGQUIT || sig == SIGTSTP;
}

void
tty_min::kill_pgrp (int sig, pid_t target_pgid)
{
  target_pgid = target_pgid ?: pgid;
  bool killself = false;
  if (is_flush_sig (sig) && cygheap->ctty)
    cygheap->ctty->sigflush ();
  winpids pids ((DWORD) PID_MAP_RW);
  siginfo_t si = {0};
  si.si_signo = sig;
  si.si_code = SI_KERNEL;
  if (sig > 0 && sig < _NSIG)
    last_sig = sig;

  for (unsigned i = 0; i < pids.npids; i++)
    {
      _pinfo *p = pids[i];
      if (!p || !p->exists () || p->ctty != ntty || p->pgid != target_pgid)
	continue;
      if (p->process_state & PID_NOTCYGWIN)
<<<<<<< HEAD
	continue;
=======
	continue; /* Do not send signal to non-cygwin process to prevent
		     cmd.exe from crash. */
>>>>>>> 05827d2d
      if (p == myself)
	killself = sig != __SIGSETPGRP && !exit_state;
      else
	sig_send (p, si);
    }
  if (killself)
    sig_send (myself, si);
}

int
tty_min::is_orphaned_process_group (int pgid)
{
  /* An orphaned process group is a process group in which the parent
     of every member is either itself a member of the group or is not
     a member of the group's session. */
  termios_printf ("checking pgid %d, my sid %d, my parent %d", pgid, myself->sid, myself->ppid);
  winpids pids ((DWORD) 0);
  for (unsigned i = 0; i < pids.npids; i++)
    {
      _pinfo *p = pids[i];
      termios_printf ("checking pid %d - has pgid %d\n", p->pid, p->pgid);
      if (!p || !p->exists () || p->pgid != pgid)
	continue;
      pinfo ppid (p->ppid);
      if (!ppid)
	continue;
      termios_printf ("ppid->pgid %d, ppid->sid %d", ppid->pgid, ppid->sid);
      if (ppid->pgid != pgid && ppid->sid == myself->sid)
	return 0;
    }
  return 1;
}

/*
  bg_check: check that this process is either in the foreground process group,
  or if the terminal operation is allowed for processes which are in a
  background process group.

  If the operation is not permitted by the terminal configuration for processes
  which are a member of a background process group, return an error or raise a
  signal as appropriate.

  This handles the following terminal operations:

  write:                             sig = SIGTTOU
  read:                              sig = SIGTTIN
  change terminal settings:          sig = -SIGTTOU
  (tcsetattr, tcsetpgrp, etc.)
  peek (poll, select):               sig = SIGTTIN, dontsignal = TRUE
*/
bg_check_types
fhandler_termios::bg_check (int sig, bool dontsignal)
{
  /* Ignore errors:
     - this process isn't in a process group
     - tty is invalid

     Everything is ok if:
     - this process is in the foreground process group, or
     - this tty is not the controlling tty for this process (???), or
     - writing, when TOSTOP TTY mode is not set on this tty
  */
  if (!myself->pgid || !tc () || tc ()->getpgid () == myself->pgid ||
	myself->ctty != tc ()->ntty ||
	((sig == SIGTTOU) && !(tc ()->ti.c_lflag & TOSTOP)))
    return bg_ok;

  /* sig -SIGTTOU is used to indicate a change to terminal settings, where
     TOSTOP TTY mode isn't considered when determining if we need to send a
     signal. */
  if (sig < 0)
    sig = -sig;

  termios_printf ("%s, bg I/O pgid %d, tpgid %d, myctty %s", tc ()->ttyname (),
		  myself->pgid, tc ()->getpgid (), myctty ());

  if (tc ()->getsid () == 0)
    {
      /* The pty has been closed by the master.  Return an EOF
	 indication.  FIXME: There is nothing to stop somebody
	 from reallocating this pty.  I think this is the case
	 which is handled by unlockpt on a Unix system.  */
      termios_printf ("closed by master");
      return bg_eof;
    }

  threadlist_t *tl_entry;
  tl_entry = cygheap->find_tls (_main_tls);
  int sigs_ignored =
    ((void *) global_sigs[sig].sa_handler == (void *) SIG_IGN) ||
    (_main_tls->sigmask & SIGTOMASK (sig));
  cygheap->unlock_tls (tl_entry);

  /* If the process is blocking or ignoring SIGTT*, then signals are not sent
     and background IO is allowed */
  if (sigs_ignored)
    return bg_ok;   /* Just allow the IO */
  /* If the process group of the process is orphaned, return EIO */
  else if (tc ()->is_orphaned_process_group (myself->pgid))
    {
      termios_printf ("process group is orphaned");
      set_errno (EIO);   /* This is an IO error */
      return bg_error;
    }
  /* Otherwise, if signalling is desired, the signal is sent to all processes in
     the process group */
  else if (!dontsignal)
    {
      /* Don't raise a SIGTT* signal if we have already been
	 interrupted by another signal. */
      if (cygwait ((DWORD) 0) != WAIT_SIGNALED)
	{
	  siginfo_t si = {0};
	  si.si_signo = sig;
	  si.si_code = SI_KERNEL;
	  kill_pgrp (myself->pgid, si);
	}
      return bg_signalled;
    }
  return bg_ok;
}

#define set_input_done(x) input_done = input_done || (x)

int
fhandler_termios::eat_readahead (int n)
{
  int oralen = ralen ();
  if (n < 0)
    n = ralen () - raixget ();
  if (n > 0 && ralen () > raixget ())
    {
      if ((int) (ralen () -= n) < (int) raixget ())
	ralen () = raixget ();
      /* If IUTF8 is set, the terminal is in UTF-8 mode.  If so, we erase
	 a complete UTF-8 multibyte sequence on VERASE/VWERASE.  Otherwise,
	 if we only erase a single byte, invalid unicode chars are left in
	 the input. */
      if (tc ()->ti.c_iflag & IUTF8)
	while (ralen () > raixget () &&
	       ((unsigned char) rabuf ()[ralen ()] & 0xc0) == 0x80)
	  --ralen ();
    }
  oralen = oralen - ralen ();
  if (raixget () >= ralen ())
    raixget () = raixput () = ralen () = 0;
  else if (raixput () > ralen ())
    raixput () = ralen ();

  return oralen;
}

inline void
fhandler_termios::echo_erase (int force)
{
  if (force || tc ()->ti.c_lflag & ECHO)
    doecho ("\b \b", 3);
}

/* The basic policy is as follows:
   - The signal generated by key press will be sent only to cygwin process.
   - For non-cygwin process, CTRL_C_EVENT will be sent on Ctrl-C. */
/* The inferior of GDB is an exception. GDB does not support to hook signal
   even if the inferior is a cygwin app. As a result, inferior cannot be
   continued after interruption by Ctrl-C if SIGINT was sent. Therefore,
   CTRL_C_EVENT rather than SIGINT is sent to the inferior of GDB. */
fhandler_termios::process_sig_state
fhandler_termios::process_sigs (char c, tty* ttyp, fhandler_termios *fh)
{
  termios &ti = ttyp->ti;
  pid_t pgid = ttyp->pgid;

  /* The name *_nat stands for 'native' which means non-cygwin apps. */
  pinfo leader (pgid);
  bool cyg_leader = /* The process leader is a cygwin process. */
    leader && !(leader->process_state & PID_NOTCYGWIN);
  bool ctrl_c_event_sent = false;
  bool need_discard_input = false;
  bool pg_with_nat = false; /* The process group has non-cygwin processes. */
  bool need_send_sig = false; /* There is process which need the signal. */
  bool nat_shell = false; /* The shell seems to be a non-cygwin process. */
  bool cyg_reader = false; /* Cygwin process is reading the tty. */
  bool with_debugger = false; /* GDB is debugging cygwin app. */
  bool with_debugger_nat = false; /* GDB is debugging non-cygwin app. */

  winpids pids ((DWORD) 0);
  for (unsigned i = 0; i < pids.npids; i++)
    {
      _pinfo *p = pids[i];
      /* PID_NOTCYGWIN: check this for non-cygwin process.
	 PID_NEW_PG: check this ofr GDB with non-cygwin inferior in pty
		     without pcon enabled. In this case, the inferior is not
		     cygwin process list. PID_NEW_PG is set as a marker for
		     GDB with non-cygwin inferior in pty code.
	 !PID_CYGPARENT: check this for GDB with cygwin inferior or
			 cygwin apps started from non-cygwin shell. */
      if (c == '\003' && p && p->ctty == ttyp->ntty && p->pgid == pgid
	  && ((p->process_state & PID_NOTCYGWIN)
	      || ((p->process_state & PID_NEW_PG)
		  && ttyp->pcon_input_state_eq (tty::to_nat))
	      || !(p->process_state & PID_CYGPARENT)))
	{
	  /* Ctrl-C event will be sent only to the processes attaching
	     to the same console. Therefore, attach to the console to
	     which the target process is attaching before sending the
	     CTRL_C_EVENT. After sending the event, reattach to the
	     console to which the process was previously attached.  */
	  bool console_exists = fhandler_console::exists ();
	  pinfo pinfo_resume = pinfo (myself->ppid);
	  DWORD resume_pid = 0;
	  if (pinfo_resume)
	    resume_pid = pinfo_resume->dwProcessId;
	  else
	    resume_pid = fhandler_pty_common::get_console_process_id
	      (myself->dwProcessId, false);
	  acquire_attach_mutex (mutex_timeout);
	  if ((!console_exists || resume_pid) && fh && !fh->is_console ())
	    {
	      FreeConsole ();
	      AttachConsole (p->dwProcessId);
	      init_console_handler (::cygheap->ctty
				    && ::cygheap->ctty->is_console ());
	    }
	  if (fh && p == myself && being_debugged ())
	    { /* Avoid deadlock in gdb on console. */
	      fh->tcflush(TCIFLUSH);
	      fh->release_input_mutex_if_necessary ();
	    }
	  /* CTRL_C_EVENT does not work for the process started with
	     CREATE_NEW_PROCESS_GROUP flag, so send CTRL_BREAK_EVENT
	     instead. */
	  if ((p->process_state & PID_NEW_PG)
	      && (p->process_state & PID_NOTCYGWIN))
	    GenerateConsoleCtrlEvent (CTRL_BREAK_EVENT, p->dwProcessId);
	  else if ((!fh || fh->need_send_ctrl_c_event () || cyg_leader)
		   && !ctrl_c_event_sent) /* cyg_leader is needed by GDB
					     with non-cygwin inferior */
	    {
	      GenerateConsoleCtrlEvent (CTRL_C_EVENT, 0);
	      ctrl_c_event_sent = true;
	    }
	  if ((!console_exists || resume_pid) && fh && !fh->is_console ())
	    {
	      /* If a process on pseudo console is killed by Ctrl-C,
		 this process may take over the ownership of the
		 pseudo console because this process attached to it
		 before sending CTRL_C_EVENT. In this case, closing
		 pseudo console is necessary. */
	      fhandler_pty_slave::close_pseudoconsole_if_necessary (ttyp, fh);
	      FreeConsole ();
	      if (resume_pid && console_exists)
		AttachConsole (resume_pid);
	      init_console_handler (::cygheap->ctty
				    && ::cygheap->ctty->is_console ());
	    }
	  release_attach_mutex ();
	  need_discard_input = true;
	}
      if (p && p->ctty == ttyp->ntty && p->pgid == pgid)
	{
	  if (p->process_state & PID_NOTCYGWIN)
	    pg_with_nat = true; /* The process group has non-cygwin process */
	  if (!(p->process_state & PID_NOTCYGWIN))
	    need_send_sig = true; /* Process which needs signal exists */
	  if (!p->cygstarted)
	    nat_shell = true; /* The shell seems to a non-cygwin shell */
	  if (p->process_state & PID_TTYIN)
	    cyg_reader = true; /* Theh process is reading the tty */
	  if (!p->cygstarted && !(p->process_state & PID_NOTCYGWIN)
	      && (p->process_state & PID_DEBUGGED))
	    with_debugger = true; /* inferior is cygwin app */
	  if (!(p->process_state & PID_NOTCYGWIN)
	      && (p->process_state & PID_NEW_PG) /* Check marker */
	      && ttyp->pcon_input_state_eq (tty::to_nat)
	      && p->pid == pgid)
	    with_debugger_nat = true; /* inferior is non-cygwin app */
	}
    }
  if ((with_debugger || with_debugger_nat) && need_discard_input)
    {
      if (!(ti.c_lflag & NOFLSH) && fh)
	{
	  fh->eat_readahead (-1);
	  fh->discard_input ();
	}
      ti.c_lflag &= ~FLUSHO;
      return done_with_debugger;
    }
  if (with_debugger_nat)
    return not_signalled; /* Do not process slgnal keys further.
			     The non-cygwin inferior of GDB cannot receive
			     the signals. */
  /* Send SIGQUIT to non-cygwin process. Non-cygwin app will not be alerted
     by kill_pgrp(), however, QUIT key should quit the non-cygwin app
     if it is started along with cygwin process from cygwin shell. */
  if ((ti.c_lflag & ISIG) && CCEQ (ti.c_cc[VQUIT], c)
      && pg_with_nat && need_send_sig && !nat_shell)
    {
      for (unsigned i = 0; i < pids.npids; i++)
	{
	  _pinfo *p = pids[i];
	  if (p && p->ctty == ttyp->ntty && p->pgid == pgid
	      && (p->process_state & PID_NOTCYGWIN))
	    sig_send (p, SIGQUIT);
	}
    }
  if ((ti.c_lflag & ISIG) && need_send_sig)
    {
      int sig;
      if (CCEQ (ti.c_cc[VINTR], c))
	sig = SIGINT;
      else if (CCEQ (ti.c_cc[VQUIT], c))
	sig = SIGQUIT;
      else if (pg_with_nat) /* If the process group has a non-cygwin process,
			       it cannot be suspended correctly. Therefore,
			       do not send SIGTSTP. */
	goto not_a_sig;
      else if (CCEQ (ti.c_cc[VSUSP], c))
	sig = SIGTSTP;
      else
	goto not_a_sig;

      termios_printf ("got interrupt %d, sending signal %d", c, sig);
      if (!(ti.c_lflag & NOFLSH) && fh)
	{
	  fh->eat_readahead (-1);
	  fh->discard_input ();
	}
      if (fh)
	fh->release_input_mutex_if_necessary ();
      ttyp->kill_pgrp (sig, pgid);
      if (fh)
	fh->acquire_input_mutex_if_necessary (mutex_timeout);
      ti.c_lflag &= ~FLUSHO;
      return signalled;
    }
not_a_sig:
  if ((ti.c_lflag & ISIG) && need_discard_input)
    {
      if (!(ti.c_lflag & NOFLSH) && fh)
	{
	  fh->eat_readahead (-1);
	  fh->discard_input ();
	}
      ti.c_lflag &= ~FLUSHO;
      return not_signalled_but_done;
    }
  bool to_nat = !cyg_reader && pg_with_nat;
  return to_nat ? not_signalled_with_nat_reader : not_signalled;
}

bool
fhandler_termios::process_stop_start (char c, tty *ttyp)
{
  termios &ti = ttyp->ti;
  if (ti.c_iflag & IXON)
    {
      if (CCEQ (ti.c_cc[VSTOP], c))
	{
	  ttyp->output_stopped = true;
	  return true;
	}
      else if (CCEQ (ti.c_cc[VSTART], c))
	{
restart_output:
	  ttyp->output_stopped = false;
	  return true;
	}
      else if ((ti.c_iflag & IXANY) && ttyp->output_stopped)
	goto restart_output;
    }
  if ((ti.c_lflag & ICANON) && (ti.c_lflag & IEXTEN)
      && CCEQ (ti.c_cc[VDISCARD], c))
    {
      ti.c_lflag ^= FLUSHO;
      return true;
    }
  return false;
}

line_edit_status
fhandler_termios::line_edit (const char *rptr, size_t nread, termios& ti,
			     ssize_t *bytes_read)
{
  line_edit_status ret = line_edit_ok;
  char c;
  int input_done = 0;
  bool sawsig = false;
  int iscanon = ti.c_lflag & ICANON;
  size_t read_cnt = 0;

  while (read_cnt < nread)
    {
      c = *rptr++;
      read_cnt++;

      paranoid_printf ("char %0o", c);

      if (ti.c_iflag & ISTRIP)
	c &= 0x7f;
<<<<<<< HEAD
      winpids pids ((DWORD) 0);
      bool need_check_sigs = get_ttyp ()->pcon_input_state_eq (tty::to_cyg);
      if (get_ttyp ()->pcon_input_state_eq (tty::to_nat))
	{
	  bool need_discard_input = false;
	  for (unsigned i = 0; i < pids.npids; i++)
	    {
	      _pinfo *p = pids[i];
	      if (c == '\003' && p && p->ctty == tc ()->ntty
		  && p->pgid == tc ()->getpgid ()
		  && (p->process_state & PID_NOTCYGWIN))
		{
		  /* CTRL_C_EVENT does not work for the process started with
		     CREATE_NEW_PROCESS_GROUP flag, so send CTRL_BREAK_EVENT
		     instead. */
		  if (p->process_state & PID_NEW_PG)
		    GenerateConsoleCtrlEvent (CTRL_BREAK_EVENT,
					      p->dwProcessId);
		  else
		    GenerateConsoleCtrlEvent (CTRL_C_EVENT, 0);
		  need_discard_input = true;
		}
	      if (p->ctty == get_ttyp ()->ntty
		  && p->pgid == get_ttyp ()->getpgid () && !p->cygstarted)
		need_check_sigs = true;
	    }
	  if (!CCEQ (ti.c_cc[VINTR], c)
	      && !CCEQ (ti.c_cc[VQUIT], c)
	      && !CCEQ (ti.c_cc[VSUSP], c))
	    need_check_sigs = false;
	  if (need_discard_input && !need_check_sigs)
	    {
	      if (!(ti.c_lflag & NOFLSH))
		{
		  eat_readahead (-1);
		  discard_input ();
		}
	      ti.c_lflag &= ~FLUSHO;
	      continue;
	    }
	}
      if ((ti.c_lflag & ISIG) && need_check_sigs)
=======
      bool disable_eof_key = false;
      switch (process_sigs (c, get_ttyp (), this))
>>>>>>> 05827d2d
	{
	case signalled:
	  sawsig = true;
	  fallthrough;
	case not_signalled_but_done:
	case done_with_debugger:
	  get_ttyp ()->output_stopped = false;
	  continue;
	case not_signalled_with_nat_reader:
	  disable_eof_key = true;
	  break;
	default: /* Not signalled */
	  break;
	}
      if (process_stop_start (c, get_ttyp ()))
	continue;
      /* Check for special chars */
      if (c == '\r')
	{
	  if (ti.c_iflag & IGNCR)
	    continue;
	  if (ti.c_iflag & ICRNL)
	    {
	      c = '\n';
	      set_input_done (iscanon);
	    }
	}
      else if (c == '\n')
	{
	  if (ti.c_iflag & INLCR)
	    c = '\r';
	  else
	    set_input_done (iscanon);
	}

      if (!iscanon)
	/* nothing */;
      else if (CCEQ (ti.c_cc[VERASE], c))
	{
	  if (eat_readahead (1))
	    echo_erase ();
	  continue;
	}
      else if (CCEQ (ti.c_cc[VWERASE], c))
	{
	  int ch;
	  do
	    if (!eat_readahead (1))
	      break;
	    else
	      echo_erase ();
	  while ((ch = peek_readahead (1)) >= 0 && !isspace (ch));
	  continue;
	}
      else if (CCEQ (ti.c_cc[VKILL], c))
	{
	  int nchars = eat_readahead (-1);
	  if (ti.c_lflag & ECHO)
	    while (nchars--)
	      echo_erase (1);
	  continue;
	}
      else if (CCEQ (ti.c_cc[VREPRINT], c))
	{
	  if (ti.c_lflag & ECHO)
	    {
	      doecho ("\n\r", 2);
	      doecho (rabuf (), ralen ());
	    }
	  continue;
	}
<<<<<<< HEAD
      else if (CCEQ (ti.c_cc[VEOF], c) && need_check_sigs)
=======
      else if (CCEQ (ti.c_cc[VEOF], c) && !disable_eof_key)
>>>>>>> 05827d2d
	{
	  termios_printf ("EOF");
	  accept_input ();
	  ret = line_edit_input_done;
	  continue;
	}
      else if (CCEQ (ti.c_cc[VEOL], c) ||
	       CCEQ (ti.c_cc[VEOL2], c) ||
	       c == '\n')
	{
	  set_input_done (1);
	  termios_printf ("EOL");
	}

      if (ti.c_iflag & IUCLC && isupper (c))
	c = cyg_tolower (c);

      put_readahead (c);
      if (ti.c_lflag & ECHO)
	doecho (&c, 1);
      /* Write in chunks of 32 bytes to reduce the number of WriteFile calls
	in non-canonical mode. */
      if ((!iscanon && ralen () >= 32) || input_done)
	{
	  int status = accept_input ();
	  if (status != 1)
	    {
	      ret = status ? line_edit_error : line_edit_pipe_full;
	      break;
	    }
	  ret = line_edit_input_done;
	  input_done = 0;
	}
    }

  /* If we didn't write all bytes in non-canonical mode, write them now. */
  if ((input_done || !iscanon) && ralen () > 0 && ret != line_edit_error)
    {
      int status;
      int retry_count = 3;
      while ((status = accept_input ()) != 1 &&
	     ralen () > 0 && --retry_count > 0)
	cygwait ((DWORD) 10);
      if (status != 1)
	ret = status ? line_edit_error : line_edit_pipe_full;
      else
	ret = line_edit_input_done;
    }

  if (bytes_read)
    *bytes_read = read_cnt;

  if (sawsig)
    ret = line_edit_signalled;

  return ret;
}

off_t
fhandler_termios::lseek (off_t, int)
{
  set_errno (ESPIPE);
  return -1;
}

void
fhandler_termios::sigflush ()
{
  /* FIXME: Checking get_ttyp() for NULL is not right since it should not
     be NULL while this is alive.  However, we can conceivably close a
     ctty while exiting and that will zero this. */
  if ((!have_execed || have_execed_cygwin) && tc ()
      && (tc ()->getpgid () == myself->pgid)
      && !(tc ()->ti.c_lflag & NOFLSH))
    tcflush (TCIFLUSH);
}

pid_t
fhandler_termios::tcgetsid ()
{
  if (myself->ctty > 0 && myself->ctty == tc ()->ntty)
    return tc ()->getsid ();
  set_errno (ENOTTY);
  return -1;
}

int
fhandler_termios::ioctl (int cmd, void *varg)
{
  if (cmd != TIOCSCTTY)
    return 1;		/* Not handled by this function */

  int arg = (int) (intptr_t) varg;

  if (arg != 0 && arg != 1)
    {
      set_errno (EINVAL);
      return -1;
    }

  termios_printf ("myself->ctty %d, myself->sid %d, myself->pid %d, arg %d, tc()->getsid () %d\n",
		  myself->ctty, myself->sid, myself->pid, arg, tc ()->getsid ());
  if (myself->ctty > 0 || myself->sid != myself->pid || (!arg && tc ()->getsid () > 0))
    {
      set_errno (EPERM);
      return -1;
    }

  myself->ctty = -1;
  myself->set_ctty (this, 0);
  return 0;
}<|MERGE_RESOLUTION|>--- conflicted
+++ resolved
@@ -149,12 +149,8 @@
       if (!p || !p->exists () || p->ctty != ntty || p->pgid != target_pgid)
 	continue;
       if (p->process_state & PID_NOTCYGWIN)
-<<<<<<< HEAD
-	continue;
-=======
 	continue; /* Do not send signal to non-cygwin process to prevent
 		     cmd.exe from crash. */
->>>>>>> 05827d2d
       if (p == myself)
 	killself = sig != __SIGSETPGRP && !exit_state;
       else
@@ -555,53 +551,8 @@
 
       if (ti.c_iflag & ISTRIP)
 	c &= 0x7f;
-<<<<<<< HEAD
-      winpids pids ((DWORD) 0);
-      bool need_check_sigs = get_ttyp ()->pcon_input_state_eq (tty::to_cyg);
-      if (get_ttyp ()->pcon_input_state_eq (tty::to_nat))
-	{
-	  bool need_discard_input = false;
-	  for (unsigned i = 0; i < pids.npids; i++)
-	    {
-	      _pinfo *p = pids[i];
-	      if (c == '\003' && p && p->ctty == tc ()->ntty
-		  && p->pgid == tc ()->getpgid ()
-		  && (p->process_state & PID_NOTCYGWIN))
-		{
-		  /* CTRL_C_EVENT does not work for the process started with
-		     CREATE_NEW_PROCESS_GROUP flag, so send CTRL_BREAK_EVENT
-		     instead. */
-		  if (p->process_state & PID_NEW_PG)
-		    GenerateConsoleCtrlEvent (CTRL_BREAK_EVENT,
-					      p->dwProcessId);
-		  else
-		    GenerateConsoleCtrlEvent (CTRL_C_EVENT, 0);
-		  need_discard_input = true;
-		}
-	      if (p->ctty == get_ttyp ()->ntty
-		  && p->pgid == get_ttyp ()->getpgid () && !p->cygstarted)
-		need_check_sigs = true;
-	    }
-	  if (!CCEQ (ti.c_cc[VINTR], c)
-	      && !CCEQ (ti.c_cc[VQUIT], c)
-	      && !CCEQ (ti.c_cc[VSUSP], c))
-	    need_check_sigs = false;
-	  if (need_discard_input && !need_check_sigs)
-	    {
-	      if (!(ti.c_lflag & NOFLSH))
-		{
-		  eat_readahead (-1);
-		  discard_input ();
-		}
-	      ti.c_lflag &= ~FLUSHO;
-	      continue;
-	    }
-	}
-      if ((ti.c_lflag & ISIG) && need_check_sigs)
-=======
       bool disable_eof_key = false;
       switch (process_sigs (c, get_ttyp (), this))
->>>>>>> 05827d2d
 	{
 	case signalled:
 	  sawsig = true;
@@ -673,11 +624,7 @@
 	    }
 	  continue;
 	}
-<<<<<<< HEAD
-      else if (CCEQ (ti.c_cc[VEOF], c) && need_check_sigs)
-=======
       else if (CCEQ (ti.c_cc[VEOF], c) && !disable_eof_key)
->>>>>>> 05827d2d
 	{
 	  termios_printf ("EOF");
 	  accept_input ();
