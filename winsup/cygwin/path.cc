--- conflicted
+++ resolved
@@ -176,7 +176,8 @@
   return 0;
 }
 
-/* Return non-zero if paths match in first len chars. */
+/* Return non-zero if paths match in first len chars.
+   Check is dependent of the case sensitivity setting. */
 int
 pathnmatch (const char *path1, const char *path2, int len, bool caseinsensitive)
 {
@@ -184,7 +185,8 @@
 	 ? strncasematch (path1, path2, len) : !strncmp (path1, path2, len);
 }
 
-/* Return non-zero if paths match. */
+/* Return non-zero if paths match. Check is dependent of the case
+   sensitivity setting. */
 int
 pathmatch (const char *path1, const char *path2, bool caseinsensitive)
 {
@@ -1169,6 +1171,7 @@
       if (is_msdos && !(opt & PC_NOWARN))
 	warn_msdos (src);
     }
+
 #if 0
   if (!error)
     {
@@ -2282,8 +2285,6 @@
   return strlen (contents);
 }
 
-<<<<<<< HEAD
-=======
 enum
 {
   SCAN_BEG,
@@ -2310,7 +2311,6 @@
   size_t name_len () {return namelen;}
 };
 
->>>>>>> 397a6306
 char *
 suffix_scan::has (const char *in_path, const suffix_info *in_suffixes)
 {
@@ -2379,7 +2379,7 @@
 		nextstate = SCAN_LNK;
 		return 1;
 	      }
-	    nextstate = SCAN_DONE;
+	    nextstate = SCAN_EXTRALNK;
 	    /* fall through to suffix checking below */
 	    break;
 	  case SCAN_HASLNK:
@@ -3593,7 +3593,6 @@
 extern "C" ssize_t
 env_PATH_to_posix (const void *win32, void *posix, size_t size)
 {
-  TRACE_IN;
   return_with_errno (conv_path_list ((const char *) win32, (char *) posix,
 				     size, ENV_CVT));
 }
