--- conflicted
+++ resolved
@@ -1111,58 +1111,7 @@
 	  return;
 	}
 
-<<<<<<< HEAD
-      /* Evaluate everything all over again. */
-      src = tmp_buf;
-    }
-
-  if (!(opt & PC_SYM_CONTENTS))
-    add_ext = true;
-
-out:
-  set_path (THIS_path);
-  if (add_ext)
-    add_ext_from_sym (sym);
-  if (dev == FH_NETDRIVE && component)
-    {
-      /* This case indicates a non-existant resp. a non-retrievable
-	 share.  This happens for instance if the share is a printer.
-	 In this case the path must not be treated like a FH_NETDRIVE,
-	 but like a FH_FS instead, so the usual open call for files
-	 is used on it. */
-      dev.parse (FH_FS);
-    }
-  else if (isproc_dev (dev) && fileattr == INVALID_FILE_ATTRIBUTES)
-    {
-      /* FIXME: Usually we don't set error to ENOENT if a file doesn't
-	 exist.  This is typically indicated by the fileattr content.
-	 So, why here?  The downside is that cygwin_conv_path just gets
-	 an error for these paths so it reports the error back to the
-	 application.  Unlike in all other cases of non-existant files,
-	 for which check doesn't set error, so cygwin_conv_path just
-	 returns the path, as intended. */
-      error = ENOENT;
-      return;
-    }
-  else if (!need_directory || error)
-    /* nothing to do */;
-  else if (fileattr == INVALID_FILE_ATTRIBUTES || ((fileattr & FILE_ATTRIBUTE_DIRECTORY)  && !component))
-    strcat (modifiable_path (), "\\"); /* Reattach trailing dirsep in native path. */
-  else if (fileattr & FILE_ATTRIBUTE_DIRECTORY)
-    path_flags &= ~PATH_SYMLINK;
-  else
-    {
-      debug_printf ("%s is a non-directory", path);
-      error = ENOTDIR;
-      return;
-    }
-
-  if (dev.isfs ())
-    {
-      if (strncmp (path, "\\\\.\\", 4))
-=======
       if (dev.isfs ())
->>>>>>> b8b4aa63
 	{
 	  if (strncmp (path, "\\\\.\\", 4))
 	    {
@@ -2075,42 +2024,12 @@
 	}
       else
 	{
-	  /* Default technique creating a symlink. */
-	  buf = tp.t_get ();
-	  cp = stpcpy (buf, SYMLINK_COOKIE);
-	  *(PWCHAR) cp = 0xfeff;		/* BOM */
-	  cp += 2;
-	  /* Note that the terminating nul is written.  */
-	  cp += sys_mbstowcs ((PWCHAR) cp, NT_MAX_PATH, oldpath)
-		* sizeof (WCHAR);
-	}
-
-<<<<<<< HEAD
-      /* Create description */
-      *(unsigned short *)cp = desc_len;
-      cp = stpcpy (cp += 2, desc);
-
-      /* Create relpath */
-      *(unsigned short *)cp = relpath_len;
-      cp = stpcpy (cp += 2, relpath);
-
-      /* Append the POSIX path after the regular shortcut data for
-	 the long path support. */
-      unsigned short *plen = (unsigned short *) cp;
-      cp += 2;
-      *(PWCHAR) cp = 0xfeff;		/* BOM */
-      cp += 2;
-      *plen = sys_mbstowcs ((PWCHAR) cp, NT_MAX_PATH, oldpath) * sizeof (WCHAR);
-      cp += *plen;
-    }
-  else
-    {
       path_conv src_path;
       src_path.check (oldpath, PC_SYM_NOFOLLOW, stat_suffixes);
       if (src_path.error)
         {
            set_errno (src_path.error);
-           goto done;
+           __leave;
         }
       if (!src_path.isdevice () && !src_path.is_fs_special ())
         {
@@ -2133,7 +2052,7 @@
                 if (pos+1+strlen(oldpath) >= MAX_PATH)
                   {
                      set_errno(ENAMETOOLONG);
-                     goto done;
+                     __leave;
                   }
                 strcpy (real_oldpath = tp.c_get (), newpath);
                 strcpy (&real_oldpath[pos+1], oldpath);
@@ -2145,7 +2064,7 @@
            if (!win32_oldpath.exists ())
              {
                 set_errno (ENOENT);
-                goto done;
+                __leave;
              }
 
            char *w_newpath;
@@ -2169,30 +2088,24 @@
                      res = 0;
                   }
              }
-           goto done;
+           __leave;
         }
 
-      /* Default technique creating a symlink. */
-      buf = tp.t_get ();
-      cp = stpcpy (buf, SYMLINK_COOKIE);
-      *(PWCHAR) cp = 0xfeff;		/* BOM */
-      cp += 2;
-      /* Note that the terminating nul is written.  */
-      cp += sys_mbstowcs ((PWCHAR) cp, NT_MAX_PATH, oldpath) * sizeof (WCHAR);
-    }
-
-  OBJECT_ATTRIBUTES attr;
-  IO_STATUS_BLOCK io;
-  NTSTATUS status;
-  ULONG access;
-  HANDLE fh;
-=======
+	  /* Default technique creating a symlink. */
+	  buf = tp.t_get ();
+	  cp = stpcpy (buf, SYMLINK_COOKIE);
+	  *(PWCHAR) cp = 0xfeff;		/* BOM */
+	  cp += 2;
+	  /* Note that the terminating nul is written.  */
+	  cp += sys_mbstowcs ((PWCHAR) cp, NT_MAX_PATH, oldpath)
+		* sizeof (WCHAR);
+	}
+
       OBJECT_ATTRIBUTES attr;
       IO_STATUS_BLOCK io;
       NTSTATUS status;
       ULONG access;
       HANDLE fh;
->>>>>>> b8b4aa63
 
       access = DELETE | FILE_GENERIC_WRITE;
       if (isdevice && win32_newpath.exists ())
