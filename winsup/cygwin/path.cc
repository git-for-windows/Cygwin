/* path.cc: path support.

     Copyright 1996, 1997, 1998, 1999, 2000, 2001, 2002, 2003, 2004, 2005,
     2006, 2007, 2008, 2009, 2010, 2011, 2012, 2013 Red Hat, Inc.

  This file is part of Cygwin.

  This software is a copyrighted work licensed under the terms of the
  Cygwin license.  Please consult the file "CYGWIN_LICENSE" for
  details. */

  /* This module's job is to
     - convert between POSIX and Win32 style filenames,
     - support the `mount' functionality,
     - support symlinks for files and directories

     Pathnames are handled as follows:

     - A \ or : in a path denotes a pure windows spec.
     - Paths beginning with // (or \\) are not translated (i.e. looked
       up in the mount table) and are assumed to be UNC path names.

     The goal in the above set of rules is to allow both POSIX and Win32
     flavors of pathnames without either interfering.  The rules are
     intended to be as close to a superset of both as possible.

     Note that you can have more than one path to a file.  The mount
     table is always prefered when translating Win32 paths to POSIX
     paths.  Win32 paths in mount table entries may be UNC paths or
     standard Win32 paths starting with <drive-letter>:

     Text vs Binary issues are not considered here in path style
     decisions, although the appropriate flags are retrieved and
     stored in various structures.

     Removing mounted filesystem support would simplify things greatly,
     but having it gives us a mechanism of treating disk that lives on a
     UNIX machine as having UNIX semantics [it allows one to edit a text
     file on that disk and not have cr's magically appear and perhaps
     break apps running on UNIX boxes].  It also useful to be able to
     layout a hierarchy without changing the underlying directories.

     The semantics of mounting file systems is not intended to precisely
     follow normal UNIX systems.

     Each DOS drive is defined to have a current directory.  Supporting
     this would complicate things so for now things are defined so that
     c: means c:\.
  */

#include "winsup.h"
#include "msys.h"
#include "miscfuncs.h"
#include <ctype.h>
#include <winioctl.h>
#include <wingdi.h>
#include <winuser.h>
#include <winnetwk.h>
#include <winnls.h>
#include <shlobj.h>
#include <sys/param.h>
#include <sys/cygwin.h>
#include "cygerrno.h"
#include "security.h"
#include "path.h"
#include "fhandler.h"
#include "dtable.h"
#include "cygheap.h"
#include "shared_info.h"
#include "cygtls.h"
#include "tls_pbuf.h"
#include "environ.h"
#include <assert.h>
#include <ntdll.h>
#include <wchar.h>
#include <wctype.h>

suffix_info stat_suffixes[] =
{
  suffix_info ("", 1),
  suffix_info (".exe", 1),
  suffix_info (NULL)
};

struct symlink_info
{
  char contents[SYMLINK_MAX + 1];
  char *ext_here;  // The pointer to the extention
  int extn;        // The end of the path string
  unsigned pflags;
  DWORD fileattr;
  int issymlink;
  bool ext_tacked_on;  // We added the extention, e.g.: ".exe"
  int error;
  bool isdevice;
  _major_t major;
  _minor_t minor;
  _mode_t mode;
  int check (char *path, const suffix_info *suffixes, fs_info &fs,
	     path_conv_handle &conv_hdl);
  int set (char *path);
  bool parse_device (const char *);
  int check_sysfile (HANDLE h);
  int check_shortcut (HANDLE h);
  int check_reparse_point (HANDLE h, bool remote);
  int check_nfs_symlink (HANDLE h);
  int posixify (char *srcbuf);
  bool set_error (int);
};

muto NO_COPY cwdstuff::cwd_lock;

static const GUID GUID_shortcut
			= { 0x00021401L, 0, 0, {0xc0, 0, 0, 0, 0, 0, 0, 0x46}};

enum
{
  WSH_FLAG_IDLIST = 0x01,	/* Contains an ITEMIDLIST. */
  WSH_FLAG_FILE = 0x02,		/* Contains a file locator element. */
  WSH_FLAG_DESC = 0x04,		/* Contains a description. */
  WSH_FLAG_RELPATH = 0x08,	/* Contains a relative path. */
  WSH_FLAG_WD = 0x10,		/* Contains a working dir. */
  WSH_FLAG_CMDLINE = 0x20,	/* Contains command line args. */
  WSH_FLAG_ICON = 0x40		/* Contains a custom icon. */
};

struct win_shortcut_hdr
{
  DWORD size;		/* Header size in bytes.  Must contain 0x4c. */
  GUID magic;		/* GUID of shortcut files. */
  DWORD flags;	/* Content flags.  See above. */

  /* The next fields from attr to icon_no are always set to 0 in Cygwin
     and U/Win shortcuts. */
  DWORD attr;	/* Target file attributes. */
  FILETIME ctime;	/* These filetime items are never touched by the */
  FILETIME mtime;	/* system, apparently. Values don't matter. */
  FILETIME atime;
  DWORD filesize;	/* Target filesize. */
  DWORD icon_no;	/* Icon number. */

  DWORD run;		/* Values defined in winuser.h. Use SW_NORMAL. */
  DWORD hotkey;	/* Hotkey value. Set to 0.  */
  DWORD dummy[2];	/* Future extension probably. Always 0. */
};

/* Return non-zero if PATH1 is a prefix of PATH2.
   Both are assumed to be of the same path style and / vs \ usage.
   Neither may be "".
   LEN1 = strlen (PATH1).  It's passed because often it's already known.

   Examples:
   /foo/ is a prefix of /foo  <-- may seem odd, but desired
   /foo is a prefix of /foo/
   / is a prefix of /foo/bar
   / is not a prefix of foo/bar
   foo/ is a prefix foo/bar
   /foo is not a prefix of /foobar
*/

int
path_prefix_p (const char *path1, const char *path2, int len1,
	       bool caseinsensitive)
{
  TRACE_IN;
  /* Handle case where PATH1 has trailing '/' and when it doesn't.  */
  if (len1 > 0 && isdirsep (path1[len1 - 1]))
    len1--;

  if (len1 == 0)
    return isdirsep (path2[0]) && !isdirsep (path2[1]);

  if (isdirsep (path2[len1]) || path2[len1] == 0 || path1[len1 - 1] == ':')
    return caseinsensitive ? strncasematch (path1, path2, len1)
			   : !strncmp (path1, path2, len1);

  return 0;
}

/* Return non-zero if paths match in first len chars. */
int
pathnmatch (const char *path1, const char *path2, int len, bool caseinsensitive)
{
  TRACE_IN;
  debug_printf("pathnmatch(%s, %s, %d))", path1, path2, caseinsensitive);
  return caseinsensitive
	 ? strncasematch (path1, path2, len) : !strncmp (path1, path2, len);
}

/* Return non-zero if paths match. */
int
pathmatch (const char *path1, const char *path2, bool caseinsensitive)
{
  TRACE_IN;
  debug_printf("pathmatch(path1=%s, path2=%s, %d))", path1, path2, caseinsensitive);
  return caseinsensitive
	 ? strcasematch (path1, path2) : !strcmp (path1, path2);
}

/* TODO: This function is used in mkdir and rmdir to generate correct
   error messages in case of paths ending in /. or /.. components.
   Right now, normalize_posix_path will just normalize
   those components away, which changes the semantics.  */
bool
has_dot_last_component (const char *dir, bool test_dot_dot)
{
  /* SUSv3: . and .. are not allowed as last components in various system
     calls.  Don't test for backslash path separator since that's a Win32
     path following Win32 rules. */
  const char *last_comp = strchr (dir, '\0');

  if (last_comp == dir)
    return false;	/* Empty string.  Probably shouldn't happen here? */

  /* Detect run of trailing slashes */
  while (last_comp > dir && *--last_comp == '/')
    continue;

  /* Detect just a run of slashes or a path that does not end with a slash. */
  if (*last_comp != '.')
    return false;

  /* We know we have a trailing dot here.  Check that it really is a standalone "."
     path component by checking that it is at the beginning of the string or is
     preceded by a "/" */
  if (last_comp == dir || *--last_comp == '/')
    return true;

  /* If we're not checking for '..' we're done.  Ditto if we're now pointing to
     a non-dot. */
  if (!test_dot_dot || *last_comp != '.')
    return false;		/* either not testing for .. or this was not '..' */

  /* Repeat previous test for standalone or path component. */
  return last_comp == dir || last_comp[-1] == '/';
}

/* Normalize a POSIX path.
   All duplicate /'s, except for 2 leading /'s, are deleted.
   The result is 0 for success, or an errno error value.  */

int
normalize_posix_path (const char *src, char *dst, char *&tail)
{
  TRACE_IN;
  const char *in_src = src;
  char *dst_start = dst;
  syscall_printf ("src %s", src);

  if ((isdrive (src) && isdirsep (src[2])) || *src == '\\')
    goto win32_path;

  tail = dst;
  if (!isslash (src[0]))
    {
      if (!cygheap->cwd.get (dst))
	return get_errno ();
	  syscall_printf("src %s", src);
      syscall_printf("dst %s", dst);
      tail = strchr (tail, '\0');
      if (isslash (dst[0]) && isslash (dst[1]))
	++dst_start;
      if (*src == '.')
	{
	  if (tail == dst_start + 1 && *dst_start == '/')
	     tail--;
	  goto sawdot;
	}
      if (tail > dst && !isslash (tail[-1]))
	*tail++ = '/';
	  syscall_printf("dst %s", dst);
    }
  /* Two leading /'s?  If so, preserve them.  */
  else if (isslash (src[1]) && !isslash (src[2]))
    {
      *tail++ = *src++;
      ++dst_start;
    }

  while (*src)
    {
      if (*src == '\\')
	goto win32_path;
      /* Strip runs of /'s.  */
      if (!isslash (*src))
	*tail++ = *src++;
      else
	{
	  while (*++src)
	    {
	      if (isslash (*src))
		continue;

	      if (*src != '.')
		break;

	    sawdot:
	      if (src[1] != '.')
		{
		  if (!src[1])
		    {
		      *tail++ = '/';
		      goto done;
		    }
		  if (!isslash (src[1]))
		    break;
		}
	      else if (src[2] && !isslash (src[2]))
		break;
	      else
		{
		  while (tail > dst_start && !isslash (*--tail))
		    continue;
		  src++;
		}
	    }

	  *tail++ = '/';
	}
	if ((tail - dst) >= NT_MAX_PATH)
	  {
	    debug_printf ("ENAMETOOLONG = normalize_posix_path (%s)", src);
	    return ENAMETOOLONG;
	  }
    }

done:
  *tail = '\0';

  debug_printf ("%s = normalize_posix_path (%s)", dst, in_src);
  return 0;

win32_path:
  int err = normalize_win32_path (in_src, dst, tail);
  if (!err)
    for (char *p = dst; (p = strchr (p, '\\')); p++)
      *p = '/';
  return err ?: -1;
}

inline void
path_conv::add_ext_from_sym (symlink_info &sym)
{
  TRACE_IN;
  if (sym.ext_here && *sym.ext_here)
    {
      known_suffix = path + sym.extn;
      if (sym.ext_tacked_on)
	strcpy ((char *) known_suffix, sym.ext_here);
    }
}

static void __reg2 mkrelpath (char *dst, bool caseinsensitive);

static void __reg2
mkrelpath (char *path, bool caseinsensitive)
{
  TRACE_IN;
  tmp_pathbuf tp;
  char *cwd_win32 = tp.c_get ();
  debug_printf("entr %s", path);
  if (!cygheap->cwd.get (cwd_win32, 0))
    return;

  unsigned cwdlen = strlen (cwd_win32);
  if (!path_prefix_p (cwd_win32, path, cwdlen, caseinsensitive))
    return;

  size_t n = strlen (path);
  if (n < cwdlen)
    return;

  char *tail = path;
  if (n == cwdlen)
    tail += cwdlen;
  else
    tail += isdirsep (cwd_win32[cwdlen - 1]) ? cwdlen : cwdlen + 1;

  memmove (path, tail, strlen (tail) + 1);
  if (!*path)
    strcpy (path, ".");
  debug_printf("exit %s", path);
}

void
path_conv::set_normalized_path (const char *path_copy)
{
  TRACE_IN;
  if (path_copy)
    {
      size_t n = strlen (path_copy) + 1;
      char *p = (char *) crealloc_abort ((void *) normalized_path, n);
      normalized_path = (const char *) memcpy (p, path_copy, n);
    }
}

static inline void
str2uni_cat (UNICODE_STRING &tgt, const char *srcstr)
{
  TRACE_IN;
  int len = sys_mbstowcs (tgt.Buffer + tgt.Length / sizeof (WCHAR),
			  (tgt.MaximumLength - tgt.Length) / sizeof (WCHAR),
			  srcstr);
  if (len)
    tgt.Length += (len - 1) * sizeof (WCHAR);
}

PUNICODE_STRING
get_nt_native_path (const char *path, UNICODE_STRING& upath, bool dos)
{
  TRACE_IN;
  upath.Length = 0;
  if (path[0] == '/')		/* special path w/o NT path representation. */
    str2uni_cat (upath, path);
  else if (path[0] != '\\')	/* X:\...  or relative path. */
    {
      if (path[1] == ':')	/* X:\... */
	{
	  RtlAppendUnicodeStringToString (&upath, &ro_u_natp);
	  str2uni_cat (upath, path);
	  /* The drive letter must be upper case. */
	  upath.Buffer[4] = towupper (upath.Buffer[4]);
	}
      else
	str2uni_cat (upath, path);
      transform_chars (&upath, 7);
    }
  else if (path[1] != '\\')	/* \Device\... */
    str2uni_cat (upath, path);
  else if ((path[2] != '.' && path[2] != '?')
	   || path[3] != '\\')	/* \\server\share\... */
    {
      RtlAppendUnicodeStringToString (&upath, &ro_u_uncp);
      str2uni_cat (upath, path + 2);
      transform_chars (&upath, 8);
    }
  else				/* \\.\device or \\?\foo */
    {
      RtlAppendUnicodeStringToString (&upath, &ro_u_natp);
      str2uni_cat (upath, path + 4);
    }
  if (dos)
    {
      /* Unfortunately we can't just use transform_chars with the tfx_rev_chars
	 table since only leading and trailing spaces and dots are affected.
	 So we step to every backslash and fix surrounding dots and spaces.
	 That makes these broken filesystems a bit slower, but, hey. */
      PWCHAR cp = upath.Buffer + 7;
      PWCHAR cend = upath.Buffer + upath.Length / sizeof (WCHAR);
      while (++cp < cend)
	if (*cp == L'\\')
	  {
	    PWCHAR ccp = cp - 1;
	    while (*ccp == L'.' || *ccp == L' ')
	      *ccp-- |= 0xf000;
	    while (cp[1] == L' ')
	      *++cp |= 0xf000;
	  }
      while (*--cp == L'.' || *cp == L' ')
	*cp |= 0xf000;
    }
  return &upath;
}

PUNICODE_STRING
path_conv::get_nt_native_path ()
{
  TRACE_IN;
  PUNICODE_STRING res;
  if (wide_path)
    res = &uni_path;
  else if (!path)
    res = NULL;
  else
    {
      uni_path.Length = 0;
      uni_path.MaximumLength = (strlen (path) + 10) * sizeof (WCHAR);
      wide_path = (PWCHAR) cmalloc_abort (HEAP_STR, uni_path.MaximumLength);
      uni_path.Buffer = wide_path;
      ::get_nt_native_path (path, uni_path, has_dos_filenames_only ());
      res = &uni_path;
    }
  return res;
}

PWCHAR
path_conv::get_wide_win32_path (PWCHAR wc)
{
  TRACE_IN;
  get_nt_native_path ();
  if (!wide_path)
    return NULL;
  wcpcpy (wc, wide_path);
  if (wc[1] == L'?')
    wc[1] = L'\\';
  return wc;
}

void
warn_msdos (const char *src)
{
  if (user_shared->warned_msdos || !dos_file_warning || !cygwin_finished_initializing)
    return;
  tmp_pathbuf tp;
  char *posix_path = tp.c_get ();
  small_printf ("cygwin warning:\n");
  if (cygwin_conv_path (CCP_WIN_A_TO_POSIX | CCP_RELATIVE, src,
			posix_path, NT_MAX_PATH))
    small_printf ("  MS-DOS style path detected: %ls\n  POSIX equivalent preferred.\n",
		  src);
  else
    small_printf ("  MS-DOS style path detected: %ls\n  Preferred POSIX equivalent is: %ls\n",
		  src, posix_path);
  small_printf ("  CYGWIN environment variable option \"nodosfilewarning\" turns off this warning.\n"
		"  Consult the user's guide for more details about POSIX paths:\n"
		"    http://cygwin.com/cygwin-ug-net/using.html#using-pathnames\n");
  user_shared->warned_msdos = true;
}

static DWORD
getfileattr (const char *path, bool caseinsensitive) /* path has to be always absolute. */
{
  tmp_pathbuf tp;
  UNICODE_STRING upath;
  OBJECT_ATTRIBUTES attr;
  FILE_BASIC_INFORMATION fbi;
  NTSTATUS status;
  IO_STATUS_BLOCK io;

  tp.u_get (&upath);
  InitializeObjectAttributes (&attr, &upath,
			      caseinsensitive ? OBJ_CASE_INSENSITIVE : 0,
			      NULL, NULL);
  get_nt_native_path (path, upath, false);

  status = NtQueryAttributesFile (&attr, &fbi);
  if (NT_SUCCESS (status))
    return fbi.FileAttributes;

  if (status != STATUS_OBJECT_NAME_NOT_FOUND
      && status != STATUS_NO_SUCH_FILE) /* File not found on 9x share */
    {
      /* File exists but access denied.  Try to get attribute through
	 directory query. */
      UNICODE_STRING dirname, basename;
      HANDLE dir;
      FILE_BOTH_DIR_INFORMATION fdi;

      RtlSplitUnicodePath (&upath, &dirname, &basename);
      InitializeObjectAttributes (&attr, &dirname,
				  caseinsensitive ? OBJ_CASE_INSENSITIVE : 0,
				  NULL, NULL);
      status = NtOpenFile (&dir, SYNCHRONIZE | FILE_LIST_DIRECTORY,
			   &attr, &io, FILE_SHARE_VALID_FLAGS,
			   FILE_SYNCHRONOUS_IO_NONALERT
			   | FILE_OPEN_FOR_BACKUP_INTENT
			   | FILE_DIRECTORY_FILE);
      if (NT_SUCCESS (status))
	{
	  status = NtQueryDirectoryFile (dir, NULL, NULL, 0, &io,
					 &fdi, sizeof fdi,
					 FileBothDirectoryInformation,
					 TRUE, &basename, TRUE);
	  NtClose (dir);
	  if (NT_SUCCESS (status) || status == STATUS_BUFFER_OVERFLOW)
	    return fdi.FileAttributes;
	}
    }
  SetLastError (RtlNtStatusToDosError (status));
  return INVALID_FILE_ATTRIBUTES;
}

/* Convert an arbitrary path SRC to a pure Win32 path, suitable for
   passing to Win32 API routines.

   If an error occurs, `error' is set to the errno value.
   Otherwise it is set to 0.

   follow_mode values:
	SYMLINK_FOLLOW	    - convert to PATH symlink points to
	SYMLINK_NOFOLLOW    - convert to PATH of symlink itself
	SYMLINK_IGNORE	    - do not check PATH for symlinks
	SYMLINK_CONTENTS    - just return symlink contents
*/

/* TODO: This implementation is only preliminary.  For internal
   purposes it's necessary to have a path_conv::check function which
   takes a UNICODE_STRING src path, otherwise we waste a lot of time
   for converting back and forth.  The below implementation does
   realy nothing but converting to char *, until path_conv handles
   wide-char paths directly. */
void
path_conv::check (const UNICODE_STRING *src, unsigned opt,
		  const suffix_info *suffixes)
{
  tmp_pathbuf tp;
  char *path = tp.c_get ();

  user_shared->warned_msdos = true;
  sys_wcstombs (path, NT_MAX_PATH, src->Buffer, src->Length / sizeof (WCHAR));
  path_conv::check (path, opt, suffixes);
}

void
path_conv::check (const char *src, unsigned opt,
		  const suffix_info *suffixes)
{
  TRACE_IN;
  /* ******************************************************************
   * So what do we need to check, or what the &*(# is this doing?
   * 
   * Symlinks are out but the coding for all path checking
   * appears to be embedded with symlink checking so we have
   * misleading names below.
   * 
   * A class suffix_scan is used in symlink_info::check to find the
   * extension based on the suffix_info passed to this function.
   * symlink_info is both a class and a struct.
   *
   * Now, to answer the question:
   * First, let's remember that we're a member of the path_conv class.
   * Second, let's remember that we're passed the path to check, A
   *   bit mask set of options, and a list of suffixes.
   * So, let's check what the valid options are to perform on *src.
   * 1) PC_NULLEMPTY: Appears to cause an error to be set if the src
   *    is 0 or *src = '\0'
   * 2) PC_SYM_IGNORE: Doesn't do symlink checking including the path
   *    extention.
   * 3) PC_SYM_CONTENTS: Then return the contents of the symlink;
   *    I.E.: the file pointed to.
   * ******************************************************************
   * pcheck_case == PCHECK_RELAXED used with opt & PC_SYM_IGNORE.
   * pcheck_case == PCHECK_STRICT used with sym.case_clase;
   * sym.case_clash is set via the previous sym.check call and sym is
   * an object of the symlink_info class.
   * pcheck_case == PCHECK_ADJUST allows a path creator to maintain
   * the current case of a file if the file exists and the case for
   * the new name differs.
   * ******************************************************************
   * FIXME: All we really need path_conv::check to do is:
   * 1) Does the value of src exists in the file system?
   *    Y) Does case of file system name differ with the value of src?
   *       Y) Report File Not Found.
   *       N) Report File Found
   *    N) Does the value of src contain a '.'?
   *       Y) Report File Not Found.
   *       N) Do 2).
   * 2) Loop through values of suffix_info appending the suffix
   *    to the value of src and recursive call path_conv::check.
   * 3) Successful path_conv::check?
   *    Y) Report File Found.
   *    N) Report File Not Found.
   * 4) FUTURE ENHANCEMENT: Create a hash value for the value of src
   *    and check for that value first for existing files.
   * ******************************************************************
   * Further analysis needs to be done for the use of the symlink_info
   * struct to see if that needs to have values filled.
   * *****************************************************************/

// This isn't working.  Giving much to do with symlink_info.  I've modified
// other methods to remove some symlink checking.  This needs a complete
// rework including all calls.

// This is also used in the path_conv constructor for initialization!!!!

#if 0 
    FIXME: Please!!!
    Using the above analysis, rewrite this function.
#else
  /* The tmp_buf array is used when expanding symlinks.  It is NT_MAX_PATH * 2
     in length so that we can hold the expanded symlink plus a trailer.  */
  tmp_pathbuf tp;
  char *path_copy = tp.c_get ();
  char *pathbuf = tp.c_get ();
  char *tmp_buf = tp.t_get ();
  char *THIS_path = tp.c_get ();
  symlink_info sym;
  bool need_directory = 0;
  bool saw_symlinks = 0;
  bool add_ext = false;
  bool is_relpath;
  char *tail, *path_end;

  myfault efault;
  if (efault.faulted ())
    {
      error = EFAULT;
      return;
    }
  int loop = 0;
  path_flags = 0;
  known_suffix = NULL;
  fileattr = INVALID_FILE_ATTRIBUTES;
  caseinsensitive = OBJ_CASE_INSENSITIVE;
  if (wide_path)
    cfree (wide_path);
  wide_path = NULL;
  if (path)
    {
      cfree (modifiable_path ());
      path = NULL;
    }
  close_conv_handle ();
  memset (&dev, 0, sizeof (dev));
  fs.clear ();
  if (normalized_path)
    {
      cfree ((void *) normalized_path);
      normalized_path = NULL;
    }
  int component = 0;		// Number of translated components

  //MSYS - See if this works
  //FIXME: If it does work then what can we remove from this function
  //
  //opt |= PC_SYM_IGNORE;
  //OK, it doesn't work and the reason is that foo is treated as a symlink for
  //foo.exe.  So, now maybe we can go clean this up.

  if (!(opt & PC_NULLEMPTY))
    error = 0;
  else if (!*src)
    {
      error = ENOENT;
      return;
    }

  bool is_msdos = false;
  /* This loop handles symlink expansion.  */
  for (;;)
    {
      //What's this macro do?
      MALLOC_CHECK;
      assert (src);

      is_relpath = !isabspath (src);
      error = normalize_posix_path (src, path_copy, tail);
      if (error > 0)
	return;
      if (error < 0)
	{
	  if (component == 0)
	    is_msdos = true;
	  error = 0;
	}

      /* Detect if the user was looking for a directory.  We have to strip the
	 trailing slash initially while trying to add extensions but take it
	 into account during processing */
      if (tail > path_copy + 2 && isslash (tail[-1]))
	{
	  need_directory = 1;
	  *--tail = '\0';
	}
      path_end = tail;

      /* Scan path_copy from right to left looking either for a symlink
	 or an actual existing file.  If an existing file is found, just
	 return.  If a symlink is found, exit the for loop.
	 Also: be careful to preserve the errno returned from
	 symlink.check as the caller may need it. */
      /* FIXME: Do we have to worry about multiple \'s here? */
      component = 0;		// Number of translated components
      sym.contents[0] = '\0';

      int symlen = 0;

      for (unsigned pflags_or = opt & (PC_NO_ACCESS_CHECK | PC_KEEP_HANDLE);
	   ;
	   pflags_or = 0)
	{
	  const suffix_info *suff;
	  char *full_path;

	  /* Don't allow symlink.check to set anything in the path_conv
	     class if we're working on an inner component of the path */
	  if (component)
	    {
	      suff = NULL;
	      full_path = pathbuf;
	    }
	  else
	    {
	      suff = suffixes;
	      full_path = THIS_path;
	    }

	  /* Convert to native path spec sans symbolic link info. */
	  error = mount_table->conv_to_win32_path (path_copy, full_path, dev,
						   &sym.pflags);

	  if (error)
	    return;

	  sym.pflags |= pflags_or;

	  if (!dev.exists ())
	    {
	      error = ENXIO;
	      return;
	    }

	  if (iscygdrive_dev (dev))
	    {
	      if (!component)
		fileattr = FILE_ATTRIBUTE_DIRECTORY | FILE_ATTRIBUTE_READONLY;
	      else
		{
		  fileattr = getfileattr (THIS_path,
					  sym.pflags & MOUNT_NOPOSIX);
		  dev = FH_FS;
		}
	      goto out;
	    }
	  else if (isdev_dev (dev))
	    {
	      /* Just make sure that the path handling goes on as with FH_FS. */
	    }
	  else if (isvirtual_dev (dev))
	    {
	      /* FIXME: Calling build_fhandler here is not the right way to handle this. */
	      fhandler_virtual *fh = (fhandler_virtual *) build_fh_dev (dev, path_copy);
	      virtual_ftype_t file_type;
	      if (!fh)
		file_type = virt_none;
	      else
		{
		  file_type = fh->exists ();
		  if (file_type == virt_symlink)
		    {
		      fh->fill_filebuf ();
		      symlen = sym.set (fh->get_filebuf ());
		    }
		  delete fh;
		}
	      switch (file_type)
		{
		  case virt_directory:
		  case virt_rootdir:
		    if (component == 0)
		      fileattr = FILE_ATTRIBUTE_DIRECTORY;
		    break;
		  case virt_file:
		    if (component == 0)
		      fileattr = 0;
		    break;
		  case virt_symlink:
		    goto is_virtual_symlink;
		  case virt_pipe:
		    if (component == 0)
		      {
			fileattr = 0;
			dev.parse (FH_PIPE);
		      }
		    break;
		  case virt_socket:
		    if (component == 0)
		      {
			fileattr = 0;
			dev.parse (FH_TCP);
		      }
		    break;
		  case virt_fsdir:
		  case virt_fsfile:
		    /* Access to real file or directory via block device
		       entry in /proc/sys.  Convert to real file and go with
		       the flow. */
		    dev.parse (FH_FS);
		    goto is_fs_via_procsys;
		  case virt_blk:
		    /* Block special device.  If the trailing slash has been
		       requested, the target is the root directory of the
		       filesystem on this block device.  So we convert this to
		       a real file and attach the backslash. */
		    if (component == 0 && need_directory)
		      {
			dev.parse (FH_FS);
			strcat (full_path, "\\");
			fileattr = FILE_ATTRIBUTE_DIRECTORY
				   | FILE_ATTRIBUTE_DEVICE;
			goto out;
		      }
		    /*FALLTHRU*/
		  case virt_chr:
		    if (component == 0)
		      fileattr = FILE_ATTRIBUTE_DEVICE;
		    break;
		  default:
		    if (component == 0)
		      fileattr = INVALID_FILE_ATTRIBUTES;
		    goto virtual_component_retry;
		}
	      if (component == 0 || dev != FH_NETDRIVE)
		path_flags |= PATH_RO;
	      goto out;
	    }
	  /* devn should not be a device.  If it is, then stop parsing now. */
	  else if (dev != FH_FS)
	    {
	      fileattr = 0;
	      path_flags = sym.pflags;
	      if (component)
		{
		  error = ENOTDIR;
		  return;
		}
	      goto out;		/* Found a device.  Stop parsing. */
	    }

	  /* If path is only a drivename, Windows interprets it as the
	     current working directory on this drive instead of the root
	     dir which is what we want.
	     So we need the trailing backslash in this case.
      */
	  if (full_path[0] && full_path[1] == ':' && full_path[2] == '\0')
	    {
	      full_path[2] = '\\';
	      full_path[3] = '\0';
	    }

	  /* If the incoming path was given in DOS notation, always treat
	     it as caseinsensitive,noacl path.  This must be set before
	     calling sym.check, otherwise the path is potentially treated
	     casesensitive. */
	  if (is_msdos)
	    sym.pflags |= PATH_NOPOSIX | PATH_NOACL;

is_fs_via_procsys:

	  symlen = sym.check (full_path, suff, fs, conv_handle);

is_virtual_symlink:

	  if (sym.isdevice)
	    {
	      if (component)
		{
		  error = ENOTDIR;
		  return;
		}
	      dev.parse (sym.major, sym.minor);
	      dev.setfs (1);
	      dev.mode = sym.mode;
	      fileattr = sym.fileattr;
	      goto out;
	    }

	  if (sym.pflags & PATH_SOCKET)
	    {
	      if (component)
		{
		  error = ENOTDIR;
		  return;
		}
	      fileattr = sym.fileattr;
	      dev.parse (FH_UNIX);
	      dev.setfs (1);
	      goto out;
	    }

	  if (!component)
	    {
	      /* Make sure that /dev always exists. */
	      fileattr = isdev_dev (dev) ? FILE_ATTRIBUTE_DIRECTORY
					 : sym.fileattr;
	      path_flags = sym.pflags;
	    }
	  else if (isdev_dev (dev))
	    {
	      /* If we're looking for a file below /dev, which doesn't exist,
		 make sure that the device type is converted to FH_FS, so that
		 subsequent code handles the file correctly.
		 Unless /dev itself doesn't exist on disk.  In that case /dev
		 is handled as virtual filesystem, and virtual filesystems are
		 read-only.  The PC_KEEP_HANDLE check allows to check for
		 a call from an informational system call.  In that case we
		 just stick to ENOENT, and the device type doesn't matter
		 anyway. */
	      if (sym.error == ENOENT && !(opt & PC_KEEP_HANDLE))
		sym.error = EROFS;
	      else
		dev = FH_FS;
	    }

	  /* If symlink.check found an existing non-symlink file, then
	     it sets the appropriate flag.  It also sets any suffix found
	     into `ext_here'. */
	  if (!sym.issymlink && sym.fileattr != INVALID_FILE_ATTRIBUTES)
	    {
	      error = sym.error;
	      if (component == 0)
		add_ext = true;
	      else if (!(sym.fileattr & FILE_ATTRIBUTE_DIRECTORY))
		{
		  error = ENOTDIR;
		  goto out;
		}
	      goto out;	// file found
	    }
	  /* Found a symlink if symlen > 0.  If component == 0, then the
	     src path itself was a symlink.  If !follow_mode then
	     we're done.  Otherwise we have to insert the path found
	     into the full path that we are building and perform all of
	     these operations again on the newly derived path. */
	  else if (symlen > 0)
	    {
	      saw_symlinks = 1;
	      if (component == 0 && !need_directory)
		    {
		      set_symlink (symlen); // last component of path is a symlink.
		      if (opt & PC_SYM_CONTENTS)
		        {
		          strcpy (THIS_path, sym.contents);
		          goto out;
		        }
		      add_ext = true;
		      goto out;
		    }
	      /* Following a symlink we can't trust the collected filesystem
		 information any longer. */
	      fs.clear ();
	      /* Close handle, if we have any.  Otherwise we're collecting
		 handles while following symlinks. */
	      conv_handle.close ();
	      break;
	    }
	  else if (sym.error && sym.error != ENOENT)
	    {
	      error = sym.error;
	      goto out;
	    }
	  /* No existing file found. */

virtual_component_retry:
	  /* Find the new "tail" of the path, e.g. in '/for/bar/baz',
	     /baz is the tail. */
	  if (tail != path_end)
	    *tail = '/';
	  while (--tail > path_copy + 1 && *tail != '/') {}
	  /* Exit loop if there is no tail or we are at the
	     beginning of a UNC path */
	  if (tail <= path_copy + 1)
	    goto out;	// all done

	  /* Haven't found an existing pathname component yet.
	     Pinch off the tail and try again. */
	  *tail = '\0';
	  component++;
	}

      /* Arrive here if above loop detected a symlink. */
      if (++loop > SYMLOOP_MAX)
	{
	  error = ELOOP;   // Eep.
	  return;
	}

      MALLOC_CHECK;


      /* Place the link content, possibly with head and/or tail, in tmp_buf */

      char *headptr;
      if (isabspath (sym.contents))
	headptr = tmp_buf;	/* absolute path */
      else
	{
	  /* Copy the first part of the path (with ending /) and point to the end. */
	  char *prevtail = tail;
	  while (--prevtail > path_copy  && *prevtail != '/') {}
	  int headlen = prevtail - path_copy + 1;;
	  memcpy (tmp_buf, path_copy, headlen);
	  headptr = &tmp_buf[headlen];
	}

      /* Make sure there is enough space */
      if (headptr + symlen >= tmp_buf + (2 * NT_MAX_PATH))
	{
	too_long:
	  error = ENAMETOOLONG;
	  set_path ("::ENAMETOOLONG::");
	  return;
	}

     /* Copy the symlink contents to the end of tmp_buf.
	Convert slashes. */
      for (char *p = sym.contents; *p; p++)
	*headptr++ = *p == '\\' ? '/' : *p;
      *headptr = '\0';

      /* Copy any tail component (with the 0) */
      if (tail++ < path_end)
	{
	  /* Add a slash if needed. There is space. */
	  if (*(headptr - 1) != '/')
	    *headptr++ = '/';
	  int taillen = path_end - tail + 1;
	  if (headptr + taillen > tmp_buf + (2 * NT_MAX_PATH))
	    goto too_long;
	  memcpy (headptr, tail, taillen);
	}

      /* Evaluate everything all over again. */
      src = tmp_buf;
    }

  if (!(opt & PC_SYM_CONTENTS))
    add_ext = true;

out:
  set_path (THIS_path);
  if (add_ext)
    add_ext_from_sym (sym);
  if (dev == FH_NETDRIVE && component)
    {
      /* This case indicates a non-existant resp. a non-retrievable
	 share.  This happens for instance if the share is a printer.
	 In this case the path must not be treated like a FH_NETDRIVE,
	 but like a FH_FS instead, so the usual open call for files
	 is used on it. */
      dev.parse (FH_FS);
    }
  else if (isproc_dev (dev) && fileattr == INVALID_FILE_ATTRIBUTES)
    {
      /* FIXME: Usually we don't set error to ENOENT if a file doesn't
	 exist.  This is typically indicated by the fileattr content.
	 So, why here?  The downside is that cygwin_conv_path just gets
	 an error for these paths so it reports the error back to the
	 application.  Unlike in all other cases of non-existant files,
	 for which check doesn't set error, so cygwin_conv_path just
	 returns the path, as intended. */
      error = ENOENT;
      return;
    }
  else if (!need_directory || error)
    /* nothing to do */;
  else if (fileattr == INVALID_FILE_ATTRIBUTES)
    strcat (modifiable_path (), "\\"); /* Reattach trailing dirsep in native path. */
  else if (fileattr & FILE_ATTRIBUTE_DIRECTORY)
    path_flags &= ~PATH_SYMLINK;
  else
    {
      debug_printf ("%s is a non-directory", path);
      error = ENOTDIR;
      return;
    }

  if (dev.isfs ())
    {
      if (strncmp (path, "\\\\.\\", 4))
	{
	  if (!tail || tail == path)
	    /* nothing */;
	  else if (tail[-1] != '\\')
	    *tail = '\0';
	  else
	    {
	      error = ENOENT;
	      return;
	    }
	}

      /* If FS hasn't been checked already in symlink_info::check, do so now. */
      if (fs.inited ()|| fs.update (get_nt_native_path (), NULL))
	{
	  /* Incoming DOS paths are treated like DOS paths in native
	     Windows applications.  No ACLs, just default settings. */
	  if (is_msdos)
	    fs.has_acls (false);
	  debug_printf ("this->path(%s), has_acls(%d)", path, fs.has_acls ());
	  /* CV: We could use this->has_acls() but I want to make sure that
	     we don't forget that the PATH_NOACL flag must be taken into
	     account here. */
	  if (!(path_flags & PATH_NOACL) && fs.has_acls ())
	    set_exec (0);  /* We really don't know if this is executable or not here
			      but set it to not executable since it will be figured out
			      later by anything which cares about this. */
	}
      /* If the FS has been found to have unrelibale inodes, note
	 that in path_flags. */
      if (!fs.hasgood_inode ())
	path_flags |= PATH_IHASH;
      /* If the OS is caseinsensitive or the FS is caseinsensitive,
	 don't handle path casesensitive. */
      if (cygwin_shared->obcaseinsensitive || fs.caseinsensitive ())
	path_flags |= PATH_NOPOSIX;
      caseinsensitive = (path_flags & PATH_NOPOSIX)
			? OBJ_CASE_INSENSITIVE : 0;
      if (exec_state () != dont_know_if_executable)
	/* ok */;
      else if (isdir ())
	set_exec (1);
      else if (issymlink () || issocket ())
	set_exec (0);
    }

  if (opt & PC_NOFULL)
    {
      if (is_relpath)
	{
	  mkrelpath (this->modifiable_path (), !!caseinsensitive);
	  /* Invalidate wide_path so that wide relpath can be created
	     in later calls to get_nt_native_path or get_wide_win32_path. */
	  if (wide_path)
	    cfree (wide_path);
	  wide_path = NULL;
	}
      if (need_directory)
	{
	  size_t n = strlen (this->path);
	  /* Do not add trailing \ to UNC device names like \\.\a: */
	  if (this->path[n - 1] != '\\' &&
	      (strncmp (this->path, "\\\\.\\", 4) != 0))
	    {
	      this->modifiable_path ()[n] = '\\';
	      this->modifiable_path ()[n + 1] = '\0';
	    }
	}
    }

  if (saw_symlinks)
    set_has_symlinks ();

  if (opt & PC_OPEN)
    path_flags |= PATH_OPEN;

  if (opt & PC_CTTY)
    path_flags |= PATH_CTTY;

  if (opt & PC_POSIX)
    {
      if (tail < path_end && tail > path_copy + 1)
	*tail = '/';
      set_normalized_path (path_copy);
      if (is_msdos && !(opt & PC_NOWARN))
	warn_msdos (src);
    }

#endif
}

path_conv::~path_conv ()
{
  TRACE_IN;
  if (normalized_path)
    {
      cfree ((void *) normalized_path);
      normalized_path = NULL;
    }
  if (path)
    {
      cfree (modifiable_path ());
      path = NULL;
    }
  if (wide_path)
    {
      cfree (wide_path);
      wide_path = NULL;
    }
  close_conv_handle ();
}

bool
path_conv::is_binary ()
{
  TRACE_IN;
  tmp_pathbuf tp;
  PWCHAR bintest = tp.w_get ();
  DWORD bin;

  return GetBinaryTypeW (get_wide_win32_path (bintest), &bin)
	 && (bin == SCS_32BIT_BINARY || bin == SCS_64BIT_BINARY);
}

/* Helper function to fill the fnoi datastructure for a file. */
NTSTATUS
file_get_fnoi (HANDLE h, bool skip_network_open_inf,
	       PFILE_NETWORK_OPEN_INFORMATION pfnoi)
{
  TRACE_IN;
  NTSTATUS status;
  IO_STATUS_BLOCK io;

  /* Some FSes (Netapps) don't implement FileNetworkOpenInformation. */
  status = skip_network_open_inf ? STATUS_INVALID_PARAMETER
	   : NtQueryInformationFile (h, &io, pfnoi, sizeof *pfnoi,
				     FileNetworkOpenInformation);
  if (status == STATUS_INVALID_PARAMETER || status == STATUS_NOT_IMPLEMENTED)
    {
      /* Apart from accessing Netapps, this also occurs when accessing SMB
	 share root dirs hosted on NT4 (STATUS_INVALID_PARAMETER), or when
	 accessing SMB share root dirs from NT4 (STATUS_NOT_IMPLEMENTED). */
      FILE_BASIC_INFORMATION fbi;
      FILE_STANDARD_INFORMATION fsi;

      status = NtQueryInformationFile (h, &io, &fbi, sizeof fbi,
				       FileBasicInformation);
      if (NT_SUCCESS (status))
	{
	  memcpy (pfnoi, &fbi, 4 * sizeof (LARGE_INTEGER));
	  if (NT_SUCCESS (NtQueryInformationFile (h, &io, &fsi,
					 sizeof fsi,
					 FileStandardInformation)))
	    {
	      pfnoi->EndOfFile.QuadPart = fsi.EndOfFile.QuadPart;
	      pfnoi->AllocationSize.QuadPart
		= fsi.AllocationSize.QuadPart;
	    }
	  else
	    pfnoi->EndOfFile.QuadPart
	      = pfnoi->AllocationSize.QuadPart = 0;
	  pfnoi->FileAttributes = fbi.FileAttributes;
	}
    }
  return status;
}

/* Normalize a Win32 path.
   /'s are converted to \'s in the process.
   All duplicate \'s, except for 2 leading \'s, are deleted.

   The result is 0 for success, or an errno error value.
   FIXME: A lot of this should be mergeable with the POSIX critter.  */
int
normalize_win32_path (const char *src, char *dst, char *&tail)
{
  TRACE_IN;
  const char *src_start = src;
  bool beg_src_slash = isdirsep (src[0]);

  tail = dst;
  /* Skip long path name prefixes in Win32 or NT syntax. */
  if (beg_src_slash && (src[1] == '?' || isdirsep (src[1]))
      && src[2] == '?' && isdirsep (src[3]))
    {
      src += 4;
      if (src[1] != ':') /* native UNC path */
	src += 2; /* Fortunately the first char is not copied... */
      else
	beg_src_slash = false;
    }
  if (beg_src_slash && isdirsep (src[1]))
    {
      if (isdirsep (src[2]))
	{
	  /* More than two slashes are just folded into one. */
	  src += 2;
	  while (isdirsep (src[1]))
	    ++src;
	}
      else
	{
	  /* Two slashes start a network or device path. */
	  *tail++ = '\\';
	  src++;
	  if (src[1] == '.' && isdirsep (src[2]))
	    {
	      *tail++ = '\\';
	      *tail++ = '.';
	      src += 2;
	    }
	}
    }
  if (tail == dst)
    {
      if (isdrive (src))
	/* Always convert drive letter to uppercase for case sensitivity. */
	*tail++ = cyg_toupper (*src++);
      else if (*src != '/')
	{
	  if (beg_src_slash)
	    tail += cygheap->cwd.get_drive (dst);
	  else if (!cygheap->cwd.get (dst, 0))
	    return get_errno ();
	  else
	    {
	      tail = strchr (tail, '\0');
	      if (tail[-1] != '\\')
		*tail++ = '\\';
	    }
	}
    }

  while (*src)
    {
      /* Strip duplicate /'s.  */
      if (isdirsep (src[0]) && isdirsep (src[1]))
	src++;
      /* Ignore "./".  */
      else if (src[0] == '.' && isdirsep (src[1])
	       && (src == src_start || isdirsep (src[-1])))
	src += 2;

      /* Backup if "..".  */
      else if (src[0] == '.' && src[1] == '.'
	       /* dst must be greater than dst_start */
	       && tail[-1] == '\\')
	{
	  if (!isdirsep (src[2]) && src[2] != '\0')
	      *tail++ = *src++;
	  else
	    {
	      /* Back up over /, but not if it's the first one.  */
	      if (tail > dst + 1)
		tail--;
	      /* Now back up to the next /.  */
	      while (tail > dst + 1 && tail[-1] != '\\' && tail[-2] != ':')
		tail--;
	      src += 2;
	      /* Skip /'s to the next path component. */
	      while (isdirsep (*src))
		src++;
	    }
	}
      /* Otherwise, add char to result.  */
      else
	{
	  if (*src == '/')
	    *tail++ = '\\';
	  else
	    *tail++ = *src;
	  src++;
	}
      if ((tail - dst) >= NT_MAX_PATH)
	return ENAMETOOLONG;
    }
  if (tail > dst + 1 && tail[-1] == '.' && tail[-2] == '\\')
    tail--;
  *tail = '\0';
  debug_printf ("%s = normalize_win32_path (%s)", dst, src_start);
  return 0;
}

/* Various utilities.  */

/* nofinalslash: Remove trailing / and \ from SRC (except for the
   first one).  It is ok for src == dst.  */

void __reg2
nofinalslash (const char *src, char *dst)
{
  TRACE_IN;
  int len = strlen (src);
  if (src != dst)
    memcpy (dst, src, len + 1);
  while (len > 1 && isdirsep (dst[--len]))
    dst[len] = '\0';
}

/* conv_path_list: Convert a list of path names to/from Win32/POSIX. */

static int
conv_path_list (const char *src, char *dst, size_t size,
		cygwin_conv_path_t what)
{
  TRACE_IN;
  tmp_pathbuf tp;
  char src_delim, dst_delim;
  size_t len;
  bool env_cvt = false;

  if (what == (cygwin_conv_path_t) ENV_CVT)
    {
      what = CCP_WIN_A_TO_POSIX | CCP_RELATIVE;
      env_cvt = true;
    }
  if ((what & CCP_CONVTYPE_MASK) == CCP_WIN_A_TO_POSIX)
    {
      src_delim = ';';
      dst_delim = ':';
    }
  else
    {
      src_delim = ':';
      dst_delim = ';';
    }

  char *srcbuf;
  len = strlen (src) + 1;
  if (len <= NT_MAX_PATH * sizeof (WCHAR))
    srcbuf = (char *) tp.w_get ();
  else
    srcbuf = (char *) alloca (len);

  int err = 0;
  char *d = dst - 1;
  bool saw_empty = false;
  do
    {
      char *srcpath = srcbuf;
      char *s = strccpy (srcpath, &src, src_delim);
      size_t len = s - srcpath;
      if (len >= NT_MAX_PATH)
	{
	  err = ENAMETOOLONG;
	  break;
	}
      /* Paths in Win32 path lists in the environment (%Path%), are often
	 enclosed in quotes (usually paths with spaces).  Trailing backslashes
	 are common, too.  Remove them. */
      if (env_cvt && len)
	{
	  if (*srcpath == '"')
	    {
	      ++srcpath;
	      *--s = '\0';
	      len -= 2;
	    }
	  while (len && s[-1] == '\\')
	    {
	      *--s = '\0';
	      --len;
	    }
	}
      if (len)
	{
	  ++d;
	  err = cygwin_conv_path (what, srcpath, d, size - (d - dst));
	}
      else if ((what & CCP_CONVTYPE_MASK) == CCP_POSIX_TO_WIN_A)
	{
	  ++d;
	  err = cygwin_conv_path (what, ".", d, size - (d - dst));
	}
      else
	{
	  if (env_cvt)
	    saw_empty = true;
	  continue;
	}
      if (err)
	break;
      d = strchr (d, '\0');
      *d = dst_delim;
    }
  while (*src++);

  if (saw_empty)
    err = EIDRM;

  if (d < dst)
    d++;
  *d = '\0';
  return err;
}

/********************** Symbolic Link Support **************************/

/* Create a symlink from FROMPATH to TOPATH. */

extern "C" int
symlink (const char *oldpath, const char *newpath)
{
  TRACE_IN;
  debug_printf("symlink (%s, %s)", newpath, oldpath);
  return symlink_worker (oldpath, newpath, allow_winsymlinks, false);
  /*return msys_symlink (newpath, oldpath);*/
}

int
symlink_worker (const char *oldpath, const char *newpath, bool use_winsym,
		bool isdevice)
{
  TRACE_IN;
  int res = -1;
  size_t len;
  path_conv win32_newpath, win32_oldpath;
  char *buf, *cp;
  SECURITY_ATTRIBUTES sa = sec_none_nih;
  OBJECT_ATTRIBUTES attr;
  IO_STATUS_BLOCK io;
  NTSTATUS status;
  HANDLE fh;
  ULONG access = DELETE | FILE_GENERIC_WRITE;
  tmp_pathbuf tp;
  unsigned check_opt;
  bool mk_winsym = use_winsym;
  bool has_trailing_dirsep = false;

  /* POSIX says that empty 'newpath' is invalid input while empty
     'oldpath' is valid -- it's symlink resolver job to verify if
     symlink contents point to existing filesystem object */
  myfault efault;
  if (efault.faulted (EFAULT))
    goto done;
  if (!*oldpath || !*newpath)
    {
      set_errno (ENOENT);
      goto done;
    }

  if (strlen (oldpath) > SYMLINK_MAX)
    {
      set_errno (ENAMETOOLONG);
      goto done;
    }

  /* Trailing dirsep is a no-no. */
  len = strlen (newpath);
  has_trailing_dirsep = isdirsep (newpath[len - 1]);
  if (has_trailing_dirsep)
    {
      newpath = strdup (newpath);
      ((char *) newpath)[len - 1] = '\0';
    }

  check_opt = PC_SYM_NOFOLLOW | PC_POSIX | (isdevice ? PC_NOWARN : 0);
  /* We need the normalized full path below. */
  win32_newpath.check (newpath, check_opt, stat_suffixes);
  /* MVFS doesn't handle the SYSTEM DOS attribute, but it handles the R/O
     attribute.  Therefore we create symlinks on MVFS always as shortcuts. */
  mk_winsym |= win32_newpath.fs_is_mvfs ();

  if (mk_winsym && !win32_newpath.exists ()
      && (isdevice || !win32_newpath.fs_is_nfs ()))
    {
      char *newplnk = tp.c_get ();
      stpcpy (stpcpy (newplnk, newpath), ".lnk");
      win32_newpath.check (newplnk, check_opt);
    }

  if (win32_newpath.error)
    {
      set_errno (win32_newpath.error);
      goto done;
    }

  syscall_printf ("symlink (%s, %S)", oldpath,
		  win32_newpath.get_nt_native_path ());

  if ((!isdevice && win32_newpath.exists ())
      || win32_newpath.is_auto_device ())
    {
      set_errno (EEXIST);
      goto done;
    }
  if (has_trailing_dirsep && !win32_newpath.exists ())
    {
      set_errno (ENOENT);
      goto done;
    }

  if (!isdevice && win32_newpath.fs_is_nfs ())
    {
      /* On NFS, create symlinks by calling NtCreateFile with an EA of type
	 NfsSymlinkTargetName containing ... the symlink target name. */
      PFILE_FULL_EA_INFORMATION pffei = (PFILE_FULL_EA_INFORMATION) tp.w_get ();
      pffei->NextEntryOffset = 0;
      pffei->Flags = 0;
      pffei->EaNameLength = sizeof (NFS_SYML_TARGET) - 1;
      char *EaValue = stpcpy (pffei->EaName, NFS_SYML_TARGET) + 1;
      pffei->EaValueLength = sizeof (WCHAR) *
	(sys_mbstowcs ((PWCHAR) EaValue, NT_MAX_PATH, oldpath) - 1);
      status = NtCreateFile (&fh, FILE_WRITE_DATA | FILE_WRITE_EA | SYNCHRONIZE,
			     win32_newpath.get_object_attr (attr, sa),
			     &io, NULL, FILE_ATTRIBUTE_SYSTEM,
			     FILE_SHARE_VALID_FLAGS, FILE_CREATE,
			     FILE_SYNCHRONOUS_IO_NONALERT
			     | FILE_OPEN_FOR_BACKUP_INTENT,
			     pffei, NT_MAX_PATH * sizeof (WCHAR));
      if (!NT_SUCCESS (status))
	{
	  __seterrno_from_nt_status (status);
	  goto done;
	}
      NtClose (fh);
      res = 0;
      goto done;
    }

  if (mk_winsym)
    {
      ITEMIDLIST *pidl = NULL;
      size_t full_len = 0;
      unsigned short oldpath_len, desc_len, relpath_len, pidl_len = 0;
      char desc[MAX_PATH + 1], *relpath;

      if (!isdevice)
	{
	  /* First create an IDLIST to learn how big our shortcut is
	     going to be. */
	  IShellFolder *psl;

	  /* The symlink target is relative to the directory in which
	     the symlink gets created, not relative to the cwd.  Therefore
	     we have to mangle the path quite a bit before calling path_conv. */
	if (isabspath (oldpath))
	  win32_oldpath.check (oldpath,
			       PC_SYM_NOFOLLOW,
			       stat_suffixes);
	else
	    {
	      len = strrchr (win32_newpath.normalized_path, '/')
		    - win32_newpath.normalized_path + 1;
	      char *absoldpath = tp.t_get ();
	      stpcpy (stpncpy (absoldpath, win32_newpath.normalized_path, len),
		      oldpath);
	      win32_oldpath.check (absoldpath, PC_SYM_NOFOLLOW, stat_suffixes);
	    }
	  if (SUCCEEDED (SHGetDesktopFolder (&psl)))
	    {
	      WCHAR wc_path[win32_oldpath.get_wide_win32_path_len () + 1];
	      win32_oldpath.get_wide_win32_path (wc_path);
	      /* Amazing but true:  Even though the ParseDisplayName method
		 takes a wide char path name, it does not understand the
		 Win32 prefix for long pathnames!  So we have to tack off
		 the prefix and convert the path to the "normal" syntax
		 for ParseDisplayName.  */
	      WCHAR *wc = wc_path + 4;
	      if (wc[1] != L':') /* native UNC path */
		*(wc += 2) = L'\\';
	      HRESULT res;
	      if (SUCCEEDED (res = psl->ParseDisplayName (NULL, NULL, wc, NULL,
						    &pidl, NULL)))
		{
		  ITEMIDLIST *p;

		  for (p = pidl; p->mkid.cb > 0;
		       p = (ITEMIDLIST *)((char *) p + p->mkid.cb))
		    ;
		  pidl_len = (char *) p - (char *) pidl + 2;
		}
	      psl->Release ();
	    }
	}
      /* Compute size of shortcut file. */
      full_len = sizeof (win_shortcut_hdr);
      if (pidl_len)
	full_len += sizeof (unsigned short) + pidl_len;
      oldpath_len = strlen (oldpath);
      /* Unfortunately the length of the description is restricted to a
	 length of MAX_PATH up to NT4, and to a length of 2000 bytes
	 since W2K.  We don't want to add considerations for the different
	 lengths and even 2000 bytes is not enough for long path names.
	 So what we do here is to set the description to the POSIX path
	 only if the path is not longer than MAX_PATH characters.  We
	 append the full path name after the regular shortcut data
	 (see below), which works fine with Windows Explorer as well
	 as older Cygwin versions (as long as the whole file isn't bigger
	 than 8K).  The description field is only used for backward
	 compatibility to older Cygwin versions and those versions are
	 not capable of handling long path names anyway. */
      desc_len = stpcpy (desc, oldpath_len > MAX_PATH
			       ? "[path too long]" : oldpath) - desc;
      full_len += sizeof (unsigned short) + desc_len;
      /* Devices get the oldpath string unchanged as relative path. */
      if (isdevice)
	{
	  relpath_len = oldpath_len;
	  stpcpy (relpath = tp.c_get (), oldpath);
	}
      else
	{
	  relpath_len = strlen (win32_oldpath.get_win32 ());
	  stpcpy (relpath = tp.c_get (), win32_oldpath.get_win32 ());
	}
      full_len += sizeof (unsigned short) + relpath_len;
      full_len += sizeof (unsigned short) + oldpath_len;
      /* 1 byte more for trailing 0 written by stpcpy. */
      if (full_len < NT_MAX_PATH * sizeof (WCHAR))
	buf = (char *) tp.w_get ();
      else
	buf = (char *) alloca (full_len + 1);

      /* Create shortcut header */
      win_shortcut_hdr *shortcut_header = (win_shortcut_hdr *) buf;
      memset (shortcut_header, 0, sizeof *shortcut_header);
      shortcut_header->size = sizeof *shortcut_header;
      shortcut_header->magic = GUID_shortcut;
      shortcut_header->flags = (WSH_FLAG_DESC | WSH_FLAG_RELPATH);
      if (pidl)
	shortcut_header->flags |= WSH_FLAG_IDLIST;
      shortcut_header->run = SW_NORMAL;
      cp = buf + sizeof (win_shortcut_hdr);

      /* Create IDLIST */
      if (pidl)
	{
	  *(unsigned short *)cp = pidl_len;
	  memcpy (cp += 2, pidl, pidl_len);
	  cp += pidl_len;
	  CoTaskMemFree (pidl);
	}

      /* Create description */
      *(unsigned short *)cp = desc_len;
      cp = stpcpy (cp += 2, desc);

      /* Create relpath */
      *(unsigned short *)cp = relpath_len;
      cp = stpcpy (cp += 2, relpath);

      /* Append the POSIX path after the regular shortcut data for
	 the long path support. */
      unsigned short *plen = (unsigned short *) cp;
      cp += 2;
      *(PWCHAR) cp = 0xfeff;		/* BOM */
      cp += 2;
      *plen = sys_mbstowcs ((PWCHAR) cp, NT_MAX_PATH, oldpath) * sizeof (WCHAR);
      cp += *plen;
    }
  else
    {
      /* Default technique creating a symlink. */
      buf = (char *) tp.w_get ();
      cp = stpcpy (buf, SYMLINK_COOKIE);
      *(PWCHAR) cp = 0xfeff;		/* BOM */
      cp += 2;
      /* Note that the terminating nul is written.  */
      cp += sys_mbstowcs ((PWCHAR) cp, NT_MAX_PATH, oldpath) * sizeof (WCHAR);
    }

  if (isdevice && win32_newpath.exists ())
    {
      status = NtOpenFile (&fh, FILE_WRITE_ATTRIBUTES,
			   win32_newpath.get_object_attr (attr, sa),
			   &io, 0, FILE_OPEN_FOR_BACKUP_INTENT);
      if (!NT_SUCCESS (status))
	{
	  __seterrno_from_nt_status (status);
	  goto done;
	}
      status = NtSetAttributesFile (fh, FILE_ATTRIBUTE_NORMAL);
      NtClose (fh);
      if (!NT_SUCCESS (status))
	{
	  __seterrno_from_nt_status (status);
	  goto done;
	}
    }
  else if (!isdevice && win32_newpath.has_acls () && !win32_newpath.isremote ())
    /* If the filesystem supports ACLs, we will overwrite the DACL after the
       call to NtCreateFile.  This requires a handle with READ_CONTROL and
       WRITE_DAC access, otherwise get_file_sd and set_file_sd both have to
       open the file again.
       FIXME: On remote NTFS shares open sometimes fails because even the
       creator of the file doesn't have the right to change the DACL.
       I don't know what setting that is or how to recognize such a share,
       so for now we don't request WRITE_DAC on remote drives. */
    access |= READ_CONTROL | WRITE_DAC;

  status = NtCreateFile (&fh, access, win32_newpath.get_object_attr (attr, sa),
			 &io, NULL, FILE_ATTRIBUTE_NORMAL,
			 FILE_SHARE_VALID_FLAGS,
			 isdevice ? FILE_OVERWRITE_IF : FILE_CREATE,
			 FILE_SYNCHRONOUS_IO_NONALERT
			 | FILE_NON_DIRECTORY_FILE
			 | FILE_OPEN_FOR_BACKUP_INTENT,
			 NULL, 0);
  if (!NT_SUCCESS (status))
    {
      __seterrno_from_nt_status (status);
      goto done;
    }
  if (win32_newpath.has_acls ())
    set_file_attribute (fh, win32_newpath, ILLEGAL_UID, ILLEGAL_GID,
			(io.Information == FILE_CREATED ? S_JUSTCREATED : 0)
			| S_IFLNK | STD_RBITS | STD_WBITS);
  status = NtWriteFile (fh, NULL, NULL, NULL, &io, buf, cp - buf, NULL, NULL);
  if (NT_SUCCESS (status) && io.Information == (ULONG) (cp - buf))
    {
      status = NtSetAttributesFile (fh, mk_winsym ? FILE_ATTRIBUTE_READONLY
						  : FILE_ATTRIBUTE_SYSTEM);
      if (!NT_SUCCESS (status))
	debug_printf ("Setting attributes failed, status = %y", status);
      res = 0;
    }
  else
    {
      __seterrno_from_nt_status (status);
      FILE_DISPOSITION_INFORMATION fdi = { TRUE };
      status = NtSetInformationFile (fh, &io, &fdi, sizeof fdi,
				     FileDispositionInformation);
      if (!NT_SUCCESS (status))
	debug_printf ("Setting delete dispostion failed, status = %y", status);
    }
  NtClose (fh);

done:
  syscall_printf ("%d = symlink_worker(%s, %s, %d, %d)", res, oldpath,
		  newpath, mk_winsym, isdevice);
  if (has_trailing_dirsep)
    free ((void *) newpath);
  return res;
}

static bool
cmp_shortcut_header (win_shortcut_hdr *file_header)
{
  TRACE_IN;
  /* A Cygwin or U/Win shortcut only contains a description and a relpath.
     Cygwin shortcuts also might contain an ITEMIDLIST. The run type is
     always set to SW_NORMAL. */
  return file_header->size == sizeof (win_shortcut_hdr)
      && !memcmp (&file_header->magic, &GUID_shortcut, sizeof GUID_shortcut)
      && (file_header->flags & ~WSH_FLAG_IDLIST)
	 == (WSH_FLAG_DESC | WSH_FLAG_RELPATH)
      && file_header->run == SW_NORMAL;
}

int
symlink_info::check_shortcut (HANDLE h)
{
  TRACE_IN;
  tmp_pathbuf tp;
  win_shortcut_hdr *file_header;
  char *buf, *cp;
  unsigned short len;
  int res = 0;
  NTSTATUS status;
  IO_STATUS_BLOCK io;
  FILE_STANDARD_INFORMATION fsi;
  LARGE_INTEGER off = { QuadPart:0LL };

  status = NtQueryInformationFile (h, &io, &fsi, sizeof fsi,
				   FileStandardInformation);
  if (!NT_SUCCESS (status))
    {
      set_error (EIO);
      return 0;
    }
  if (fsi.EndOfFile.QuadPart <= (LONGLONG) sizeof (win_shortcut_hdr)
      || fsi.EndOfFile.QuadPart > 4 * 65536)
    return 0;
  if (fsi.EndOfFile.LowPart < NT_MAX_PATH * sizeof (WCHAR))
    buf = (char *) tp.w_get ();
  else
    buf = (char *) alloca (fsi.EndOfFile.LowPart + 1);
  status = NtReadFile (h, NULL, NULL, NULL, &io, buf, fsi.EndOfFile.LowPart,
		       &off, NULL);
  if (!NT_SUCCESS (status))
    {
      if (status != STATUS_END_OF_FILE)
	set_error (EIO);
      return 0;
    }
  file_header = (win_shortcut_hdr *) buf;
  if (io.Information != fsi.EndOfFile.LowPart
      || !cmp_shortcut_header (file_header))
    return 0;
  cp = buf + sizeof (win_shortcut_hdr);
  if (file_header->flags & WSH_FLAG_IDLIST) /* Skip ITEMIDLIST */
    cp += *(unsigned short *) cp + 2;
  if (!(len = *(unsigned short *) cp))
    return 0;
  cp += 2;
  /* Check if this is a device file - these start with the sequence :\\ */
  if (strncmp (cp, ":\\", 2) == 0)
    res = strlen (strcpy (contents, cp)); /* Don't mess with device files */
  else
    {
      /* Has appended full path?  If so, use it instead of description. */
      unsigned short relpath_len = *(unsigned short *) (cp + len);
      if (cp + len + 2 + relpath_len < buf + fsi.EndOfFile.LowPart)
	{
	  cp += len + 2 + relpath_len;
	  len = *(unsigned short *) cp;
	  cp += 2;
	}
      if (*(PWCHAR) cp == 0xfeff)	/* BOM */
	{
	  char *tmpbuf = tp.c_get ();
	  if (sys_wcstombs (tmpbuf, NT_MAX_PATH, (PWCHAR) (cp + 2))
	      > SYMLINK_MAX + 1)
	    return 0;
	  res = posixify (tmpbuf);
	}
      else if (len > SYMLINK_MAX)
	return 0;
      else
	{
	  cp[len] = '\0';
	  res = posixify (cp);
	}
    }
  if (res) /* It's a symlink.  */
    pflags |= PATH_SYMLINK | PATH_LNK;
  return res;
}

int
symlink_info::check_sysfile (HANDLE h)
{
  TRACE_IN;
  tmp_pathbuf tp;
  char cookie_buf[sizeof (SYMLINK_COOKIE) - 1];
  char *srcbuf = tp.c_get ();
  int res = 0;
  NTSTATUS status;
  IO_STATUS_BLOCK io;
  bool interix_symlink = false;
  LARGE_INTEGER off = { QuadPart:0LL };

  status = NtReadFile (h, NULL, NULL, NULL, &io, cookie_buf,
		       sizeof (cookie_buf), &off, NULL);
  if (!NT_SUCCESS (status))
    {
      debug_printf ("ReadFile1 failed %y", status);
      if (status != STATUS_END_OF_FILE)
	set_error (EIO);
      return 0;
    }
  off.QuadPart = io.Information;
  if (io.Information == sizeof (cookie_buf)
	   && memcmp (cookie_buf, SYMLINK_COOKIE, sizeof (cookie_buf)) == 0)
    {
      /* It's a symlink.  */
      pflags |= PATH_SYMLINK;
    }
  else if (io.Information == sizeof (cookie_buf)
	   && memcmp (cookie_buf, SOCKET_COOKIE, sizeof (cookie_buf)) == 0)
    pflags |= PATH_SOCKET;
  else if (io.Information >= sizeof (INTERIX_SYMLINK_COOKIE)
	   && memcmp (cookie_buf, INTERIX_SYMLINK_COOKIE,
		      sizeof (INTERIX_SYMLINK_COOKIE) - 1) == 0)
    {
      /* It's an Interix symlink.  */
      pflags |= PATH_SYMLINK;
      interix_symlink = true;
      /* Interix symlink cookies are shorter than Cygwin symlink cookies, so
	 in case of an Interix symlink cooky we have read too far into the
	 file.  Set file pointer back to the position right after the cookie. */
      off.QuadPart = sizeof (INTERIX_SYMLINK_COOKIE) - 1;
    }
  if (pflags & PATH_SYMLINK)
    {
      status = NtReadFile (h, NULL, NULL, NULL, &io, srcbuf,
			   NT_MAX_PATH, &off, NULL);
      if (!NT_SUCCESS (status))
	{
	  debug_printf ("ReadFile2 failed");
	  if (status != STATUS_END_OF_FILE)
	    set_error (EIO);
	}
      else if (*(PWCHAR) srcbuf == 0xfeff 	/* BOM */
	       || interix_symlink)
	{
	  /* Add trailing 0 to Interix symlink target.  Skip BOM in Cygwin
	     symlinks. */
	  if (interix_symlink)
	    ((PWCHAR) srcbuf)[io.Information / sizeof (WCHAR)] = L'\0';
	  else
	    srcbuf += 2;
	  char *tmpbuf = tp.c_get ();
	  if (sys_wcstombs (tmpbuf, NT_MAX_PATH, (PWCHAR) srcbuf)
	      > SYMLINK_MAX + 1)
	    debug_printf ("symlink string too long");
	  else
	    res = posixify (tmpbuf);
	}
      else if (io.Information > SYMLINK_MAX + 1)
	debug_printf ("symlink string too long");
      else
	res = posixify (srcbuf);
    }
  return res;
}

int
symlink_info::check_reparse_point (HANDLE h, bool remote)
{
  TRACE_IN;
  tmp_pathbuf tp;
  NTSTATUS status;
  IO_STATUS_BLOCK io;
  PREPARSE_DATA_BUFFER rp = (PREPARSE_DATA_BUFFER) tp.c_get ();
  UNICODE_STRING subst;
  char srcbuf[SYMLINK_MAX + 7];

  /* On remote drives or under heavy load, NtFsControlFile can return with
     STATUS_PENDING.  If so, instead of creating an event object, just set
     io.Status to an invalid value and perform a minimal wait until io.Status
     changed. */
  memset (&io, 0xff, sizeof io);
  status = NtFsControlFile (h, NULL, NULL, NULL, &io,
			    FSCTL_GET_REPARSE_POINT, NULL, 0, (LPVOID) rp,
			    MAXIMUM_REPARSE_DATA_BUFFER_SIZE);
  if (status == STATUS_PENDING)
    {
      while (io.Status == (NTSTATUS) 0xffffffff)
      	Sleep (1L);
      status = io.Status;
    }
  if (!NT_SUCCESS (status))
    {
      debug_printf ("NtFsControlFile(FSCTL_GET_REPARSE_POINT) failed, %y",
		    status);
      set_error (EIO);
      return 0;
    }
  if (rp->ReparseTag == IO_REPARSE_TAG_SYMLINK)
    /* Windows evaluates native symlink literally.  If a remote symlink points
       to, say, C:\foo, it will be handled as if the target is the local file
       C:\foo.  That comes in handy since that's how symlinks are treated under
       POSIX as well. */
    RtlInitCountedUnicodeString (&subst,
		  (WCHAR *)((char *)rp->SymbolicLinkReparseBuffer.PathBuffer
			+ rp->SymbolicLinkReparseBuffer.SubstituteNameOffset),
		  rp->SymbolicLinkReparseBuffer.SubstituteNameLength);
  else if (!remote && rp->ReparseTag == IO_REPARSE_TAG_MOUNT_POINT)
    {
      /* Don't handle junctions on remote filesystems as symlinks.  This type
	 of reparse point is handled transparently by the OS so that the
	 target of the junction is the remote directory it is supposed to
	 point to.  If we handle it as symlink, it will be mistreated as
	 pointing to a dir on the local system. */
      RtlInitCountedUnicodeString (&subst,
		  (WCHAR *)((char *)rp->MountPointReparseBuffer.PathBuffer
			  + rp->MountPointReparseBuffer.SubstituteNameOffset),
		  rp->MountPointReparseBuffer.SubstituteNameLength);
      if (RtlEqualUnicodePathPrefix (&subst, &ro_u_volume, TRUE))
	{
	  /* Volume mount point.  Not treated as symlink. The return
	     value of -1 is a hint for the caller to treat this as a
	     volume mount point. */
	  return -1;
	}
    }
  else
    {
      /* Maybe it's a reparse point, but it's certainly not one we recognize.
	 Drop REPARSE attribute so we don't try to use the flag accidentally.
	 It's just some arbitrary file or directory for us. */
      fileattr &= ~FILE_ATTRIBUTE_REPARSE_POINT;
      return 0;
    }
  sys_wcstombs (srcbuf, SYMLINK_MAX + 7, subst.Buffer,
		subst.Length / sizeof (WCHAR));
  pflags |= PATH_SYMLINK | PATH_REP;
  /* A symlink is never a directory. */
  fileattr &= ~FILE_ATTRIBUTE_DIRECTORY;
  return posixify (srcbuf);
}

int
symlink_info::check_nfs_symlink (HANDLE h)
{
  TRACE_IN;
  tmp_pathbuf tp;
  NTSTATUS status;
  IO_STATUS_BLOCK io;
  struct {
    FILE_GET_EA_INFORMATION fgei;
    char buf[sizeof (NFS_SYML_TARGET)];
  } fgei_buf;
  PFILE_FULL_EA_INFORMATION pffei;
  int res = 0;

  /* To find out if the file is a symlink and to get the symlink target,
     try to fetch the NfsSymlinkTargetName EA. */
  fgei_buf.fgei.NextEntryOffset = 0;
  fgei_buf.fgei.EaNameLength = sizeof (NFS_SYML_TARGET) - 1;
  stpcpy (fgei_buf.fgei.EaName, NFS_SYML_TARGET);
  pffei = (PFILE_FULL_EA_INFORMATION) tp.w_get ();
  status = NtQueryEaFile (h, &io, pffei, NT_MAX_PATH * sizeof (WCHAR), TRUE,
			  &fgei_buf.fgei, sizeof fgei_buf, NULL, TRUE);
  if (NT_SUCCESS (status) && pffei->EaValueLength > 0)
    {
      PWCHAR spath = (PWCHAR)
		     (pffei->EaName + pffei->EaNameLength + 1);
      res = sys_wcstombs (contents, SYMLINK_MAX + 1,
			  spath, pffei->EaValueLength) - 1;
      pflags |= PATH_SYMLINK;
    }
  return res;
}

int
symlink_info::posixify (char *srcbuf)
{
  TRACE_IN;
  /* The definition for a path in a native symlink is a bit weird.  The Flags
     value seem to contain 0 for absolute paths (stored as NT native path)
     and 1 for relative paths.  Relative paths are paths not starting with a
     drive letter.  These are not converted to NT native, but stored as
     given.  A path starting with a single backslash is relative to the
     current drive thus a "relative" value (Flags == 1).
     Funny enough it's possible to store paths with slashes instead of
     backslashes, but they are evaluated incorrectly by subsequent Windows
     calls like CreateFile (ERROR_INVALID_NAME).  So, what we do here is to
     take paths starting with slashes at face value, evaluating them as
     Cygwin specific POSIX paths.
     A path starting with two slashes(!) or backslashes is converted into an
     NT UNC path.  Unfortunately, in contrast to POSIX rules, paths starting
     with three or more (back)slashes are also converted into UNC paths,
     just incorrectly sticking to one redundant leading backslash.  We go
     along with this behaviour to avoid scenarios in which native tools access
     other files than Cygwin.
     The above rules are used exactly the same way on Cygwin specific symlinks
     (sysfiles and shortcuts) to eliminate non-POSIX paths in the output. */

  /* Eliminate native NT prefixes. */
  if (srcbuf[0] == '\\' && !strncmp (srcbuf + 1, "??\\", 3))
    {
      srcbuf += 4;
      if (srcbuf[1] != ':') /* native UNC path */
	*(srcbuf += 2) = '\\';
    }
  if (isdrive (srcbuf))
    mount_table->conv_to_posix_path (srcbuf, contents, 0);
  else if (srcbuf[0] == '\\')
    {
      if (srcbuf[1] == '\\') /* UNC path */
	slashify (srcbuf, contents, 0);
      else /* Paths starting with \ are current drive relative. */
	{
	  char cvtbuf[SYMLINK_MAX + 1];

	  stpcpy (cvtbuf + cygheap->cwd.get_drive (cvtbuf), srcbuf);
	  mount_table->conv_to_posix_path (cvtbuf, contents, 0);
	}
    }
  else /* Everything else is taken as is. */
    slashify (srcbuf, contents, 0);
  return strlen (contents);
}

char *
suffix_scan::has (const char *in_path, const suffix_info *in_suffixes)
{
  TRACE_IN;
  nextstate = SCAN_BEG;
  suffixes = suffixes_start = in_suffixes;

  const char *fname = strrchr (in_path, '\\');
  fname = fname ? fname + 1 : in_path;
  char *ext_here = strrchr (fname, '.');
  path = in_path;
  eopath = strchr (path, '\0');

  if (!ext_here)
    goto noext;

  if (suffixes)
    {
      /* Check if the extension matches a known extension */
      for (const suffix_info *ex = in_suffixes; ex->name != NULL; ex++)
	if (ascii_strcasematch (ext_here, ex->name))
	  {
	    nextstate = SCAN_JUSTCHECK;
	    suffixes = NULL;	/* Has an extension so don't scan for one. */
	    goto done;
	  }
    }

 noext:
  ext_here = eopath;

 done:
  /* Avoid attaching suffixes if the resulting filename would be invalid. */
  if (eopath - fname > NAME_MAX - 4)
    {
      nextstate = SCAN_JUSTCHECKTHIS;
      suffixes = NULL;
    }
  return ext_here;
}

int
suffix_scan::next ()
{
  TRACE_IN;
  for (;;)
    {
      if (!suffixes)
	switch (nextstate)
	  {
	  case SCAN_BEG:
	    suffixes = suffixes_start;
	    if (!suffixes)
	      {
		nextstate = SCAN_JUSTCHECK;
		return 1;
	      }
	    nextstate = SCAN_DONE;
	    /* fall through to suffix checking below */
	    break;
	  case SCAN_JUSTCHECK:
	    nextstate = SCAN_DONE;
	    return 1;
	  case SCAN_JUSTCHECKTHIS:
	    nextstate = SCAN_DONE;
	    return 1;
	  default:
	    *eopath = '\0';
	    return 0;
	  }

      while (suffixes && suffixes->name)
	if (nextstate == SCAN_EXTRALNK && !suffixes->addon)
	  suffixes++;
	else
	  {
	    strcpy (eopath, suffixes->name);
	    if (nextstate == SCAN_EXTRALNK)
	      strcat (eopath, ".lnk");
	    suffixes++;
	    return 1;
	  }
      suffixes = NULL;
    }
}

bool
symlink_info::set_error (int in_errno)
{
  TRACE_IN;
  bool res;
  if (!(pflags & PATH_NO_ACCESS_CHECK) || in_errno == ENAMETOOLONG || in_errno == EIO)
    {
      error = in_errno;
      res = true;
    }
  else if (in_errno == ENOENT)
    res = true;
  else
    {
      fileattr = FILE_ATTRIBUTE_NORMAL;
      res = false;
    }
  return res;
}

bool
symlink_info::parse_device (const char *contents)
{
  TRACE_IN;
  char *endptr;
  _major_t mymajor;
  _major_t myminor;
  _mode_t mymode;

  mymajor = strtol (contents += 2, &endptr, 16);
  if (endptr == contents)
    return isdevice = false;

  contents = endptr;
  myminor = strtol (++contents, &endptr, 16);
  if (endptr == contents)
    return isdevice = false;

  contents = endptr;
  mymode = strtol (++contents, &endptr, 16);
  if (endptr == contents)
    return isdevice = false;

  if ((mymode & S_IFMT) == S_IFIFO)
    {
      mymajor = _major (FH_FIFO);
      myminor = _minor (FH_FIFO);
    }

  major = mymajor;
  minor = myminor;
  mode = mymode;
  return isdevice = true;
}

/* Check if PATH is a symlink.  PATH must be a valid Win32 path name.

   If PATH is a symlink, put the value of the symlink--the file to
   which it points--into BUF.  The value stored in BUF is not
   necessarily null terminated.  BUFLEN is the length of BUF; only up
   to BUFLEN characters will be stored in BUF.  BUF may be NULL, in
   which case nothing will be stored.

   Set *SYML if PATH is a symlink.

   Set *EXEC if PATH appears to be executable.  This is an efficiency
   hack because we sometimes have to open the file anyhow.  *EXEC will
   not be set for every executable file.

   Return -1 on error, 0 if PATH is not a symlink, or the length
   stored into BUF if PATH is a symlink.  */

int
symlink_info::check (char *path, const suffix_info *suffixes, fs_info &fs,
		     path_conv_handle &conv_hdl)
{
  TRACE_IN;
  int res;
  HANDLE h;
  NTSTATUS status;
  UNICODE_STRING upath;
  OBJECT_ATTRIBUTES attr;
  IO_STATUS_BLOCK io;
  suffix_scan suffix;

  const ULONG ci_flag = cygwin_shared->obcaseinsensitive
			|| (pflags & PATH_NOPOSIX) ? OBJ_CASE_INSENSITIVE : 0;
  /* TODO: Temporarily do all char->UNICODE conversion here.  This should
     already be slightly faster than using Ascii functions. */
  tmp_pathbuf tp;
  tp.u_get (&upath);
  InitializeObjectAttributes (&attr, &upath, ci_flag, NULL, NULL);

  /* This label is used in case we encounter a FS which only handles
     DOS paths.  See below. */
  bool restarted = false;
restart:

  h = NULL;
  res = 0;
  contents[0] = '\0';
  debug_printf("path: %s", path);
  issymlink = true;
  isdevice = false;
  major = 0;
  minor = 0;
  mode = 0;
  pflags &= ~(PATH_SYMLINK | PATH_LNK | PATH_REP);

  ext_here = suffix.has (path, suffixes);
  extn = ext_here - path;

  PVOID eabuf = &nfs_aol_ffei;
  ULONG easize = sizeof nfs_aol_ffei;

  bool had_ext = !!*ext_here;
  while (suffix.next ())
    {
      error = 0;
      get_nt_native_path (suffix.path, upath, pflags & PATH_DOS);
      if (h)
	{
	  NtClose (h);
	  h = NULL;
	}
      /* The EA given to NtCreateFile allows to get a handle to a symlink on
	 an NFS share, rather than getting a handle to the target of the
	 symlink (which would spoil the task of this method quite a bit).
	 Fortunately it's ignored on most other file systems so we don't have
	 to special case NFS too much. */
      status = NtCreateFile (&h,
			     READ_CONTROL | FILE_READ_ATTRIBUTES | FILE_READ_EA,
			     &attr, &io, NULL, 0, FILE_SHARE_VALID_FLAGS,
			     FILE_OPEN,
			     FILE_OPEN_REPARSE_POINT
			     | FILE_OPEN_FOR_BACKUP_INTENT,
			     eabuf, easize);
      debug_printf ("%y = NtCreateFile (%S)", status, &upath);
      /* No right to access EAs or EAs not supported? */
      if (!NT_SUCCESS (status)
	  && (status == STATUS_ACCESS_DENIED
	      || status == STATUS_EAS_NOT_SUPPORTED
	      || status == STATUS_NOT_SUPPORTED
	      || status == STATUS_INVALID_NETWORK_RESPONSE
	      /* Or a bug in Samba 3.2.x (x <= 7) when accessing a share's
		 root dir which has EAs enabled? */
	      || status == STATUS_INVALID_PARAMETER))
	{
	  /* If EAs are not supported, there's no sense to check them again
	     with suffixes attached.  So we set eabuf/easize to 0 here once. */
	  if (status == STATUS_EAS_NOT_SUPPORTED
	      || status == STATUS_NOT_SUPPORTED)
	    {
	      eabuf = NULL;
	      easize = 0;
	    }
	  status = NtOpenFile (&h, READ_CONTROL | FILE_READ_ATTRIBUTES,
			       &attr, &io, FILE_SHARE_VALID_FLAGS,
			       FILE_OPEN_REPARSE_POINT
			       | FILE_OPEN_FOR_BACKUP_INTENT);
	  debug_printf ("%y = NtOpenFile (no-EAs %S)", status, &upath);
	}
      if (status == STATUS_OBJECT_NAME_NOT_FOUND)
	{
	  if (ci_flag == 0 && wincap.has_broken_udf ()
	      && (!fs.inited () || fs.is_udf ()))
	    {
	      /* On NT 5.x UDF is broken (at least) in terms of case
		 sensitivity.  When trying to open a file case sensitive,
		 the file appears to be non-existant.  Another bug is
		 described in fs_info::update. */
	      attr.Attributes = OBJ_CASE_INSENSITIVE;
	      status = NtOpenFile (&h, READ_CONTROL | FILE_READ_ATTRIBUTES,
				   &attr, &io, FILE_SHARE_VALID_FLAGS,
				   FILE_OPEN_REPARSE_POINT
				   | FILE_OPEN_FOR_BACKUP_INTENT);
	      debug_printf ("%y = NtOpenFile (broken-UDF, %S)", status, &upath);
	      attr.Attributes = 0;
	      if (NT_SUCCESS (status))
		{
		  if (!fs.inited ())
		    fs.update (&upath, h);
		  if (!fs.is_udf ())
		    {
		      NtClose (h);
		      h = NULL;
		      status = STATUS_OBJECT_NAME_NOT_FOUND;
		    }
		}
	    }
	  /* There are filesystems out in the wild (Netapp, NWFS, and others)
	     which are uncapable of generating pathnames outside the Win32
	     rules.  That means, filenames on these FSes must not have a
	     leading space or trailing dots and spaces.  This code snippet
	     manages them.  I really hope it's streamlined enough not to
	     slow down normal operation.  This extra check only kicks in if
	     we encountered a STATUS_OBJECT_NAME_NOT_FOUND *and* we didn't
	     already attach a suffix *and* the above special case for UDF
	     on XP didn't succeeed. */
	  if (!restarted && !*ext_here && !(pflags & PATH_DOS) && !fs.inited ())
	    {
	      /* Check for trailing dot or space or leading space in
		 last component. */
	      char *p = ext_here - 1;
	      if (*p != '.' && *p != ' ')
		{
		  while (*--p != '\\')
		    ;
		  if (*++p != ' ')
		    p = NULL;
		}
	      if (p)
		{
		  /* If so, check if file resides on one of the known broken
		     FSes only supporting filenames following DOS rules. */
		  if (!fs.inited ())
		    fs.update (&upath, NULL);
		  if (fs.has_dos_filenames_only ())
		    {
		      /* If so, try again.  Since we now know the FS, the
			 filenames will be tweaked to follow DOS rules via the
			 third parameter in the call to get_nt_native_path. */
		      pflags |= PATH_DOS;
		      restarted = true;
		      goto restart;
		    }
		}
	    }
	}

      if (NT_SUCCESS (status)
	  /* Check file system while we're having the file open anyway.
	     This speeds up path_conv noticably (~10%). */
	  && (fs.inited () || fs.update (&upath, h)))
	{
	  if (fs.is_nfs ())
	    {
	      status = nfs_fetch_fattr3 (h, conv_hdl.nfsattr ());
	      if (NT_SUCCESS (status))
		fileattr = ((conv_hdl.nfsattr ()->type & 7) == NF3DIR)
			    ? FILE_ATTRIBUTE_DIRECTORY : 0;
	    }
	  else
	    {
	      status = file_get_fnoi (h, fs.is_netapp (), conv_hdl.fnoi ());
	      if (NT_SUCCESS (status))
		fileattr = conv_hdl.fnoi ()->FileAttributes;
	    }
	}
      if (!NT_SUCCESS (status))
	{
	  debug_printf ("%y = NtQueryInformationFile (%S)", status, &upath);
	  fileattr = INVALID_FILE_ATTRIBUTES;

	  /* One of the inner path components is invalid, or the path contains
	     invalid characters.  Bail out with ENOENT.

	     Note that additional STATUS_OBJECT_PATH_INVALID and
	     STATUS_OBJECT_PATH_SYNTAX_BAD status codes exist.  The first one
	     is seemingly not generated by NtQueryInformationFile, the latter
	     is only generated if the path is no absolute path within the
	     NT name space, which should not happen and would point to an
	     error in get_nt_native_path.  Both status codes are deliberately
	     not tested here unless proved necessary. */
	  if (status == STATUS_OBJECT_PATH_NOT_FOUND
	      || status == STATUS_OBJECT_NAME_INVALID
	      || status == STATUS_BAD_NETWORK_PATH
	      || status == STATUS_BAD_NETWORK_NAME
	      || status == STATUS_NO_MEDIA_IN_DEVICE)
	    {
	      set_error (ENOENT);
	      goto file_not_symlink;
	    }
	  if (status != STATUS_OBJECT_NAME_NOT_FOUND
	      && status != STATUS_NO_SUCH_FILE) /* ENOENT on NFS or 9x share */
	    {
	      /* The file exists, but the user can't access it for one reason
		 or the other.  To get the file attributes we try to access the
		 information by opening the parent directory and getting the
		 file attributes using a matching NtQueryDirectoryFile call. */
	      UNICODE_STRING dirname, basename;
	      OBJECT_ATTRIBUTES dattr;
	      HANDLE dir;
	      struct {
		FILE_BOTH_DIR_INFORMATION fdi;
		WCHAR dummy_buf[NAME_MAX + 1];
	      } fdi_buf;

	      RtlSplitUnicodePath (&upath, &dirname, &basename);
	      InitializeObjectAttributes (&dattr, &dirname, ci_flag,
					  NULL, NULL);
	      status = NtOpenFile (&dir, SYNCHRONIZE | FILE_LIST_DIRECTORY,
				   &dattr, &io, FILE_SHARE_VALID_FLAGS,
				   FILE_SYNCHRONOUS_IO_NONALERT
				   | FILE_OPEN_FOR_BACKUP_INTENT
				   | FILE_DIRECTORY_FILE);
	      if (!NT_SUCCESS (status))
		{
		  debug_printf ("%y = NtOpenFile(%S)", status, &dirname);
		  /* There's a special case if the file is itself the root
		     of a drive which is not accessible by the current user.
		     This case is only recognized by the length of the
		     basename part.  If it's 0, the incoming file is the
		     root of a drive.  So we at least know it's a directory. */
		  fileattr = basename.Length ? 0 : FILE_ATTRIBUTE_DIRECTORY;
		}
	      else
		{
		  status = NtQueryDirectoryFile (dir, NULL, NULL, NULL, &io,
						 &fdi_buf, sizeof fdi_buf,
						 FileBothDirectoryInformation,
						 TRUE, &basename, TRUE);
		  /* Take the opportunity to check file system while we're
		     having the handle to the parent dir. */
		  fs.update (&upath, dir);
		  NtClose (dir);
		  if (!NT_SUCCESS (status))
		    {
		      debug_printf ("%y = NtQueryDirectoryFile(%S)",
				    status, &dirname);
		      if (status == STATUS_NO_SUCH_FILE)
			{
			  /* This can happen when trying to access files
			     which match DOS device names on SMB shares.
			     NtOpenFile failed with STATUS_ACCESS_DENIED,
			     but the NtQueryDirectoryFile tells us the
			     file doesn't exist.  We're suspicious in this
			     case and retry with the next suffix instead of
			     just giving up. */
			  set_error (ENOENT);
			  continue;
			}
		      fileattr = 0;
		    }
		  else
		    {
		      PFILE_NETWORK_OPEN_INFORMATION pfnoi = conv_hdl.fnoi ();

		      fileattr = fdi_buf.fdi.FileAttributes;
		      memcpy (pfnoi, &fdi_buf.fdi.CreationTime, sizeof *pfnoi);
		      /* Amazing, but true:  The FILE_NETWORK_OPEN_INFORMATION
			 structure has the AllocationSize and EndOfFile members
			 interchanged relative to the directory information
			 classes. */
		      pfnoi->AllocationSize.QuadPart
			= fdi_buf.fdi.AllocationSize.QuadPart;
		      pfnoi->EndOfFile.QuadPart
			= fdi_buf.fdi.EndOfFile.QuadPart;
		    }
		}
	      ext_tacked_on = !!*ext_here;
	      goto file_not_symlink;
	    }
	  set_error (ENOENT);
	  continue;
	}

      ext_tacked_on = !!*ext_here;
      /* Don't allow to returns directories with appended suffix.  If we found
	 a directory with a suffix which has been appended here, then this
	 directory doesn't match the request.  So, just do as usual if file
	 hasn't been found. */
      if (ext_tacked_on && !had_ext && (fileattr & FILE_ATTRIBUTE_DIRECTORY))
	{
	  set_error (ENOENT);
	  continue;
	}

      res = -1;

      /* Reparse points are potentially symlinks.  This check must be
	 performed before checking the SYSTEM attribute for sysfile
	 symlinks, since reparse points can have this flag set, too.
	 For instance, Vista starts to create a couple of reparse points
	 with SYSTEM and HIDDEN flags set. */
      if ((fileattr & FILE_ATTRIBUTE_REPARSE_POINT))
	{
	  res = check_reparse_point (h, fs.is_remote_drive ());
	  if (res == -1)
	    {
	      /* Volume mount point.  The filesystem information for the top
		 level directory should be for the volume top level directory,
		 rather than for the reparse point itself.  So we fetch the
		 filesystem information again, but with a NULL handle.
		 This does what we want because fs_info::update opens the
		 handle without FILE_OPEN_REPARSE_POINT. */
	      fs.update (&upath, NULL);
	      /* Make sure the open handle is not used in later stat calls.
		 The handle has been opened with the FILE_OPEN_REPARSE_POINT
		 flag, so it's a handle to the reparse point, not a handle
		 to the volumes root dir. */
	      pflags &= ~PC_KEEP_HANDLE;
	    }
	  else if (res)
	    {
	      /* A symlink is never a directory. */
	      conv_hdl.fnoi ()->FileAttributes &= ~FILE_ATTRIBUTE_DIRECTORY;
	      break;
	    }
	}

      /* Windows shortcuts are potentially treated as symlinks.  Valid Cygwin
	 & U/WIN shortcuts are R/O, but definitely not directories. */
      else if ((fileattr & (FILE_ATTRIBUTE_READONLY | FILE_ATTRIBUTE_DIRECTORY))
	  == FILE_ATTRIBUTE_READONLY && suffix.lnk_match ())
	{
	  HANDLE sym_h;

	  status = NtOpenFile (&sym_h, SYNCHRONIZE | GENERIC_READ, &attr, &io,
			       FILE_SHARE_VALID_FLAGS,
			       FILE_OPEN_FOR_BACKUP_INTENT
			       | FILE_SYNCHRONOUS_IO_NONALERT);
	  if (!NT_SUCCESS (status))
	    res = 0;
	  else
	    {
	      res = check_shortcut (sym_h);
	      NtClose (sym_h);
	    }
	  if (!res)
	    {
	      /* If searching for `foo' and then finding a `foo.lnk' which
		 is no shortcut, return the same as if file not found. */
	      if (ext_tacked_on)
		{
		  fileattr = INVALID_FILE_ATTRIBUTES;
		  set_error (ENOENT);
		  continue;
		}
	    }
	  else if (contents[0] != ':' || contents[1] != '\\'
		   || !parse_device (contents))
	    break;
	}

      /* If searching for `foo' and then finding a `foo.lnk' which is
	 no shortcut, return the same as if file not found. */
      else if (suffix.lnk_match () && ext_tacked_on)
	{
	  fileattr = INVALID_FILE_ATTRIBUTES;
	  set_error (ENOENT);
	  continue;
	}

      /* This is the old Cygwin method creating symlinks.  A symlink will
	 have the `system' file attribute.  Only files can be symlinks
	 (which can be symlinks to directories). */
      else if ((fileattr & (FILE_ATTRIBUTE_SYSTEM | FILE_ATTRIBUTE_DIRECTORY))
	       == FILE_ATTRIBUTE_SYSTEM)
	{
	  HANDLE sym_h;

	  status = NtOpenFile (&sym_h, SYNCHRONIZE | GENERIC_READ, &attr, &io,
			       FILE_SHARE_VALID_FLAGS,
			       FILE_OPEN_FOR_BACKUP_INTENT
			       | FILE_SYNCHRONOUS_IO_NONALERT);

	  if (!NT_SUCCESS (status))
	    res = 0;
	  else
	    {
	      res = check_sysfile (sym_h);
	      NtClose (sym_h);
	    }
	  if (res)
	    break;
	}

      /* If the file is on an NFS share and could be opened with extended
	 attributes, check if it's a symlink.  Only files can be symlinks
	 (which can be symlinks to directories). */
      else if (fs.is_nfs () && (conv_hdl.nfsattr ()->type & 7) == NF3LNK)
	{
	  res = check_nfs_symlink (h);
	  if (res)
	    break;
	}

    /* Normal file. */
    file_not_symlink:
      issymlink = false;
      syscall_printf ("%s", isdevice ? "is a device" : "not a symlink");
      res = 0;
      break;
    }

  if (h)
    {
      if (pflags & PC_KEEP_HANDLE)
	conv_hdl.set (h);
      else
	NtClose (h);
    }

  syscall_printf ("%d = symlink.check(%s, %p) (%y)",
		  res, suffix.path, contents, pflags);
  return res;
}

/* "path" is the path in a virtual symlink.  Set a symlink_info struct from
   that and proceed with further path checking afterwards. */
int
symlink_info::set (char *path)
{
  TRACE_IN;
  strcpy (contents, path);
  pflags = PATH_SYMLINK;
  fileattr = FILE_ATTRIBUTE_NORMAL;
  error = 0;
  issymlink = true;
  isdevice = false;
  ext_tacked_on = false;
  ext_here = NULL;
  extn = major = minor = mode = 0;
  return strlen (path);
}

/* readlink system call */

extern "C" ssize_t
readlink (const char *path, char *buf, size_t buflen)
{
  if (buflen < 0)
    {
      set_errno (ENAMETOOLONG);
      return -1;
    }

  path_conv pathbuf (path, PC_SYM_CONTENTS, stat_suffixes);

  if (pathbuf.error)
    {
      set_errno (pathbuf.error);
      syscall_printf ("-1 = readlink (%s, %p, %lu)", path, buf, buflen);
      return -1;
    }

  if (!pathbuf.exists ())
    {
      set_errno (ENOENT);
      return -1;
    }

  if (!pathbuf.issymlink ())
    {
      if (pathbuf.exists ())
	set_errno (EINVAL);
      return -1;
    }

  size_t pathbuf_len = strlen (pathbuf.get_win32 ());
  ssize_t len = MIN (buflen, pathbuf_len);
  memcpy (buf, pathbuf.get_win32 (), len);

  /* errno set by symlink.check if error */
  return len;
}

/* Some programs rely on st_dev/st_ino being unique for each file.
   Hash the path name and hope for the best.  The hash arg is not
   always initialized to zero since readdir needs to compute the
   dirent ino_t based on a combination of the hash of the directory
   done during the opendir call and the hash or the filename within
   the directory.  FIXME: Not bullet-proof. */
/* Cygwin internal */
ino_t __reg2
hash_path_name (ino_t hash, PUNICODE_STRING name)
{
  if (name->Length == 0)
    return hash;

  /* Build up hash. Name is already normalized */
  USHORT len = name->Length / sizeof (WCHAR);
  for (USHORT idx = 0; idx < len; ++idx)
    hash = RtlUpcaseUnicodeChar (name->Buffer[idx])
	   + (hash << 6) + (hash << 16) - hash;
  return hash;
}

ino_t __reg2
hash_path_name (ino_t hash, PCWSTR name)
{
  UNICODE_STRING uname;
  RtlInitUnicodeString (&uname, name);
  return hash_path_name (hash, &uname);
}

ino_t __reg2
hash_path_name (ino_t hash, const char *name)
{
  UNICODE_STRING uname;
  RtlCreateUnicodeStringFromAsciiz (&uname, name);
  ino_t ret = hash_path_name (hash, &uname);
  RtlFreeUnicodeString (&uname);
  return ret;
}

extern "C" char *
getcwd (char *buf, size_t ulen)
{
  TRACE_IN;
  char* res = NULL;
  myfault efault;
  if (efault.faulted (EFAULT))
      /* errno set */;
  else if (ulen == 0 && buf)
    set_errno (EINVAL);
  else
    res = cygheap->cwd.get (buf, 1, 1, ulen);
  return res;
}

/* getwd: Legacy. */
extern "C" char *
getwd (char *buf)
{
  TRACE_IN;
  return getcwd (buf, PATH_MAX + 1);  /*Per SuSv3!*/
}

extern "C" char *
get_current_dir_name (void)
{
  TRACE_IN;
  const char *pwd = getenv ("PWD");
  char *cwd = getcwd (NULL, 0);
  struct stat pwdbuf, cwdbuf;

  if (pwd && strcmp (pwd, cwd) != 0
      && stat64 (pwd, &pwdbuf) == 0
      && stat64 (cwd, &cwdbuf) == 0
      && pwdbuf.st_dev == cwdbuf.st_dev
      && pwdbuf.st_ino == cwdbuf.st_ino)
    {
      cwd = (char *) realloc (cwd, strlen (pwd) + 1);
      strcpy (cwd, pwd);
    }

  return cwd;
}

/* chdir: POSIX 5.2.1.1 */
extern "C" int
chdir (const char *in_dir)
{
  TRACE_IN;
  myfault efault;
  if (efault.faulted (EFAULT))
    return -1;
  if (!*in_dir)
    {
      set_errno (ENOENT);
      return -1;
    }

  syscall_printf ("dir '%s'", in_dir);

  /* Convert path.  First argument ensures that we don't check for NULL/empty/invalid
     again. */
  path_conv path (PC_NONULLEMPTY, in_dir, PC_SYM_FOLLOW | PC_POSIX);
  if (path.error)
    {
      set_errno (path.error);
      syscall_printf ("-1 = chdir (%s)", in_dir);
      return -1;
    }

  int res = -1;
  const char *posix_cwd = NULL;
  dev_t devn = path.get_device ();
  if (!path.exists ())
    set_errno (ENOENT);
  else if (!path.isdir ())
    set_errno (ENOTDIR);
  else if (!isvirtual_dev (devn))
    {
      /* The sequence chdir("xx"); chdir(".."); must be a noop if xx
	 is not a symlink. This is exploited by find.exe.
	 The posix_cwd is just path.normalized_path.
	 In other cases we let cwd.set obtain the Posix path through
	 the mount table. */
      if (!isdrive(path.normalized_path))
	posix_cwd = path.normalized_path;
      res = 0;
    }
  else
   {
     posix_cwd = path.normalized_path;
     res = 0;
   }

  if (!res)
    res = cygheap->cwd.set (&path, posix_cwd);

  /* Note that we're accessing cwd.posix without a lock here.  I didn't think
     it was worth locking just for strace. */
  syscall_printf ("%R = chdir() cygheap->cwd.posix '%s' native '%S'", res,
		  cygheap->cwd.get_posix (), path.get_nt_native_path ());
  MALLOC_CHECK;
  return res;
}

extern "C" int
fchdir (int fd)
{
  TRACE_IN;
  int res;
  cygheap_fdget cfd (fd);
  if (cfd >= 0)
    res = chdir (cfd->get_name ());
  else
    res = -1;

  syscall_printf ("%R = fchdir(%d)", res, fd);
  return res;
}

#if 0
static bool
QuotedRelativePath (const char *Path)
{
    if (Path[0] == '"' || Path[0] == '\'')
      {
	if (Path[1] == '/')
	  {
	    return false;
	  }
	else
	  {
	    return true;
	  }
      }
    else
      {
	return false;
      }
}

static bool
IsAbsWin32Path (const char * path)
{
  int plen = strlen (path);
  bool p0alpha = isalpha (path[0]) != 0;
  bool p1colon = (plen > 1 && path[1] == ':');
  bool rval = 
         (   ((plen == 2) && p0alpha && p1colon)
          || (  (plen > 2) 
	      && p0alpha 
	      && p1colon 
	      && (strchr (&path[2], ':') == (char *)NULL)
	     )
	  || (   plen > 3 
	      && path[0] == '\\' 
	      && path[1] == '\\' 
	      && path[3] == '\\'
	     )
	 );
    return rval;
}

static char *
ScrubRetpath (char * const retpath)
{ 
  char * sspath = (char *)retpath;
  //
  // Check for null path because Win32 doesn't like them.
  // I.E.:  Path lists of c:/foo;;c:/bar need changed to 
  // c:/foo;c:/bar.
  //
  // This need be executed only if we actually converted the path.
  //
  while (*sspath)
    {
      if (*sspath == ';' && sspath[1] == ';')
	  for (char *i = sspath; *i; i++)
	      *i = *(i + 1);
      else
	sspath++;
    }
  if (*(sspath - 1) == ';')
    *(sspath - 1) = '\0';

  //
  // If we modified the path then convert all / to \ if we have a path list
  // else convert all \ to /.
  // 
  if ((strchr (retpath, ';')))
  {
    backslashify (retpath, retpath, 0);
  } else
  {
    slashify (retpath, retpath, 0);
  }
  debug_printf("returning: %s", retpath);
  return retpath;
}
#endif

/******************** Exported Path Routines *********************/

/* Cover functions to the path conversion routines.
   These are exported to the world as cygwin_foo by cygwin.din.  */

#define return_with_errno(x) \
  do {\
    int err = (x);\
    if (!err)\
     return 0;\
    set_errno (err);\
    return -1;\
  } while (0)

extern "C" ssize_t
cygwin_conv_path (cygwin_conv_path_t what, const void *from, void *to,
		  size_t size)
{
  TRACE_IN;
  tmp_pathbuf tp;
  myfault efault;
  if (efault.faulted (EFAULT))
    return -1;

  path_conv p;
  size_t lsiz = 0;
  char *buf = NULL;
  PWCHAR path = NULL;
  int error = 0;
  bool relative = !!(what & CCP_RELATIVE);
  what &= CCP_CONVTYPE_MASK;

  switch (what)
    {
    case CCP_POSIX_TO_WIN_A:
      {
	p.check ((const char *) from,
		 PC_POSIX | PC_SYM_FOLLOW | PC_SYM_NOFOLLOW_REP
		 | PC_NO_ACCESS_CHECK | PC_NOWARN | (relative ? PC_NOFULL : 0));
	if (p.error)
	  return_with_errno (p.error);
	PUNICODE_STRING up = p.get_nt_native_path ();
	buf = tp.c_get ();
	sys_wcstombs (buf, NT_MAX_PATH,
		      up->Buffer, up->Length / sizeof (WCHAR));
	/* Convert native path to standard DOS path. */
	if (!strncmp (buf, "\\??\\", 4))
	  {
	    buf += 4;
	    if (buf[1] != ':') /* native UNC path */
	      *(buf += 2) = '\\';
	  }
	else if (*buf == '\\')
	  {
	    /* Device name points to somewhere else in the NT namespace.
	       Use GLOBALROOT prefix to convert to Win32 path. */
	    char *p = buf + sys_wcstombs (buf, NT_MAX_PATH,
					  ro_u_globalroot.Buffer,
					  ro_u_globalroot.Length
					  / sizeof (WCHAR));
	    sys_wcstombs (p, NT_MAX_PATH - (p - buf),
			  up->Buffer, up->Length / sizeof (WCHAR));
	  }
	lsiz = strlen (buf) + 1;
	/* TODO: Incoming "." is a special case which leads to a trailing
	   backslash ".\\" in the Win32 path.  That's a result of the
	   conversion in normalize_posix_path.  This should not occur
	   so the below code is just a band-aid. */
	if (relative && !strcmp ((const char *) from, ".")
	    && !strcmp (buf, ".\\"))
	  {
	    lsiz = 2;
	    buf[1] = '\0';
	  }
      }
      break;
    case CCP_POSIX_TO_WIN_W:
      p.check ((const char *) from,
	       PC_POSIX | PC_SYM_FOLLOW | PC_SYM_NOFOLLOW_REP
	       | PC_NO_ACCESS_CHECK | PC_NOWARN | (relative ? PC_NOFULL : 0));
      if (p.error)
	return_with_errno (p.error);
      /* Relative Windows paths are always restricted to MAX_PATH chars. */
      if (relative && !isabspath (p.get_win32 ())
	  && sys_mbstowcs (NULL, 0, p.get_win32 ()) > MAX_PATH)
	{
	  /* Recreate as absolute path. */
	  p.check ((const char *) from, PC_POSIX | PC_SYM_FOLLOW
					| PC_NO_ACCESS_CHECK | PC_NOWARN);
	  if (p.error)
	    return_with_errno (p.error);
	}
      lsiz = p.get_wide_win32_path_len () + 1;
      path = p.get_nt_native_path ()->Buffer;

      /* Convert native path to standard DOS path. */
      if (!wcsncmp (path, L"\\??\\", 4))
	{
	  path[1] = L'\\';

	  /* Drop long path prefix for short pathnames.  Unfortunately there's
	     quite a bunch of Win32 functions, especially in user32.dll,
	     apparently, which don't grok long path names at all, not even
	     in the UNICODE API. */
	  if ((path[5] == L':' && lsiz <= MAX_PATH + 4)
	      || (!wcsncmp (path + 4, L"UNC\\", 4) && lsiz <= MAX_PATH + 6))
	    {
	      path += 4;
	      lsiz -= 4;
	      if (path[1] != L':')
		{
		  *(path += 2) = '\\';
		  lsiz -= 2;
		}
	    }
	}
      else if (*path == L'\\')
	{
	  /* Device name points to somewhere else in the NT namespace.
	     Use GLOBALROOT prefix to convert to Win32 path. */
	  to = (void *) wcpcpy ((wchar_t *) to, ro_u_globalroot.Buffer);
	  lsiz += ro_u_globalroot.Length / sizeof (WCHAR);
	}
      /* TODO: Same ".\\" band-aid as in CCP_POSIX_TO_WIN_A case. */
      if (relative && !strcmp ((const char *) from, ".")
	  && !wcscmp (path, L".\\"))
	{
	  lsiz = 2;
	  path[1] = L'\0';
	}
      lsiz *= sizeof (WCHAR);
      break;
    case CCP_WIN_A_TO_POSIX:
      buf = tp.c_get ();
      error = mount_table->conv_to_posix_path ((const char *) from, buf,
					       relative);
      if (error)
	return_with_errno (error);
      lsiz = strlen (buf) + 1;
      break;
    case CCP_WIN_W_TO_POSIX:
      buf = tp.c_get ();
      error = mount_table->conv_to_posix_path ((const PWCHAR) from, buf,
					       relative);
      if (error)
	return_with_errno (error);
      lsiz = strlen (buf) + 1;
      break;
    default:
      set_errno (EINVAL);
      return -1;
    }
  if (!size)
    return lsiz;
  if (size < lsiz)
    {
      set_errno (ENOSPC);
      return -1;
    }
  switch (what)
    {
    case CCP_POSIX_TO_WIN_A:
    case CCP_WIN_A_TO_POSIX:
    case CCP_WIN_W_TO_POSIX:
      stpcpy ((char *) to, buf);
      break;
    case CCP_POSIX_TO_WIN_W:
      wcpcpy ((PWCHAR) to, path);
      break;
    }
  return 0;
}

extern "C" void *
cygwin_create_path (cygwin_conv_path_t what, const void *from)
{
  void *to;
  ssize_t size = cygwin_conv_path (what, from, NULL, 0);
  if (size <= 0)
    to = NULL;
  else if (!(to = malloc (size)))
    to = NULL;
  if (cygwin_conv_path (what, from, to, size) == -1)
    {
      free (to);
      to = NULL;
    }
  return to;
}

#ifndef __x86_64__	/* Disable deprecated functions on x86_64. */

extern "C" int
cygwin_conv_to_win32_path (const char *path, char *win32_path)
{
  TRACE_IN;
  return cygwin_conv_path (CCP_POSIX_TO_WIN_A | CCP_RELATIVE, path, win32_path,
			   MAX_PATH);
}

extern "C" int
cygwin_conv_to_full_win32_path (const char *path, char *win32_path)
{
  TRACE_IN;
  return cygwin_conv_path (CCP_POSIX_TO_WIN_A | CCP_ABSOLUTE, path, win32_path,
			   MAX_PATH);
}

/* This is exported to the world as cygwin_foo by cygwin.din.  */

extern "C" int
cygwin_conv_to_posix_path (const char *path, char *posix_path)
{
  TRACE_IN;
  return cygwin_conv_path (CCP_WIN_A_TO_POSIX | CCP_RELATIVE, path, posix_path,
			   MAX_PATH);
}

extern "C" int
cygwin_conv_to_full_posix_path (const char *path, char *posix_path)
{
  TRACE_IN;
  return cygwin_conv_path (CCP_WIN_A_TO_POSIX | CCP_ABSOLUTE, path, posix_path,
			   MAX_PATH);
}

#endif /* !__x86_64__ */

/* The realpath function is required by POSIX:2008.  */

extern "C" char *
realpath (const char *path, char *resolved)
{
  TRACE_IN;
  /* Make sure the right errno is returned if path is NULL. */
  if (!path)
    {
      set_errno (EINVAL);
      return NULL;
    }

  /* Guard reading from a potentially invalid path and writing to a
     potentially invalid resolved. */
  tmp_pathbuf tp;
  myfault efault;
  if (efault.faulted (EFAULT))
    return NULL;

  /* Win32 drive letter paths have to be converted to a POSIX path first,
     because path_conv leaves the incoming path untouched except for
     converting backslashes to forward slashes. */
  char *tpath;
  if (isdrive (path))
    {
      tpath = tp.c_get ();
      mount_table->conv_to_posix_path (path, tpath, 0);
    }
  else
    tpath = (char *) path;

  path_conv real_path (tpath, PC_SYM_FOLLOW | PC_POSIX, stat_suffixes);


  /* POSIX 2008 requires malloc'ing if resolved is NULL, and states
     that using non-NULL resolved is asking for portability
     problems.  */

  if (!real_path.error && real_path.exists ())
    {
      if (!resolved)
	{
	  resolved = (char *) malloc (strlen (real_path.normalized_path) + 1);
	  if (!resolved)
	    return NULL;
	}
      strcpy (resolved, real_path.normalized_path);
      return resolved;
    }

  /* FIXME: on error, Linux puts the name of the path
     component which could not be resolved into RESOLVED, but POSIX
     does not require this.  */
  if (resolved)
    resolved[0] = '\0';
  set_errno (real_path.error ?: ENOENT);
  return NULL;
}

/* Linux provides this extension.  Since the only portable use of
   realpath requires a NULL second argument, we might as well have a
   one-argument wrapper.  */
extern "C" char *
canonicalize_file_name (const char *path)
{
  TRACE_IN;
  return realpath (path, NULL);
}

/* Return non-zero if path is a POSIX path list.
   This is exported to the world as cygwin_foo by cygwin.din.

DOCTOOL-START
<sect1 id="add-func-cygwin-posix-path-list-p">
  <para>Rather than use a mode to say what the "proper" path list
  format is, we allow any, and give apps the tools they need to
  convert between the two.  If a ';' is present in the path list it's
  a Win32 path list.  Otherwise, if the first path begins with
  [letter]: (in which case it can be the only element since if it
  wasn't a ';' would be present) it's a Win32 path list.  Otherwise,
  it's a POSIX path list.</para>
</sect1>
DOCTOOL-END
  */

extern "C" int
cygwin_posix_path_list_p (const char *path)
{
  TRACE_IN;
  int posix_p = !(strchr (path, ';') || isdrive (path));
  return posix_p;
}

/* These are used for apps that need to convert env vars like PATH back and
   forth.  The conversion is a two step process.  First, an upper bound on the
   size of the buffer needed is computed.  Then the conversion is done.  This
   allows the caller to use alloca if it wants.  */

static int
conv_path_list_buf_size (const char *path_list, bool to_posix)
{
  TRACE_IN;
  int i, num_elms, max_mount_path_len, size;
  const char *p;

  path_conv pc(".", PC_POSIX);
  /* The theory is that an upper bound is
     current_size + (num_elms * max_mount_path_len)  */
  /* FIXME: This method is questionable in the long run. */

  unsigned nrel;
  char delim = to_posix ? ';' : ':';
  for (p = path_list, num_elms = nrel = 0; p; num_elms++)
    {
      if (!isabspath (p))
	nrel++;
      p = strchr (++p, delim);
    }

  /* 7: strlen ("//c") + slop, a conservative initial value */
  for (max_mount_path_len = sizeof ("/cygdrive/X"), i = 0;
       i < mount_table->nmounts; i++)
    {
      int mount_len = (to_posix
		       ? mount_table->mount[i].posix_pathlen
		       : mount_table->mount[i].native_pathlen);
      if (max_mount_path_len < mount_len)
	max_mount_path_len = mount_len;
    }

  /* 100: slop */
  size = strlen (path_list)
    + (num_elms * max_mount_path_len)
    + (nrel * strlen (to_posix ? pc.normalized_path : pc.get_win32 ()))
    + 100;

  return size;
}

extern "C" ssize_t
env_PATH_to_posix (const void *win32, void *posix, size_t size)
{
  return_with_errno (conv_path_list ((const char *) win32, (char *) posix,
				     size, ENV_CVT));
}

#ifndef __x86_64__	/* Disable deprecated functions on x86_64. */

extern "C" int
cygwin_win32_to_posix_path_list_buf_size (const char *path_list)
{
  TRACE_IN;
  return conv_path_list_buf_size (path_list, true);
}

extern "C" int
cygwin_posix_to_win32_path_list_buf_size (const char *path_list)
{
  TRACE_IN;
  return conv_path_list_buf_size (path_list, false);
}

<<<<<<< HEAD
extern "C" ssize_t
env_PATH_to_posix (const void *win32, void *posix, size_t size)
{
  TRACE_IN;
  return_with_errno (conv_path_list ((const char *) win32, (char *) posix,
				     size, ENV_CVT));
}

=======
>>>>>>> 4a998c14
extern "C" int
cygwin_win32_to_posix_path_list (const char *win32, char *posix)
{
  TRACE_IN;
  return_with_errno (conv_path_list (win32, posix, MAX_PATH,
		     CCP_WIN_A_TO_POSIX | CCP_RELATIVE));
}

extern "C" int
cygwin_posix_to_win32_path_list (const char *posix, char *win32)
{
  TRACE_IN;
  return_with_errno (conv_path_list (posix, win32, MAX_PATH,
		     CCP_POSIX_TO_WIN_A | CCP_RELATIVE));
}

#endif /* !__x86_64__ */

extern "C" ssize_t
cygwin_conv_path_list (cygwin_conv_path_t what, const void *from, void *to,
		       size_t size)
{
  TRACE_IN;
  int ret;
  char *winp = NULL;
  void *orig_to = NULL;
  tmp_pathbuf tp;

  switch (what & CCP_CONVTYPE_MASK)
    {
    case CCP_WIN_W_TO_POSIX:
      if (!sys_wcstombs_alloc (&winp, HEAP_NOTHEAP, (const wchar_t *) from,
			       (size_t) -1))
	return -1;
      what = (what & ~CCP_CONVTYPE_MASK) | CCP_WIN_A_TO_POSIX;
      from = (const void *) winp;
      break;
    case CCP_POSIX_TO_WIN_W:
      if (size == 0)
	return conv_path_list_buf_size ((const char *) from, 0)
	       * sizeof (WCHAR);
      what = (what & ~CCP_CONVTYPE_MASK) | CCP_POSIX_TO_WIN_A;
      orig_to = to;
      to = (void *) tp.w_get ();
      size = 65536;
      break;
    }
  switch (what & CCP_CONVTYPE_MASK)
    {
    case CCP_WIN_A_TO_POSIX:
    case CCP_POSIX_TO_WIN_A:
      if (size == 0)
	return conv_path_list_buf_size ((const char *) from,
					what == CCP_WIN_A_TO_POSIX);
      ret = conv_path_list ((const char *) from, (char *) to, size, what);
      /* Free winp buffer in case of CCP_WIN_W_TO_POSIX. */
      if (winp)
      	free (winp);
      /* Convert to WCHAR in case of CCP_POSIX_TO_WIN_W. */
      if (orig_to)
	sys_mbstowcs ((wchar_t *) orig_to, size / sizeof (WCHAR),
		      (const char *) to, (size_t) -1);
      return_with_errno (ret);
      break;
    default:
      break;
    }
  set_errno (EINVAL);
  return -1;
}

/* cygwin_split_path: Split a path into directory and file name parts.
   Buffers DIR and FILE are assumed to be big enough.

   Examples (path -> `dir' / `file'):
   / -> `/' / `'
   "" -> `.' / `'
   . -> `.' / `.' (FIXME: should this be `.' / `'?)
   .. -> `.' / `..' (FIXME: should this be `..' / `'?)
   foo -> `.' / `foo'
   foo/bar -> `foo' / `bar'
   foo/bar/ -> `foo' / `bar'
   /foo -> `/' / `foo'
   /foo/bar -> `/foo' / `bar'
   c: -> `c:/' / `'
   c:/ -> `c:/' / `'
   c:foo -> `c:/' / `foo'
   c:/foo -> `c:/' / `foo'
 */

extern "C" void
cygwin_split_path (const char *path, char *dir, char *file)
{
  TRACE_IN;
  int dir_started_p = 0;

  /* Deal with drives.
     Remember that c:foo <==> c:/foo.  */
  if (isdrive (path))
    {
      *dir++ = *path++;
      *dir++ = *path++;
      *dir++ = '/';
      if (!*path)
	{
	  *dir = 0;
	  *file = 0;
	  return;
	}
      if (isdirsep (*path))
	++path;
      dir_started_p = 1;
    }

  /* Determine if there are trailing slashes and "delete" them if present.
     We pretend as if they don't exist.  */
  const char *end = path + strlen (path);
  /* path + 1: keep leading slash.  */
  while (end > path + 1 && isdirsep (end[-1]))
    --end;

  /* At this point, END points to one beyond the last character
     (with trailing slashes "deleted").  */

  /* Point LAST_SLASH at the last slash (duh...).  */
  const char *last_slash;
  for (last_slash = end - 1; last_slash >= path; --last_slash)
    if (isdirsep (*last_slash))
      break;

  if (last_slash == path)
    {
      *dir++ = '/';
      *dir = 0;
    }
  else if (last_slash > path)
    {
      memcpy (dir, path, last_slash - path);
      dir[last_slash - path] = 0;
    }
  else
    {
      if (dir_started_p)
	; /* nothing to do */
      else
	*dir++ = '.';
      *dir = 0;
    }

  memcpy (file, last_slash + 1, end - last_slash - 1);
  file[end - last_slash - 1] = 0;
}

static inline void
copy_cwd_str (PUNICODE_STRING tgt, PUNICODE_STRING src)
{
  TRACE_IN;
  RtlCopyUnicodeString (tgt, src);
  if (tgt->Buffer[tgt->Length / sizeof (WCHAR) - 1] != L'\\')
    {
      tgt->Buffer[tgt->Length / sizeof (WCHAR)] = L'\\';
      tgt->Length += sizeof (WCHAR);
    }
}

/*****************************************************************************/

/* The find_fast_cwd_pointer function and parts of the
   cwdstuff::override_win32_cwd method are based on code using the
   following license:

   Copyright 2010 John Carey. All rights reserved.

   Redistribution and use in source and binary forms, with or without
   modification, are permitted provided that the following conditions
   are met:

      1. Redistributions of source code must retain the above
      copyright notice, this list of conditions and the following
      disclaimer.

      2. Redistributions in binary form must reproduce the above
      copyright notice, this list of conditions and the following
      disclaimer in the documentation and/or other materials provided
      with the distribution.

   THIS SOFTWARE IS PROVIDED BY JOHN CAREY ``AS IS'' AND ANY EXPRESS
   OR IMPLIED WARRANTIES, INCLUDING, BUT NOT LIMITED TO, THE IMPLIED
   WARRANTIES OF MERCHANTABILITY AND FITNESS FOR A PARTICULAR PURPOSE
   ARE DISCLAIMED. IN NO EVENT SHALL JOHN CAREY OR CONTRIBUTORS BE
   LIABLE FOR ANY DIRECT, INDIRECT, INCIDENTAL, SPECIAL, EXEMPLARY, OR
   CONSEQUENTIAL DAMAGES (INCLUDING, BUT NOT LIMITED TO, PROCUREMENT
   OF SUBSTITUTE GOODS OR SERVICES; LOSS OF USE, DATA, OR PROFITS; OR
   BUSINESS INTERRUPTION) HOWEVER CAUSED AND ON ANY THEORY OF
   LIABILITY, WHETHER IN CONTRACT, STRICT LIABILITY, OR TORT
   (INCLUDING NEGLIGENCE OR OTHERWISE) ARISING IN ANY WAY OUT OF THE
   USE OF THIS SOFTWARE, EVEN IF ADVISED OF THE POSSIBILITY OF SUCH
   DAMAGE. */

void
fcwd_access_t::SetFSCharacteristics (LONG val)
{
  /* Special case FSCharacteristics.  Didn't exist originally. */
  switch (fast_cwd_version ())
    {
    case FCWD_OLD:
      break;
    case FCWD_W7:
      f7.FSCharacteristics = val;
      break;
    case FCWD_W8:
      f8.FSCharacteristics = val;
      break;
    }
}

fcwd_version_t &
fcwd_access_t::fast_cwd_version ()
{
  return cygheap->cwd.fast_cwd_version;
}

void
fcwd_access_t::CopyPath (UNICODE_STRING &target)
{
  /* Copy the Path contents over into the UNICODE_STRING referenced by
     target.  This is used to set the CurrentDirectoryName in the
     user parameter block. */
  target = Path ();
}

void
fcwd_access_t::Free (PVOID heap)
{
  /* Decrement the reference count.  If it's down to 0, free
     structure from heap. */
  if (this && InterlockedDecrement (&ReferenceCount ()) == 0)
    {
      /* In contrast to pre-Vista, the handle on init is always a
	 fresh one and not the handle inherited from the parent
	 process.  So we always have to close it here.  However, the
	 handle could be NULL, if we cd'ed into a virtual dir. */
      HANDLE h = DirectoryHandle ();
      if (h)
	NtClose (h);
      RtlFreeHeap (heap, 0, this);
    }
}

void
fcwd_access_t::FillIn (HANDLE dir, PUNICODE_STRING name,
			ULONG old_dismount_count)
{
  /* Fill in all values into this FAST_CWD structure. */
  DirectoryHandle () = dir;
  ReferenceCount () = 1;
  OldDismountCount () = old_dismount_count;
  /* The new structure stores the device characteristics of the
     volume holding the dir.  RtlGetCurrentDirectory_U checks
     if the FILE_REMOVABLE_MEDIA flag is set and, if so, checks if
     the volume is still the same as the one used when opening
     the directory handle.
     We don't call NtQueryVolumeInformationFile for the \\?\PIPE,
     though.  It just returns STATUS_INVALID_HANDLE anyway. */
  if (fast_cwd_version () != FCWD_OLD)
    {
      SetFSCharacteristics (0);
      if (name != &ro_u_pipedir)
	{
	  IO_STATUS_BLOCK io;
	  FILE_FS_DEVICE_INFORMATION ffdi;
	  if (NT_SUCCESS (NtQueryVolumeInformationFile (dir, &io, &ffdi,
			  sizeof ffdi, FileFsDeviceInformation)))
	    SetFSCharacteristics (ffdi.Characteristics);
	}
    }
  RtlInitEmptyUnicodeString (&Path (), Buffer (),
			     MAX_PATH * sizeof (WCHAR));
  copy_cwd_str (&Path (), name);
}

void
fcwd_access_t::SetDirHandleFromBufferPointer (PWCHAR buf_p, HANDLE dir)
{
  /* Input: The buffer pointer as it's stored in the user parameter block
     and a directory handle.
     This function computes the address to the FAST_CWD structure based
     on the version and overwrites the directory handle.  It is only
     used if we couldn't figure out the address of fast_cwd_ptr. */
  fcwd_access_t *f_cwd;
  switch (fast_cwd_version ())
    {
    case FCWD_OLD:
    default:
      f_cwd = (fcwd_access_t *)
	((PBYTE) buf_p - __builtin_offsetof (FAST_CWD_OLD, Buffer));
    case FCWD_W7:
      f_cwd = (fcwd_access_t *)
	((PBYTE) buf_p - __builtin_offsetof (FAST_CWD_7, Buffer));
    case FCWD_W8:
      f_cwd = (fcwd_access_t *)
	((PBYTE) buf_p - __builtin_offsetof (FAST_CWD_8, Buffer));
    }
  f_cwd->DirectoryHandle () = dir;
}

void
fcwd_access_t::SetVersionFromPointer (PBYTE buf_p, bool is_buffer)
{
  /* Given a pointer to the FAST_CWD structure (is_buffer == false) or a
     pointer to the Buffer within (is_buffer == true), this function
     computes the FAST_CWD version by checking that Path.MaximumLength
     equals MAX_PATH, and that Path.Buffer == Buffer. */
  if (is_buffer)
    buf_p -= __builtin_offsetof (FAST_CWD_8, Buffer);
  fcwd_access_t *f_cwd = (fcwd_access_t *) buf_p;
  if (f_cwd->f8.Path.MaximumLength == MAX_PATH * sizeof (WCHAR)
      && f_cwd->f8.Path.Buffer == f_cwd->f8.Buffer)
    fast_cwd_version () = FCWD_W8;
  else if (f_cwd->f7.Path.MaximumLength == MAX_PATH * sizeof (WCHAR)
	   && f_cwd->f7.Path.Buffer == f_cwd->f7.Buffer)
    fast_cwd_version () = FCWD_W7;
  else
    fast_cwd_version () = FCWD_OLD;
}

/* This function scans the code in ntdll.dll to find the address of the
   global variable used to access the CWD starting with Vista.  While the
   pointer is global, it's not exported from the DLL, unfortunately.
   Therefore we have to use some knowledge to figure out the address.

   This code has been tested on Vista 32/64 bit, Server 2008 32/64 bit,
   Windows 7 32/64 bit, Server 2008 R2 (which is only 64 bit anyway),
   and W8CP 32/64 bit.  There's some hope this will still work for
   Windows 8 RTM... */

#ifdef __x86_64__

#define peek32(x)	(*(int32_t *)(x))

static fcwd_access_t **
find_fast_cwd_pointer ()
{
  /* Fetch entry points of relevant functions in ntdll.dll. */
  HMODULE ntdll = GetModuleHandle ("ntdll.dll");
  if (!ntdll)
    return NULL;
  const uint8_t *get_dir = (const uint8_t *)
			   GetProcAddress (ntdll, "RtlGetCurrentDirectory_U");
  const uint8_t *ent_crit = (const uint8_t *)
			    GetProcAddress (ntdll, "RtlEnterCriticalSection");
  if (!get_dir || !ent_crit)
    return NULL;
  /* Search first relative call instruction in RtlGetCurrentDirectory_U. */
  const uint8_t *rcall = (const uint8_t *) memchr (get_dir, 0xe8, 40);
  if (!rcall)
    return NULL;
  /* Fetch offset from instruction and compute address of called function.
     This function actually fetches the current FAST_CWD instance and
     performs some other actions, not important to us. */
  const uint8_t *use_cwd = rcall + 5 + peek32 (rcall + 1);
  /* Next we search for the locking mechanism and perform a sanity check.
     On Pre-Windows 8 we basically look for the RtlEnterCriticalSection call.
     Windows 8 does not call RtlEnterCriticalSection.  The code manipulates
     the FastPebLock manually, probably because RtlEnterCriticalSection has
     been converted to an inline function.  Either way, we test if the code
     uses the FastPebLock. */
  const uint8_t *movrbx;
  const uint8_t *lock = (const uint8_t *)
                        memmem ((const char *) use_cwd, 80,
                                "\xf0\x0f\xba\x35", 4);
  if (lock)
    {
      /* The lock instruction tweaks the LockCount member, which is not at
      	 the start of the PRTL_CRITICAL_SECTION structure.  So we have to
	 subtract the offset of LockCount to get the real address. */
      PRTL_CRITICAL_SECTION lockaddr =
        (PRTL_CRITICAL_SECTION) (lock + 9 + peek32 (lock + 4)
                                 - offsetof (RTL_CRITICAL_SECTION, LockCount));
      /* Test if lock address is FastPebLock. */
      if (lockaddr != NtCurrentTeb ()->Peb->FastPebLock)
        return NULL;
      /* Search `mov rbx, rel(rip)'.  This is the instruction fetching the
         address of the current fcwd_access_t pointer, and it should be pretty
	 near to the locking stuff. */
      movrbx = (const uint8_t *) memmem ((const char *) lock, 40,
                                         "\x48\x8b\x1d", 3);
    }
  else
    {
      /* Search lea rcx, rel(rip).  This loads the address of the lock into
         $rcx for the subsequent RtlEnterCriticalSection call. */
      lock = (const uint8_t *) memmem ((const char *) use_cwd, 80,
                                       "\x48\x8d\x0d", 3);
      if (!lock)
        return NULL;
      PRTL_CRITICAL_SECTION lockaddr =
        (PRTL_CRITICAL_SECTION) (lock + 7 + peek32 (lock + 3));
      /* Test if lock address is FastPebLock. */
      if (lockaddr != NtCurrentTeb ()->Peb->FastPebLock)
        return NULL;
      /* Next is the call RtlEnterCriticalSection. */
      lock += 7;
      if (lock[0] != 0xe8)
        return NULL;
      const uint8_t *call_addr = (const uint8_t *)
                                 (lock + 5 + peek32 (lock + 1));
      if (call_addr != ent_crit)
        return NULL;
      /* In contrast to the above Windows 8 code, we don't have to search
	 for the `mov rbx, rel(rip)' instruction.  It follows right after
	 the call to RtlEnterCriticalSection. */
      movrbx = lock + 5;
    }
  if (!movrbx)
    return NULL;
  /* Check that the next instruction tests if the fetched value is NULL. */
  const uint8_t *testrbx = (const uint8_t *)
			   memmem (movrbx + 7, 3, "\x48\x85\xdb", 3);
  if (!testrbx)
    return NULL;
  /* Compute address of the fcwd_access_t ** pointer. */
  return (fcwd_access_t **) (testrbx + peek32 (movrbx + 3));
}
#else

#define peek32(x)	(*(uint32_t *)(x))

static fcwd_access_t **
find_fast_cwd_pointer ()
{
  /* Fetch entry points of relevant functions in ntdll.dll. */
  HMODULE ntdll = GetModuleHandle ("ntdll.dll");
  if (!ntdll)
    return NULL;
  const uint8_t *get_dir = (const uint8_t *)
			   GetProcAddress (ntdll, "RtlGetCurrentDirectory_U");
  const uint8_t *ent_crit = (const uint8_t *)
			    GetProcAddress (ntdll, "RtlEnterCriticalSection");
  if (!get_dir || !ent_crit)
    return NULL;
  /* Search first relative call instruction in RtlGetCurrentDirectory_U. */
  const uint8_t *rcall = (const uint8_t *) memchr (get_dir, 0xe8, 32);
  if (!rcall)
    return NULL;
  /* Fetch offset from instruction and compute address of called function.
     This function actually fetches the current FAST_CWD instance and
     performs some other actions, not important to us. */
  ptrdiff_t offset = (ptrdiff_t) peek32 (rcall + 1);
  const uint8_t *use_cwd = rcall + 5 + offset;
  /* Find first "push edi" instruction. */
  const uint8_t *pushedi = (const uint8_t *) memchr (use_cwd, 0x57, 32);
  /* ...which should be followed by "mov edi, crit-sect-addr" then
     "push edi", or by just a single "push crit-sect-addr". */
  const uint8_t *movedi = pushedi + 1;
  const uint8_t *mov_pfast_cwd;
  if (movedi[0] == 0x8b && movedi[1] == 0xff)	/* mov edi,edi -> W8 */
    {
      /* Windows 8 does not call RtlEnterCriticalSection.  The code manipulates
      	 the FastPebLock manually, probably because RtlEnterCriticalSection has
	 been converted to an inline function.

	 Next we search for a `mov eax, some address'.  This address points
	 to the LockCount member of the FastPebLock structure, so the address
	 is equal to FastPebLock + 4. */
      const uint8_t *moveax = (const uint8_t *) memchr (movedi, 0xb8, 16);
      if (!moveax)
	return NULL;
      offset = (ptrdiff_t) peek32 (moveax + 1) - 4;
      /* Compare the address with the known PEB lock as stored in the PEB. */
      if ((PRTL_CRITICAL_SECTION) offset != NtCurrentTeb ()->Peb->FastPebLock)
	return NULL;
      /* Now search for the mov instruction fetching the address of the global
	 PFAST_CWD *. */
      mov_pfast_cwd = moveax;
      do
	{
	  mov_pfast_cwd = (const uint8_t *) memchr (++mov_pfast_cwd, 0x8b, 48);
	}
      while (mov_pfast_cwd && mov_pfast_cwd[1] != 0x1d
	     && (mov_pfast_cwd - moveax) < 48);
      if (!mov_pfast_cwd || mov_pfast_cwd[1] != 0x1d)
	return NULL;
    }
  else
    {
      if (movedi[0] == 0xbf && movedi[5] == 0x57)
	rcall = movedi + 6;
      else if (movedi[0] == 0x68)
	rcall = movedi + 5;
      else
	return NULL;
      /* Compare the address used for the critical section with the known
	 PEB lock as stored in the PEB. */
      if ((PRTL_CRITICAL_SECTION) peek32 (movedi + 1)
	  != NtCurrentTeb ()->Peb->FastPebLock)
	return NULL;
      /* To check we are seeing the right code, we check our expectation that
	 the next instruction is a relative call into RtlEnterCriticalSection. */
      if (rcall[0] != 0xe8)
	return NULL;
      /* Check that this is a relative call to RtlEnterCriticalSection. */
      offset = (ptrdiff_t) peek32 (rcall + 1);
      if (rcall + 5 + offset != ent_crit)
	return NULL;
      mov_pfast_cwd = rcall + 5;
    }
  /* After locking the critical section, the code should read the global
     PFAST_CWD * pointer that is guarded by that critical section. */
  if (mov_pfast_cwd[0] != 0x8b)
    return NULL;
  return (fcwd_access_t **) peek32 (mov_pfast_cwd + 2);
}
#endif

static fcwd_access_t **
find_fast_cwd ()
{
  /* Fetch the pointer but don't set the global fast_cwd_ptr yet.  First
     we have to make sure we know the version of the FAST_CWD structure
     used on the system. */
  fcwd_access_t **f_cwd_ptr = find_fast_cwd_pointer ();
  if (!f_cwd_ptr)
    system_printf ("WARNING: Couldn't compute FAST_CWD pointer.  "
		   "Please report this problem to\nthe public mailing "
		   "list cygwin@cygwin.com");
  if (f_cwd_ptr && *f_cwd_ptr)
    {
      /* Just evaluate structure version. */
      fcwd_access_t::SetVersionFromPointer ((PBYTE) *f_cwd_ptr, false);
    }
  else
    {
      /* If we couldn't fetch fast_cwd_ptr, or if fast_cwd_ptr is NULL(*)
	 we have to figure out the version from the Buffer pointer in the
	 ProcessParameters.

	 (*) This is very unlikely to happen when starting the first
	 Cygwin process, since it only happens when starting the
	 process in a directory which can't be used as CWD by Win32, or
	 if the directory doesn't exist.  But *if* it happens, we have
	 no valid FAST_CWD structure, even though upp_cwd_str.Buffer is
	 not NULL in that case.  So we let the OS create a valid
	 FAST_CWD structure temporarily to have something to work with.
	 We know the pipe FS works. */
      PEB &peb = *NtCurrentTeb ()->Peb;

      if (f_cwd_ptr	/* so *f_cwd_ptr == NULL */
	  && !NT_SUCCESS (RtlSetCurrentDirectory_U (&ro_u_pipedir)))
	api_fatal ("Couldn't set directory to %S temporarily.\n"
		   "Cannot continue.", &ro_u_pipedir);
      RtlEnterCriticalSection (peb.FastPebLock);
      fcwd_access_t::SetVersionFromPointer
	((PBYTE) peb.ProcessParameters->CurrentDirectoryName.Buffer, true);
      RtlLeaveCriticalSection (peb.FastPebLock);
    }
  /* Eventually, after we set the version as well, set fast_cwd_ptr. */
  return f_cwd_ptr;
}

void
cwdstuff::override_win32_cwd (bool init, ULONG old_dismount_count)
{
  TRACE_IN;
  HANDLE h = NULL;

  PEB &peb = *NtCurrentTeb ()->Peb;
  UNICODE_STRING &upp_cwd_str = peb.ProcessParameters->CurrentDirectoryName;
  HANDLE &upp_cwd_hdl = peb.ProcessParameters->CurrentDirectoryHandle;

  if (wincap.has_fast_cwd ())
    {
      if (fast_cwd_ptr == (fcwd_access_t **) -1)
	fast_cwd_ptr = find_fast_cwd ();
      if (fast_cwd_ptr)
	{
	  /* Default method starting with Vista.  If we got a valid value for
	     fast_cwd_ptr, we can simply replace the RtlSetCurrentDirectory_U
	     function entirely, just as on pre-Vista. */
	  PVOID heap = peb.ProcessHeap;
	  /* First allocate a new fcwd_access_t structure on the heap.
	     The new fcwd_access_t structure is 4 byte bigger than the old one,
	     but we simply don't care, so we allocate always room for the
	     new one. */
	  fcwd_access_t *f_cwd = (fcwd_access_t *)
			    RtlAllocateHeap (heap, 0, sizeof (fcwd_access_t));
	  if (!f_cwd)
	    {
	      debug_printf ("RtlAllocateHeap failed");
	      return;
	    }
	  /* Fill in the values. */
	  f_cwd->FillIn (dir, error ? &ro_u_pipedir : &win32,
			 old_dismount_count);
	  /* Use PEB lock when switching fast_cwd_ptr to the new FAST_CWD
	     structure and writing the CWD to the user process parameter
	     block.  This is equivalent to calling RtlAcquirePebLock/
	     RtlReleasePebLock, but without having to go through the FS
	     selector again. */
	  RtlEnterCriticalSection (peb.FastPebLock);
	  fcwd_access_t *old_cwd = *fast_cwd_ptr;
	  *fast_cwd_ptr = f_cwd;
	  f_cwd->CopyPath (upp_cwd_str);
	  upp_cwd_hdl = dir;
	  RtlLeaveCriticalSection (peb.FastPebLock);
	  old_cwd->Free (heap);
	}
      else
	{
	  /* This is more a hack, and it's only used on Vista and later if we
	     failed to find the fast_cwd_ptr value.  What we do here is to call
	     RtlSetCurrentDirectory_U and let it set up a new FAST_CWD
	     structure.  Afterwards, compute the address of that structure
	     utilizing the fact that the buffer address in the user process
	     parameter block is actually pointing to the buffer in that
	     FAST_CWD structure.  Then replace the directory handle in that
	     structure with our own handle and close the original one.

	     Note that the call to RtlSetCurrentDirectory_U also closes our
	     old dir handle, so there won't be any handle left open.

	     This method is prone to two race conditions:

	     - Due to the way RtlSetCurrentDirectory_U opens the directory
	       handle, the directory is locked against deletion or renaming
	       between the RtlSetCurrentDirectory_U and the subsequent NtClose
	       call.

	     - When another thread calls SetCurrentDirectory at exactly the
	       same time, a crash might occur, or worse, unrelated data could
	       be overwritten or NtClose could be called on an unrelated handle.

	     Therefore, use this *only* as a fallback. */
	  if (!init)
	    {
	      NTSTATUS status =
		RtlSetCurrentDirectory_U (error ? &ro_u_pipedir : &win32);
	      if (!NT_SUCCESS (status))
		{
		  debug_printf ("RtlSetCurrentDirectory_U(%S) failed, %y",
				error ? &ro_u_pipedir : &win32, status);
		  return;
		}
	    }
	  else if (upp_cwd_hdl == NULL)
	    return;
	  RtlEnterCriticalSection (peb.FastPebLock);
	  fcwd_access_t::SetDirHandleFromBufferPointer(upp_cwd_str.Buffer, dir);
	  h = upp_cwd_hdl;
	  upp_cwd_hdl = dir;
	  RtlLeaveCriticalSection (peb.FastPebLock);
	  /* In contrast to pre-Vista, the handle on init is always a fresh one
	     and not the handle inherited from the parent process.  So we always
	     have to close it here. */
	  NtClose (h);
	}
    }
  else
    {
      /* This method is used for all pre-Vista OSes.  We simply set the values
	 for the CWD in the user process parameter block entirely by ourselves
	 under PEB lock condition.  This is how RtlSetCurrentDirectory_U worked
	 in these older OSes, so we're safe.

	 Note that we can't just RtlEnterCriticalSection (peb.FastPebLock)
	 on pre-Vista.  RtlAcquirePebLock was way more complicated back then. */
      RtlAcquirePebLock ();
      if (!init)
	copy_cwd_str (&upp_cwd_str, error ? &ro_u_pipedir : &win32);
      h = upp_cwd_hdl;
      upp_cwd_hdl = dir;
      RtlReleasePebLock ();
      /* Only on init, the handle is potentially a native handle.  However,
	 if it's identical to dir, it's the inherited handle from a Cygwin
	 parent process and must not be closed. */
      if (h && h != dir)
	NtClose (h);
    }
}

/* Initialize cygcwd 'muto' for serializing access to cwd info. */
void
cwdstuff::init ()
{
  TRACE_IN;
  cwd_lock.init ("cwd_lock");

  /* Cygwin processes inherit the cwd from their parent.  If the win32 path
     buffer is not NULL, the cwd struct is already set up, and we only
     have to override the Win32 CWD with ours. */
  if (win32.Buffer)
    override_win32_cwd (true, SharedUserData.DismountCount);
  else
    {
      /* Initialize fast_cwd stuff. */
      fast_cwd_ptr = (fcwd_access_t **) -1;
      fast_cwd_version = FCWD_W7;
      /* Initially re-open the cwd to allow POSIX semantics. */
      set (NULL, NULL);
    }
}

/* Chdir and fill out the elements of a cwdstuff struct. */
int
cwdstuff::set (path_conv *nat_cwd, const char *posix_cwd)
{
  TRACE_IN;
  NTSTATUS status;
  UNICODE_STRING upath;
  PEB &peb = *NtCurrentTeb ()->Peb;
  bool virtual_path = false;
  bool unc_path = false;
  bool inaccessible_path = false;

  /* Here are the problems with using SetCurrentDirectory.  Just skip this
     comment if you don't like whining.

     - SetCurrentDirectory only supports paths of up to MAX_PATH - 1 chars,
       including a trailing backslash.  That's an absolute restriction, even
       in the UNICODE API.

     - SetCurrentDirectory fails for directories with strict permissions even
       for processes with the SE_BACKUP_NAME privilege enabled.  The reason
       is apparently that SetCurrentDirectory calls NtOpenFile without the
       FILE_OPEN_FOR_BACKUP_INTENT flag set.

     - SetCurrentDirectory does not support case-sensitivity.

     - Unlinking a cwd fails because SetCurrentDirectory seems to open
       directories so that deleting the directory is disallowed.

     - SetCurrentDirectory can naturally not work on virtual Cygwin paths
       like /proc or /cygdrive.

     Unfortunately, even though we have access to the Win32 process parameter
     block, we can't just replace the directory handle.  Starting with Vista,
     the handle is used elsewhere, and just replacing the handle in the process
     parameter block shows quite surprising results.
     FIXME: If we ever find a *safe* way to replace the directory handle in
     the process parameter block, we're back in business.

     Nevertheless, doing entirely without SetCurrentDirectory is not really
     feasible, because it breaks too many mixed applications using the Win32
     API.

     Therefore we handle the CWD all by ourselves and just keep the Win32
     CWD in sync.  However, to avoid surprising behaviour in the Win32 API
     when we are in a CWD which is inaccessible as Win32 CWD, we set the
     Win32 CWD to a "weird" directory in which all relative filesystem-related
     calls fail. */

  cwd_lock.acquire ();

  if (nat_cwd)
    {
      upath = *nat_cwd->get_nt_native_path ();
      if (nat_cwd->isspecial ())
	virtual_path = true;
    }

  /* Memorize old DismountCount before opening the dir.  This value is
     stored in the FAST_CWD structure on Vista and later.  It would be
     simpler to fetch the old DismountCount in override_win32_cwd, but
     Windows also fetches it before opening the directory handle.  It's
     not quite clear if that's really required, but since we don't know
     the side effects of this action, we better follow Windows' lead. */
  ULONG old_dismount_count = SharedUserData.DismountCount;
  /* Open a directory handle with FILE_OPEN_FOR_BACKUP_INTENT and with all
     sharing flags set.  The handle is right now used in exceptions.cc only,
     but that might change in future. */
  HANDLE h = NULL;
  if (!virtual_path)
    {
      IO_STATUS_BLOCK io;
      OBJECT_ATTRIBUTES attr;

      if (!nat_cwd)
	{
	  /* On init, just reopen Win32 CWD with desired access flags.
	     We can access the PEB without lock, because no other thread
	     can change the CWD. */
	  RtlInitUnicodeString (&upath, L"");
	  InitializeObjectAttributes (&attr, &upath,
			OBJ_CASE_INSENSITIVE | OBJ_INHERIT,
			peb.ProcessParameters->CurrentDirectoryHandle, NULL);
	}
      else
	InitializeObjectAttributes (&attr, &upath,
			nat_cwd->objcaseinsensitive () | OBJ_INHERIT,
			NULL, NULL);
      /* First try without FILE_OPEN_FOR_BACKUP_INTENT, to find out if the
	 directory is valid for Win32 apps.  And, no, we can't just call
	 SetCurrentDirectory here, since that would potentially break
	 case-sensitivity. */
      status = NtOpenFile (&h, SYNCHRONIZE | FILE_TRAVERSE, &attr, &io,
			   FILE_SHARE_VALID_FLAGS,
			   FILE_DIRECTORY_FILE
			   | FILE_SYNCHRONOUS_IO_NONALERT);
      if (status == STATUS_ACCESS_DENIED)
	{
	  status = NtOpenFile (&h, SYNCHRONIZE | FILE_TRAVERSE, &attr, &io,
			       FILE_SHARE_VALID_FLAGS,
			       FILE_DIRECTORY_FILE
			       | FILE_SYNCHRONOUS_IO_NONALERT
			       | FILE_OPEN_FOR_BACKUP_INTENT);
	  inaccessible_path = true;
	}
      if (!NT_SUCCESS (status))
	{
	  cwd_lock.release ();
	  __seterrno_from_nt_status (status);
	  return -1;
	}
    }
  /* Set new handle.  Note that we simply overwrite the old handle here
     without closing it.  The handle is also used as Win32 CWD handle in
     the user parameter block, and it will be closed in override_win32_cwd,
     if required. */
  dir = h;

  if (!nat_cwd)
    {
      /* On init, just fetch the Win32 dir from the PEB.  We can access
	 the PEB without lock, because no other thread can change the CWD
	 at that time. */
      PUNICODE_STRING pdir = &peb.ProcessParameters->CurrentDirectoryName;
      RtlInitEmptyUnicodeString (&win32,
				 (PWCHAR) crealloc_abort (win32.Buffer,
							  pdir->Length
							  + sizeof (WCHAR)),
				 pdir->Length + sizeof (WCHAR));
      RtlCopyUnicodeString (&win32, pdir);

      PWSTR eoBuffer = win32.Buffer + (win32.Length / sizeof (WCHAR));
      /* Remove trailing slash if one exists. */
      if ((eoBuffer - win32.Buffer) > 3 && eoBuffer[-1] == L'\\')
	win32.Length -= sizeof (WCHAR);
      if (eoBuffer[0] == L'\\')
	unc_path = true;

      posix_cwd = NULL;
    }
  else
    {
      if (!virtual_path) /* don't mangle virtual path. */
	{
	  /* Convert into Win32 path and compute length. */
	  if (upath.Buffer[1] == L'?')
	    {
	      upath.Buffer += 4;
	      upath.Length -= 4 * sizeof (WCHAR);
	      if (upath.Buffer[1] != L':')
		{
		  /* UNC path */
		  upath.Buffer += 2;
		  upath.Length -= 2 * sizeof (WCHAR);
		  unc_path = true;
		}
	    }
	  else
	    {
	      /* Path via native NT namespace.  Prepend GLOBALROOT prefix
		 to create a valid Win32 path. */
	      PWCHAR buf = (PWCHAR) alloca (upath.Length
					    + ro_u_globalroot.Length
					    + sizeof (WCHAR));
	      wcpcpy (wcpcpy (buf, ro_u_globalroot.Buffer), upath.Buffer);
	      upath.Buffer = buf;
	      upath.Length += ro_u_globalroot.Length;
	    }
	  PWSTR eoBuffer = upath.Buffer + (upath.Length / sizeof (WCHAR));
	  /* Remove trailing slash if one exists. */
	  if ((eoBuffer - upath.Buffer) > 3 && eoBuffer[-1] == L'\\')
	    upath.Length -= sizeof (WCHAR);
	}
      RtlInitEmptyUnicodeString (&win32,
				 (PWCHAR) crealloc_abort (win32.Buffer,
							  upath.Length
							  + sizeof (WCHAR)),
				 upath.Length + sizeof (WCHAR));
      RtlCopyUnicodeString (&win32, &upath);
      if (unc_path)
	win32.Buffer[0] = L'\\';
    }
  /* Make sure it's NUL-terminated. */
  win32.Buffer[win32.Length / sizeof (WCHAR)] = L'\0';

  /* Set drive_length, used in path conversion, and error code, used in
     spawn_guts to decide whether a native Win32 app can be started or not. */
  if (virtual_path)
    {
      drive_length = 0;
      error = ENOTDIR;
    }
  else
    {
      if (!unc_path)
	drive_length = 2;
      else
	{
	  PWCHAR ptr = wcschr (win32.Buffer + 2, L'\\');
	  if (ptr)
	    ptr = wcschr (ptr + 1, L'\\');
	  if (ptr)
	    drive_length = ptr - win32.Buffer;
	  else
	    drive_length = win32.Length / sizeof (WCHAR);
	}
      if (inaccessible_path)
	error = EACCES;
      else if (win32.Length > (MAX_PATH - 2) * sizeof (WCHAR))
	error = ENAMETOOLONG;
      else
	error = 0;
    }
  /* Keep the Win32 CWD in sync.  Don't check for error, other than for
     strace output.  Try to keep overhead low. */
  override_win32_cwd (!nat_cwd, old_dismount_count);

  /* Eventually, create POSIX path if it's not set on entry. */
  tmp_pathbuf tp;
  if (!posix_cwd)
    {
      posix_cwd = (const char *) tp.c_get ();
      mount_table->conv_to_posix_path (win32.Buffer, (char *) posix_cwd, 0);
    }
  posix = (char *) crealloc_abort (posix, strlen (posix_cwd) + 1);
  stpcpy (posix, posix_cwd);

  cwd_lock.release ();
  return 0;
}

const char *
cwdstuff::get_error_desc () const
{
  TRACE_IN;
  switch (cygheap->cwd.get_error ())
    {
    case EACCES:
      return "has restricted permissions which render it\n"
	     "inaccessible as Win32 working directory";
    case ENOTDIR:
      return "is a virtual Cygwin directory which does\n"
	     "not exist for a native Windows application";
    case ENAMETOOLONG:
      return "has a path longer than allowed for a\n"
	     "Win32 working directory";
    default:
      break;
    }
  /* That shouldn't occur, unless we defined a new error code
     in cwdstuff::set. */
  return "is not accessible for some unknown reason";
}

/* Store incoming wchar_t path as current posix cwd.  This is called from
   setlocale so that the cwd is always stored in the right charset. */
void
cwdstuff::reset_posix (wchar_t *w_cwd)
{
  TRACE_IN;
  size_t len = sys_wcstombs (NULL, (size_t) -1, w_cwd);
  posix = (char *) crealloc_abort (posix, len + 1);
  sys_wcstombs (posix, len + 1, w_cwd);
}

char *
cwdstuff::get (char *buf, int need_posix, int with_chroot, unsigned ulen)
{
  MALLOC_CHECK;

  tmp_pathbuf tp;
  if (ulen)
    /* nothing */;
  else if (buf == NULL)
    ulen = (unsigned) -1;
  else
    {
      set_errno (EINVAL);
      goto out;
    }

  cwd_lock.acquire ();

  char *tocopy;
  if (!need_posix)
    {
      tocopy = tp.c_get ();
      sys_wcstombs (tocopy, NT_MAX_PATH, win32.Buffer,
		    win32.Length / sizeof (WCHAR));
    }
  else
    tocopy = posix;

  // Make sure that we have forward slashes always.
  char *pstr;
  pstr = strchr(tocopy, '\\');
  while (pstr)
    {
      *pstr = '/';
      pstr = strchr(pstr, '\\');
    }

  debug_printf ("posix %s", posix);
  if (strlen (tocopy) >= ulen)
    {
      set_errno (ERANGE);
      buf = NULL;
    }
  else
    {
      if (!buf)
	buf = (char *) malloc (strlen (tocopy) + 1);
      strcpy (buf, tocopy);
      if (!buf[0])	/* Should only happen when chroot */
	strcpy (buf, "/");
    }

  cwd_lock.release ();

out:
  syscall_printf ("(%s) = cwdstuff::get (%p, %u, %d, %d), errno %d",
		  buf, buf, ulen, need_posix, with_chroot, errno);
  MALLOC_CHECK;
  return buf;
}

int etc::curr_ix = 0;
/* Note that the first elements of the below arrays are unused */
bool etc::change_possible[MAX_ETC_FILES + 1];
OBJECT_ATTRIBUTES etc::fn[MAX_ETC_FILES + 1];
LARGE_INTEGER etc::last_modified[MAX_ETC_FILES + 1];

int
etc::init (int n, POBJECT_ATTRIBUTES attr)
{
  if (n > 0)
    /* ok */;
  else if (++curr_ix <= MAX_ETC_FILES)
    n = curr_ix;
  else
    api_fatal ("internal error");

  fn[n] = *attr;
  change_possible[n] = false;
  test_file_change (n);
  paranoid_printf ("fn[%d] %S, curr_ix %d", n, fn[n].ObjectName, curr_ix);
  return n;
}

bool
etc::test_file_change (int n)
{
  NTSTATUS status;
  FILE_NETWORK_OPEN_INFORMATION fnoi;
  bool res;

  status = NtQueryFullAttributesFile (&fn[n], &fnoi);
  if (!NT_SUCCESS (status))
    {
      res = true;
      memset (last_modified + n, 0, sizeof (last_modified[n]));
      debug_printf ("NtQueryFullAttributesFile (%S) failed, %y",
		    fn[n].ObjectName, status);
    }
  else
    {
      res = CompareFileTime ((FILETIME *) &fnoi.LastWriteTime,
			     (FILETIME *) last_modified + n) > 0;
      last_modified[n].QuadPart = fnoi.LastWriteTime.QuadPart;
    }

  paranoid_printf ("fn[%d] %S res %d", n, fn[n].ObjectName, res);
  return res;
}

bool
etc::dir_changed (int n)
{
  /* io MUST be static because NtNotifyChangeDirectoryFile works asynchronously.
     It may write into io after the function has left, which may result in all
     sorts of stack corruption. */
  static IO_STATUS_BLOCK io NO_COPY;
  static HANDLE changed_h NO_COPY;

  if (!change_possible[n])
    {
      NTSTATUS status;

      if (!changed_h)
	{
	  OBJECT_ATTRIBUTES attr;

	  path_conv dir ("/etc");
	  status = NtOpenFile (&changed_h, SYNCHRONIZE | FILE_LIST_DIRECTORY,
			       dir.get_object_attr (attr, sec_none_nih), &io,
			       FILE_SHARE_VALID_FLAGS, FILE_DIRECTORY_FILE);
	  if (!NT_SUCCESS (status))
	    {
#ifdef DEBUGGING
	      system_printf ("NtOpenFile (%S) failed, %y",
			     dir.get_nt_native_path (), status);
#endif
	      changed_h = INVALID_HANDLE_VALUE;
	    }
	  else
	    {
	      status = NtNotifyChangeDirectoryFile (changed_h, NULL, NULL,
						NULL, &io, NULL, 0,
						FILE_NOTIFY_CHANGE_LAST_WRITE
						| FILE_NOTIFY_CHANGE_FILE_NAME,
						FALSE);
	      if (!NT_SUCCESS (status))
		{
#ifdef DEBUGGING
		  system_printf ("NtNotifyChangeDirectoryFile (1) failed, %y",
				 status);
#endif
		  NtClose (changed_h);
		  changed_h = INVALID_HANDLE_VALUE;
		}
	    }
	  memset (change_possible, true, sizeof (change_possible));
	}

      if (changed_h == INVALID_HANDLE_VALUE)
	change_possible[n] = true;
      else if (WaitForSingleObject (changed_h, 0) == WAIT_OBJECT_0)
	{
	  status = NtNotifyChangeDirectoryFile (changed_h, NULL, NULL,
						NULL, &io, NULL, 0,
						FILE_NOTIFY_CHANGE_LAST_WRITE
						| FILE_NOTIFY_CHANGE_FILE_NAME,
						FALSE);
	  if (!NT_SUCCESS (status))
	    {
#ifdef DEBUGGING
	      system_printf ("NtNotifyChangeDirectoryFile (2) failed, %y",
			     status);
#endif
	      NtClose (changed_h);
	      changed_h = INVALID_HANDLE_VALUE;
	    }
	  memset (change_possible, true, sizeof change_possible);
	}
    }

  paranoid_printf ("fn[%d] %S change_possible %d",
		   n, fn[n].ObjectName, change_possible[n]);
  return change_possible[n];
}

bool
etc::file_changed (int n)
{
  bool res = false;
  if (dir_changed (n) && test_file_change (n))
    res = true;
  change_possible[n] = false;	/* Change is no longer possible */
  paranoid_printf ("fn[%d] %S res %d", n, fn[n].ObjectName, res);
  return res;
}

/* No need to be reentrant or thread-safe according to SUSv3.
   / and \\ are treated equally.  Leading drive specifiers are
   kept intact as far as it makes sense.  Everything else is
   POSIX compatible. */
extern "C" char *
basename (char *path)
{
  static char buf[4];
  char *c, *d, *bs = path;

  if (!path || !*path)
    return strcpy (buf, ".");
  if (isalpha (path[0]) && path[1] == ':')
    bs += 2;
  else if (strspn (path, "/\\") > 1)
    ++bs;
  c = strrchr (bs, '/');
  if ((d = strrchr (c ?: bs, '\\')) > c)
    c = d;
  if (c)
    {
      /* Trailing (back)slashes are eliminated. */
      while (c && c > bs && c[1] == '\0')
	{
	  *c = '\0';
	  c = strrchr (bs, '/');
	  if ((d = strrchr (c ?: bs, '\\')) > c)
	    c = d;
	}
      if (c && (c > bs || c[1]))
	return c + 1;
    }
  else if (!bs[0])
    {
      stpncpy (buf, path, bs - path);
      stpcpy (buf + (bs - path), ".");
      return buf;
    }
  return path;
}

/* No need to be reentrant or thread-safe according to SUSv3.
   / and \\ are treated equally.  Leading drive specifiers and
   leading double (back)slashes are kept intact as far as it
   makes sense.  Everything else is POSIX compatible. */
extern "C" char *
dirname (char *path)
{
  static char buf[4];
  char *c, *d, *bs = path;

  if (!path || !*path)
    return strcpy (buf, ".");
  if (isalpha (path[0]) && path[1] == ':')
    bs += 2;
  else if (strspn (path, "/\\") > 1)
    ++bs;
  c = strrchr (bs, '/');
  if ((d = strrchr (c ?: bs, '\\')) > c)
    c = d;
  if (c)
    {
      /* Trailing (back)slashes are eliminated. */
      while (c && c > bs && c[1] == '\0')
	{
	  *c = '\0';
	  c = strrchr (bs, '/');
	  if ((d = strrchr (c ?: bs, '\\')) > c)
	    c = d;
	}
      if (!c)
	strcpy (bs, ".");
      else if (c > bs)
	{
	  /* More trailing (back)slashes are eliminated. */
	  while (c > bs && (*c == '/' || *c == '\\'))
	    *c-- = '\0';
	}
      else
	c[1] = '\0';
    }
  else
    {
      stpncpy (buf, path, bs - path);
      stpcpy (buf + (bs - path), ".");
      return buf;
    }
  return path;
}<|MERGE_RESOLUTION|>--- conflicted
+++ resolved
@@ -177,7 +177,8 @@
   return 0;
 }
 
-/* Return non-zero if paths match in first len chars. */
+/* Return non-zero if paths match in first len chars.
+   Check is dependent of the case sensitivity setting. */
 int
 pathnmatch (const char *path1, const char *path2, int len, bool caseinsensitive)
 {
@@ -187,7 +188,8 @@
 	 ? strncasematch (path1, path2, len) : !strncmp (path1, path2, len);
 }
 
-/* Return non-zero if paths match. */
+/* Return non-zero if paths match. Check is dependent of the case
+   sensitivity setting. */
 int
 pathmatch (const char *path1, const char *path2, bool caseinsensitive)
 {
@@ -605,68 +607,6 @@
 path_conv::check (const char *src, unsigned opt,
 		  const suffix_info *suffixes)
 {
-  TRACE_IN;
-  /* ******************************************************************
-   * So what do we need to check, or what the &*(# is this doing?
-   * 
-   * Symlinks are out but the coding for all path checking
-   * appears to be embedded with symlink checking so we have
-   * misleading names below.
-   * 
-   * A class suffix_scan is used in symlink_info::check to find the
-   * extension based on the suffix_info passed to this function.
-   * symlink_info is both a class and a struct.
-   *
-   * Now, to answer the question:
-   * First, let's remember that we're a member of the path_conv class.
-   * Second, let's remember that we're passed the path to check, A
-   *   bit mask set of options, and a list of suffixes.
-   * So, let's check what the valid options are to perform on *src.
-   * 1) PC_NULLEMPTY: Appears to cause an error to be set if the src
-   *    is 0 or *src = '\0'
-   * 2) PC_SYM_IGNORE: Doesn't do symlink checking including the path
-   *    extention.
-   * 3) PC_SYM_CONTENTS: Then return the contents of the symlink;
-   *    I.E.: the file pointed to.
-   * ******************************************************************
-   * pcheck_case == PCHECK_RELAXED used with opt & PC_SYM_IGNORE.
-   * pcheck_case == PCHECK_STRICT used with sym.case_clase;
-   * sym.case_clash is set via the previous sym.check call and sym is
-   * an object of the symlink_info class.
-   * pcheck_case == PCHECK_ADJUST allows a path creator to maintain
-   * the current case of a file if the file exists and the case for
-   * the new name differs.
-   * ******************************************************************
-   * FIXME: All we really need path_conv::check to do is:
-   * 1) Does the value of src exists in the file system?
-   *    Y) Does case of file system name differ with the value of src?
-   *       Y) Report File Not Found.
-   *       N) Report File Found
-   *    N) Does the value of src contain a '.'?
-   *       Y) Report File Not Found.
-   *       N) Do 2).
-   * 2) Loop through values of suffix_info appending the suffix
-   *    to the value of src and recursive call path_conv::check.
-   * 3) Successful path_conv::check?
-   *    Y) Report File Found.
-   *    N) Report File Not Found.
-   * 4) FUTURE ENHANCEMENT: Create a hash value for the value of src
-   *    and check for that value first for existing files.
-   * ******************************************************************
-   * Further analysis needs to be done for the use of the symlink_info
-   * struct to see if that needs to have values filled.
-   * *****************************************************************/
-
-// This isn't working.  Giving much to do with symlink_info.  I've modified
-// other methods to remove some symlink checking.  This needs a complete
-// rework including all calls.
-
-// This is also used in the path_conv constructor for initialization!!!!
-
-#if 0 
-    FIXME: Please!!!
-    Using the above analysis, rewrite this function.
-#else
   /* The tmp_buf array is used when expanding symlinks.  It is NT_MAX_PATH * 2
      in length so that we can hold the expanded symlink plus a trailer.  */
   tmp_pathbuf tp;
@@ -681,6 +621,17 @@
   bool is_relpath;
   char *tail, *path_end;
 
+#if 0
+  static path_conv last_path_conv;
+  static char last_src[CYG_MAX_PATH];
+
+  if (*last_src && strcmp (last_src, src) == 0)
+    {
+      *this = last_path_conv;
+      return;
+    }
+#endif
+
   myfault efault;
   if (efault.faulted ())
     {
@@ -710,13 +661,6 @@
     }
   int component = 0;		// Number of translated components
 
-  //MSYS - See if this works
-  //FIXME: If it does work then what can we remove from this function
-  //
-  //opt |= PC_SYM_IGNORE;
-  //OK, it doesn't work and the reason is that foo is treated as a symlink for
-  //foo.exe.  So, now maybe we can go clean this up.
-
   if (!(opt & PC_NULLEMPTY))
     error = 0;
   else if (!*src)
@@ -729,7 +673,6 @@
   /* This loop handles symlink expansion.  */
   for (;;)
     {
-      //What's this macro do?
       MALLOC_CHECK;
       assert (src);
 
@@ -909,9 +852,8 @@
 
 	  /* If path is only a drivename, Windows interprets it as the
 	     current working directory on this drive instead of the root
-	     dir which is what we want.
-	     So we need the trailing backslash in this case.
-      */
+	     dir which is what we want. So we need the trailing backslash
+	     in this case. */
 	  if (full_path[0] && full_path[1] == ':' && full_path[2] == '\0')
 	    {
 	      full_path[2] = '\\';
@@ -1005,17 +947,19 @@
 	  else if (symlen > 0)
 	    {
 	      saw_symlinks = 1;
-	      if (component == 0 && !need_directory)
+	      if (component == 0 && !need_directory
+		  && (!(opt & PC_SYM_FOLLOW)
+		      || (is_rep_symlink () && (opt & PC_SYM_NOFOLLOW_REP))))
+		{
+		  set_symlink (symlen); // last component of path is a symlink.
+		  if (opt & PC_SYM_CONTENTS)
 		    {
-		      set_symlink (symlen); // last component of path is a symlink.
-		      if (opt & PC_SYM_CONTENTS)
-		        {
-		          strcpy (THIS_path, sym.contents);
-		          goto out;
-		        }
-		      add_ext = true;
+		      strcpy (THIS_path, sym.contents);
 		      goto out;
 		    }
+		  add_ext = true;
+		  goto out;
+		}
 	      /* Following a symlink we can't trust the collected filesystem
 		 information any longer. */
 	      fs.clear ();
@@ -1236,6 +1180,12 @@
 	warn_msdos (src);
     }
 
+#if 0
+  if (!error)
+    {
+      last_path_conv = *this;
+      strcpy (last_src, src);
+    }
 #endif
 }
 
@@ -2243,6 +2193,13 @@
 	  }
     }
 
+  /* Didn't match.  Use last resort -- .lnk. */
+  if (ascii_strcasematch (ext_here, ".lnk"))
+    {
+      nextstate = SCAN_HASLNK;
+      suffixes = NULL;
+    }
+
  noext:
   ext_here = eopath;
 
@@ -2269,16 +2226,28 @@
 	    suffixes = suffixes_start;
 	    if (!suffixes)
 	      {
-		nextstate = SCAN_JUSTCHECK;
+		nextstate = SCAN_LNK;
 		return 1;
 	      }
-	    nextstate = SCAN_DONE;
+	    nextstate = SCAN_EXTRALNK;
 	    /* fall through to suffix checking below */
 	    break;
+	  case SCAN_HASLNK:
+	    nextstate = SCAN_APPENDLNK;	/* Skip SCAN_BEG */
+	    return 1;
+	  case SCAN_EXTRALNK:
+	    nextstate = SCAN_DONE;
+	    *eopath = '\0';
+	    return 0;
 	  case SCAN_JUSTCHECK:
+	    nextstate = SCAN_LNK;
+	    return 1;
+	  case SCAN_JUSTCHECKTHIS:
 	    nextstate = SCAN_DONE;
 	    return 1;
-	  case SCAN_JUSTCHECKTHIS:
+	  case SCAN_LNK:
+	  case SCAN_APPENDLNK:
+	    strcat (eopath, ".lnk");
 	    nextstate = SCAN_DONE;
 	    return 1;
 	  default:
@@ -3470,6 +3439,7 @@
 extern "C" ssize_t
 env_PATH_to_posix (const void *win32, void *posix, size_t size)
 {
+  TRACE_IN;
   return_with_errno (conv_path_list ((const char *) win32, (char *) posix,
 				     size, ENV_CVT));
 }
@@ -3490,17 +3460,6 @@
   return conv_path_list_buf_size (path_list, false);
 }
 
-<<<<<<< HEAD
-extern "C" ssize_t
-env_PATH_to_posix (const void *win32, void *posix, size_t size)
-{
-  TRACE_IN;
-  return_with_errno (conv_path_list ((const char *) win32, (char *) posix,
-				     size, ENV_CVT));
-}
-
-=======
->>>>>>> 4a998c14
 extern "C" int
 cygwin_win32_to_posix_path_list (const char *win32, char *posix)
 {
