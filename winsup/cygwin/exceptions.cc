--- conflicted
+++ resolved
@@ -442,7 +442,7 @@
 
 extern "C" void WINAPI RtlUnwind (void *, void *, PEXCEPTION_RECORD, void *);
 static void __reg3 rtl_unwind (exception_list *, PEXCEPTION_RECORD) __attribute__ ((noinline, ));
-void __reg3
+void __stdcall
 rtl_unwind (exception_list *frame, PEXCEPTION_RECORD e)
 {
   __asm__ ("\n\
@@ -739,7 +739,7 @@
   return interrupted;
 }
 
-void __reg3
+void __stdcall
 _cygtls::interrupt_setup (siginfo_t& si, void *handler, struct sigaction& siga)
 {
   push ((__stack_t) sigdelayed);
@@ -1118,9 +1118,6 @@
 }
 } /* extern "C" */
 
-<<<<<<< HEAD
-int __reg1
-=======
 /* Attempt to carefully handle SIGCONT when we are stopped. */
 void
 _cygtls::handle_SIGCONT ()
@@ -1158,7 +1155,6 @@
 }
 
 int __stdcall
->>>>>>> 3696a3d0
 sigpacket::process ()
 {
   int rc = 1;
