AC_PREREQ(2.59)dnl
AC_INIT(Makefile.in)
AC_CONFIG_HEADER(config.h)
AC_CONFIG_AUX_DIR(..)

. ${srcdir}/../configure.cygwin

AC_WINDOWS_HEADERS
AC_WINDOWS_LIBS

AC_PROG_INSTALL
AC_NO_EXECUTABLES
AC_CANONICAL_SYSTEM

AC_PROG_CC
AC_PROG_CXX
AC_PROG_CPP
AC_LANG(C)
AC_LANG(C++)

AC_CYGWIN_INCLUDES

case "$with_cross_host" in
  ""|*msys*)
    all_host="all_host"
    install_host="install_host"
    ;;
  *)
    all_host=
    install_host=
    ;;
esac

AC_SUBST(all_host)
AC_SUBST(install_host)

AC_CHECK_TOOL(AR, ar, ar)
AC_CHECK_TOOL(AS, as, as)
AC_CHECK_TOOL(DLLTOOL, dlltool, dlltool)
AC_CHECK_TOOL(LD, ld, ld)
AC_CHECK_TOOL(NM, nm, nm)
AC_CHECK_TOOL(OBJCOPY, objcopy, objcopy)
AC_CHECK_TOOL(OBJDUMP, objdump, objdump)
AC_CHECK_TOOL(RANLIB, ranlib, ranlib)
AC_CHECK_TOOL(STRIP, strip, strip)
AC_CHECK_TOOL(WINDRES, windres, windres)

AC_PROG_MAKE_SET

AC_ARG_ENABLE(debugging,
[ --enable-debugging		Build a msys DLL which has more consistency checking for debugging],
[case "${enableval}" in
yes)	 AC_DEFINE(DEBUGGING) ;;
no)	 ;;
esac
])

MALLOC_OFILES=malloc.o

dnl The only time we might want to transform the install names
dnl is for unix x cygwin.  Otherwise we don't.  For now we don't
dnl transform names.

dnl if test "x$cross_compiling" = "xno" -a ; then
dnl   if test "x$program_transform_name" = "xs,x,x,"; then
dnl     program_transform_name=""
dnl   fi
dnl   if test "x$program_transform_name" = "x"; then
dnl     program_transform_name="s,^,$target_alias-,"
dnl   else
dnl     program_transform_name="$program_transform_name -e s,^,$target_alias-,"
dnl   fi
dnl fi

case "$target_cpu" in
   i?86)
		DLL_NAME="msys-2.0.dll"
		DLL_ENTRY="_dll_entry@12"
		DEF_DLL_ENTRY="dll_entry@12"
		DIN_FILE="cygwin.din"
		TLSOFFSETS_H="tlsoffsets.h"
		CONFIG_DIR="i386"  ;;
   x86_64)
<<<<<<< HEAD
		DLL_NAME="msys64-2.0.dll"
=======
		DLL_NAME="cygwin1.dll"
>>>>>>> af21bb7b
		DLL_ENTRY="dll_entry"
		DEF_DLL_ENTRY="dll_entry"
		DIN_FILE="cygwin64.din"
		TLSOFFSETS_H="tlsoffsets64.h"
		CONFIG_DIR="x86_64"  ;;
   *)		AC_MSG_ERROR(Invalid target processor \"$target_cpu\") ;;
esac

AC_CONFIGURE_ARGS
AC_SUBST(MALLOC_OFILES)
AC_SUBST(LIBSERVER)
AC_SUBST(DLL_NAME)
AC_SUBST(DLL_ENTRY)
AC_SUBST(DEF_DLL_ENTRY)
AC_SUBST(DIN_FILE)
AC_SUBST(TLSOFFSETS_H)
AC_SUBST(CONFIG_DIR)
AC_OUTPUT(Makefile)<|MERGE_RESOLUTION|>--- conflicted
+++ resolved
@@ -21,7 +21,7 @@
 AC_CYGWIN_INCLUDES
 
 case "$with_cross_host" in
-  ""|*msys*)
+  ""|*cygwin* | *msys*)
     all_host="all_host"
     install_host="install_host"
     ;;
@@ -81,11 +81,7 @@
 		TLSOFFSETS_H="tlsoffsets.h"
 		CONFIG_DIR="i386"  ;;
    x86_64)
-<<<<<<< HEAD
-		DLL_NAME="msys64-2.0.dll"
-=======
-		DLL_NAME="cygwin1.dll"
->>>>>>> af21bb7b
+		DLL_NAME="msys-2.0.dll"
 		DLL_ENTRY="dll_entry"
 		DEF_DLL_ENTRY="dll_entry"
 		DIN_FILE="cygwin64.din"
