--- conflicted
+++ resolved
@@ -80,13 +80,8 @@
   void prepend (const char *, int);
   void __reg2 finish (bool);
   bool __reg3 fromargv(av&, const char *, bool);;
-<<<<<<< HEAD
   operator char *() {return buf;}
   size_t idx() {return ix;}
-};
-
-#endif /*_WINF_H*/
-=======
   operator size_t () const { return ix + 1; }
   operator const char * () const { return buf; }
   operator wchar_t * ()
@@ -106,5 +101,4 @@
       sys_mbstowcs (wbuf, n, buf);
     return wbuf;
   }
-};
->>>>>>> 509d8c30
+};