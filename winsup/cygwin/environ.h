/* environ.h: Declarations for environ manipulation

   Copyright 2000, 2001, 2002, 2003, 2005, 2006, 2008, 2013, 2014 Red Hat, Inc.

This file is part of Cygwin.

This software is a copyrighted work licensed under the terms of the
Cygwin license.  Please consult the file "CYGWIN_LICENSE" for
details. */

/* Initialize the environment */
void __reg2 environ_init (char **, int);

/* The structure below is used to control conversion to/from posix-style
   file specs.  Currently, only PATH and HOME are converted, but PATH
   needs to use a "convert path list" function while HOME needs a simple
   "convert to posix/win32".  */
struct win_env
  {
    const char *name;
    size_t namelen;
    char *posix;
    char *native;
    ssize_t (*toposix) (const void *, void *, size_t);
    ssize_t (*towin32) (const void *, void *, size_t);
    bool immediate;
    void __reg3 add_cache (const char *in_posix, const char *in_native = NULL);
    const char * get_native () const {return native ? native + namelen : NULL;}
    const char * get_posix () const {return posix ? posix : NULL;}
    struct win_env& operator = (struct win_env& x);
    void reset () {native = posix = NULL;}
    ~win_env ();
  };

win_env * __reg3 getwinenv (const char *name, const char *posix = NULL, win_env * = NULL);
char * __reg3 getwinenveq (const char *name, size_t len, int);

#ifdef __x86_64__
#define update_envptrs()
extern "C" char **__cygwin_environ;
#define cur_environ()  __cygwin_environ
#else
void __stdcall update_envptrs ();
extern "C" char **__cygwin_environ, ***main_environ;
extern "C" char __stdcall **cur_environ ();
#endif
char ** __reg3 build_env (const char * const *envp, PWCHAR &envblock,
<<<<<<< HEAD
			  int &envc, bool need_envblock, bool keep_posix);
=======
			  int &envc, bool need_envblock, HANDLE new_token);
>>>>>>> 3e1f6db9

#define ENV_CVT -1<|MERGE_RESOLUTION|>--- conflicted
+++ resolved
@@ -45,10 +45,6 @@
 extern "C" char __stdcall **cur_environ ();
 #endif
 char ** __reg3 build_env (const char * const *envp, PWCHAR &envblock,
-<<<<<<< HEAD
-			  int &envc, bool need_envblock, bool keep_posix);
-=======
-			  int &envc, bool need_envblock, HANDLE new_token);
->>>>>>> 3e1f6db9
+			  int &envc, bool need_envblock, HANDLE new_token, bool keep_posix);
 
 #define ENV_CVT -1