/* fhandler_tty.cc

   Copyright 1997, 1998, 1999, 2000, 2001, 2002, 2003, 2004, 2005, 2006, 2007,
   2008, 2009, 2010, 2011, 2012, 2013 Red Hat, Inc.

This file is part of Cygwin.

This software is a copyrighted work licensed under the terms of the
Cygwin license.  Please consult the file "CYGWIN_LICENSE" for
details. */

#include "winsup.h"
#include <stdlib.h>
#include <sys/param.h>
#include <cygwin/kd.h>
#include "cygerrno.h"
#include "security.h"
#include "path.h"
#include "fhandler.h"
#include "dtable.h"
#include "sigproc.h"
#include "pinfo.h"
#include "ntdll.h"
#include "cygheap.h"
#include "shared_info.h"
#include "cygthread.h"
#include "child_info.h"
#include <asm/socket.h>
#include "cygwait.h"

#define close_maybe(h) \
  do { \
    if (h && h != INVALID_HANDLE_VALUE) \
      CloseHandle (h); \
  } while (0)

/* pty master control pipe messages */
struct pipe_request {
  DWORD pid;
};

struct pipe_reply {
  HANDLE from_master;
  HANDLE to_master;
  DWORD error;
};

bool
bytes_available (DWORD& n, HANDLE h)
{
  DWORD navail, nleft;
  navail = nleft = 0;
  bool succeeded = PeekNamedPipe (h, NULL, 0, NULL, &navail, &nleft);
  if (succeeded)
    /* nleft should always be the right choice unless something has written 0
       bytes to the pipe.  In that pathological case we return the actual number
       of bytes available in the pipe. See cgf-000008 for more details.  */
    n = nleft ?: navail;
  else
    {
      termios_printf ("PeekNamedPipe(%p) failed, %E", h);
      n = 0;
    }
  debug_only_printf ("n %u, nleft %u, navail %u", n, nleft, navail);
  return succeeded;
}

bool
fhandler_pty_common::bytes_available (DWORD &n)
{
  return ::bytes_available (n, get_handle ());
}

#ifdef DEBUGGING
static class mutex_stack
{
public:
  const char *fn;
  int ln;
  const char *tname;
} ostack[100];

static int osi;
#endif /*DEBUGGING*/

void
fhandler_pty_master::flush_to_slave ()
{
  if (get_readahead_valid () && !(get_ttyp ()->ti.c_lflag & ICANON))
    accept_input ();
}

DWORD
fhandler_pty_common::__acquire_output_mutex (const char *fn, int ln,
					     DWORD ms)
{
  if (strace.active ())
    strace.prntf (_STRACE_TERMIOS, fn, "(%d): pty output_mutex (%p): waiting %d ms", ln, output_mutex, ms);
  DWORD res = WaitForSingleObject (output_mutex, ms);
  if (res == WAIT_OBJECT_0)
    {
#ifndef DEBUGGING
      if (strace.active ())
	strace.prntf (_STRACE_TERMIOS, fn, "(%d): pty output_mutex: acquired", ln, res);
#else
      ostack[osi].fn = fn;
      ostack[osi].ln = ln;
      ostack[osi].tname = cygthread::name ();
      termios_printf ("acquired for %s:%d, osi %d", fn, ln, osi);
      osi++;
#endif
    }
  return res;
}

void
fhandler_pty_common::__release_output_mutex (const char *fn, int ln)
{
  if (ReleaseMutex (output_mutex))
    {
#ifndef DEBUGGING
      if (strace.active ())
	strace.prntf (_STRACE_TERMIOS, fn, "(%d): pty output_mutex(%p) released", ln, output_mutex);
#else
      if (osi > 0)
	osi--;
      termios_printf ("released(%p) at %s:%d, osi %d", output_mutex, fn, ln, osi);
      termios_printf ("  for %s:%d (%s)", ostack[osi].fn, ostack[osi].ln, ostack[osi].tname);
      ostack[osi].ln = -ln;
#endif
    }
#ifdef DEBUGGING
  else if (osi > 0)
    {
      system_printf ("couldn't release output mutex but we seem to own it, %E");
      try_to_debug ();
    }
#endif
}

/* Process pty input. */

void
fhandler_pty_master::doecho (const void *str, DWORD len)
{
  acquire_output_mutex (INFINITE);
  if (!WriteFile (to_master, str, len, &len, NULL))
    termios_printf ("Write to %p failed, %E", to_master);
  release_output_mutex ();
}

int
fhandler_pty_master::accept_input ()
{
  DWORD bytes_left;
  int ret = 1;

  WaitForSingleObject (input_mutex, INFINITE);

  bytes_left = eat_readahead (-1);

  if (!bytes_left)
    {
      termios_printf ("sending EOF to slave");
      get_ttyp ()->read_retval = 0;
    }
  else
    {
      char *p = rabuf;
      DWORD rc;
      DWORD written = 0;

      paranoid_printf ("about to write %u chars to slave", bytes_left);
      rc = WriteFile (get_output_handle (), p, bytes_left, &written, NULL);
      if (!rc)
	{
	  debug_printf ("error writing to pipe %p %E", get_output_handle ());
	  get_ttyp ()->read_retval = -1;
	  ret = -1;
	}
      else
	{
	  get_ttyp ()->read_retval = 1;
	  p += written;
	  bytes_left -= written;
	  if (bytes_left > 0)
	    {
	      debug_printf ("to_slave pipe is full");
	      puts_readahead (p, bytes_left);
	      ret = 0;
	    }
	}
    }

  SetEvent (input_available_event);
  ReleaseMutex (input_mutex);
  return ret;
}

bool
fhandler_pty_master::hit_eof ()
{
  if (get_ttyp ()->was_opened && !get_ttyp ()->slave_alive ())
    {
      /* We have the only remaining open handle to this pty, and
	 the slave pty has been opened at least once.  We treat
	 this as EOF.  */
      termios_printf ("all other handles closed");
      return 1;
    }
  return 0;
}

/* Process pty output requests */

int
fhandler_pty_master::process_slave_output (char *buf, size_t len, int pktmode_on)
{
  size_t rlen;
  char outbuf[OUT_BUFFER_SIZE + 1];
  DWORD n;
  int column = 0;
  int rc = 0;

  flush_to_slave ();

  if (len == 0)
    goto out;

  if (need_nl)
    {
      /* We need to return a left over \n character, resulting from
	 \r\n conversion.  Note that we already checked for FLUSHO and
	 output_stopped at the time that we read the character, so we
	 don't check again here.  */
      if (buf)
	buf[0] = '\n';
      need_nl = 0;
      rc = 1;
      goto out;
    }

  for (;;)
    {
      /* Set RLEN to the number of bytes to read from the pipe.  */
      rlen = len;
      if (get_ttyp ()->ti.c_oflag & OPOST && get_ttyp ()->ti.c_oflag & ONLCR)
	{
	  /* We are going to expand \n to \r\n, so don't read more than
	     half of the number of bytes requested.  */
	  rlen /= 2;
	  if (rlen == 0)
	    rlen = 1;
	}
      if (rlen > sizeof outbuf)
	rlen = sizeof outbuf;

      n = 0;
      for (;;)
	{
	  if (!bytes_available (n))
	    goto err;
	  if (n)
	    break;
	  if (hit_eof ())
	    goto out;
	  /* DISCARD (FLUSHO) and tcflush can finish here. */
	  if ((get_ttyp ()->ti.c_lflag & FLUSHO || !buf))
	    goto out;

	  if (is_nonblocking ())
	    {
	      set_errno (EAGAIN);
	      rc = -1;
	      goto out;
	    }
	  pthread_testcancel ();
	  if (cygwait (NULL, 10, cw_sig_eintr) == WAIT_SIGNALED
	      && !_my_tls.call_signal_handler ())
	    {
	      set_errno (EINTR);
	      rc = -1;
	      goto out;
	    }
	  flush_to_slave ();
	}

      if (!ReadFile (get_handle (), outbuf, rlen, &n, NULL))
	{
	  termios_printf ("ReadFile failed, %E");
	  goto err;
	}

      termios_printf ("bytes read %u", n);
      get_ttyp ()->write_error = 0;

      if (get_ttyp ()->ti.c_lflag & FLUSHO || !buf)
	continue;

      char *optr;
      optr = buf;
      if (pktmode_on)
	*optr++ = TIOCPKT_DATA;

      if (!(get_ttyp ()->ti.c_oflag & OPOST))	// post-process output
	{
	  memcpy (optr, outbuf, n);
	  optr += n;
	}
      else					// raw output mode
	{
	  char *iptr = outbuf;

	  while (n--)
	    {
	      switch (*iptr)
		{
		case '\r':
		  if ((get_ttyp ()->ti.c_oflag & ONOCR) && column == 0)
		    {
		      iptr++;
		      continue;
		    }
		  if (get_ttyp ()->ti.c_oflag & OCRNL)
		    *iptr = '\n';
		  else
		    column = 0;
		  break;
		case '\n':
		  if (get_ttyp ()->ti.c_oflag & ONLCR)
		    {
		      *optr++ = '\r';
		      column = 0;
		    }
		  if (get_ttyp ()->ti.c_oflag & ONLRET)
		    column = 0;
		  break;
		default:
		  column++;
		  break;
		}

	      /* Don't store data past the end of the user's buffer.  This
		 can happen if the user requests a read of 1 byte when
		 doing \r\n expansion.  */
	      if (optr - buf >= (int) len)
		{
		  if (*iptr != '\n' || n != 0)
		    system_printf ("internal error: %u unexpected characters", n);
		  need_nl = 1;
		  break;
		}

	      *optr++ = *iptr++;
	    }
	}
      rc = optr - buf;
      break;

    err:
      if (GetLastError () == ERROR_BROKEN_PIPE)
	rc = 0;
      else
	{
	  __seterrno ();
	  rc = -1;
	}
      break;
    }

out:
  termios_printf ("returning %d", rc);
  return rc;
}

/* pty slave stuff */

fhandler_pty_slave::fhandler_pty_slave (int unit)
  : fhandler_pty_common (), inuse (NULL)
{
  if (unit >= 0)
    dev ().parse (DEV_PTYS_MAJOR, unit);
}

int
fhandler_pty_slave::open (int flags, mode_t)
{
  HANDLE pty_owner, from_master_local, to_master_local;
  HANDLE *handles[] =
  {
    &from_master_local, &input_available_event, &input_mutex, &inuse,
    &output_mutex, &to_master_local, &pty_owner,
    NULL
  };

  for (HANDLE **h = handles; *h; h++)
    **h = NULL;

  _tc = cygwin_shared->tty[get_minor ()];

  tcinit (false);

  cygwin_shared->tty.attach (get_minor ());

  /* Create synchronisation events */
  char buf[MAX_PATH];

  const char *errmsg = NULL;

  if (!(output_mutex = get_ttyp ()->open_output_mutex (MAXIMUM_ALLOWED)))
    {
      errmsg = "open output mutex failed, %E";
      goto err;
    }
  if (!(input_mutex = get_ttyp ()->open_input_mutex (MAXIMUM_ALLOWED)))
    {
      errmsg = "open input mutex failed, %E";
      goto err;
    }
  shared_name (buf, INPUT_AVAILABLE_EVENT, get_minor ());
  if (!(input_available_event = OpenEvent (MAXIMUM_ALLOWED, TRUE, buf)))
    {
      errmsg = "open input event failed, %E";
      goto err;
    }

  /* FIXME: Needs a method to eliminate tty races */
  {
    /* Create security attribute.  Default permissions are 0620. */
    security_descriptor sd;
    sd.malloc (sizeof (SECURITY_DESCRIPTOR));
    RtlCreateSecurityDescriptor (sd, SECURITY_DESCRIPTOR_REVISION);
    SECURITY_ATTRIBUTES sa = { sizeof (SECURITY_ATTRIBUTES), NULL, TRUE };
    if (!create_object_sd_from_attribute (NULL, myself->uid, myself->gid,
					  S_IFCHR | S_IRUSR | S_IWUSR | S_IWGRP,
					  sd))
      sa.lpSecurityDescriptor = (PSECURITY_DESCRIPTOR) sd;
    acquire_output_mutex (500);
    inuse = get_ttyp ()->create_inuse (&sa);
    get_ttyp ()->was_opened = true;
    release_output_mutex ();
  }

  if (!get_ttyp ()->from_master () || !get_ttyp ()->to_master ())
    {
      errmsg = "pty handles have been closed";
      set_errno (EACCES);
      goto err_no_errno;
    }

  if (get_ttyp ()->is_master_closed ())
    {
      errmsg = "*** master is closed";
      set_errno (EAGAIN);
      goto err_no_errno;
    }
  /* Three case for duplicating the pipe handles:
     - Either we're the master.  In this case, just duplicate the handles.
     - Or, we have the right to open the master process for handle duplication.
       In this case, just duplicate the handles.
     - Or, we have to ask the master process itself.  In this case, send our
       pid to the master process and check the reply.  The reply contains
       either the handles, or an error code which tells us why we didn't
       get the handles. */
  if (myself->pid == get_ttyp ()->master_pid)
    {
      /* This is the most common case, just calling openpty. */
      termios_printf ("dup handles within myself.");
      pty_owner = GetCurrentProcess ();
    }
  else
    {
      pinfo p (get_ttyp ()->master_pid);
      if (!p)
	termios_printf ("*** couldn't find pty master");
      else
	{
	  pty_owner = OpenProcess (PROCESS_DUP_HANDLE, FALSE, p->dwProcessId);
	  if (pty_owner)
	    termios_printf ("dup handles directly since I'm the owner");
	}
    }
  if (pty_owner)
    {
      if (!DuplicateHandle (pty_owner, get_ttyp ()->from_master (),
			    GetCurrentProcess (), &from_master_local, 0, TRUE,
			    DUPLICATE_SAME_ACCESS))
	{
	  termios_printf ("can't duplicate input from %u/%p, %E",
			  get_ttyp ()->master_pid, get_ttyp ()->from_master ());
	  __seterrno ();
	  goto err_no_msg;
	}
      if (!DuplicateHandle (pty_owner, get_ttyp ()->to_master (),
			  GetCurrentProcess (), &to_master_local, 0, TRUE,
			  DUPLICATE_SAME_ACCESS))
	{
	  errmsg = "can't duplicate output, %E";
	  goto err;
	}
      if (pty_owner != GetCurrentProcess ())
	CloseHandle (pty_owner);
    }
  else
    {
      pipe_request req = { GetCurrentProcessId () };
      pipe_reply repl;
      DWORD len;

      __small_sprintf (buf, "\\\\.\\pipe\\msys-%S-pty%d-master-ctl",
<<<<<<< HEAD
		       &cygheap->installation_key, get_unit ());
=======
		       &cygheap->installation_key, get_minor ());
>>>>>>> 39018cb8
      termios_printf ("dup handles via master control pipe %s", buf);
      if (!CallNamedPipe (buf, &req, sizeof req, &repl, sizeof repl,
			  &len, 500))
	{
	  errmsg = "can't call master, %E";
	  goto err;
	}
      from_master_local = repl.from_master;
      to_master_local = repl.to_master;
      if (!from_master_local || !to_master_local)
	{
	  SetLastError (repl.error);
	  errmsg = "error duplicating pipes, %E";
	  goto err;
	}
    }
  VerifyHandle (from_master_local);
  VerifyHandle (to_master_local);

  termios_printf ("duplicated from_master %p->%p from pty_owner",
		  get_ttyp ()->from_master (), from_master_local);
  termios_printf ("duplicated to_master %p->%p from pty_owner",
		  get_ttyp ()->to_master (), to_master_local);

  set_io_handle (from_master_local);
  set_output_handle (to_master_local);

  fhandler_console::need_invisible ();
  set_open_status ();
  return 1;

err:
  if (GetLastError () == ERROR_FILE_NOT_FOUND)
    set_errno (ENXIO);
  else
    __seterrno ();
err_no_errno:
  termios_printf (errmsg);
err_no_msg:
  for (HANDLE **h = handles; *h; h++)
    if (**h && **h != INVALID_HANDLE_VALUE)
      CloseHandle (**h);
  return 0;
}

void
fhandler_pty_slave::open_setup (int flags)
{
  set_flags ((flags & ~O_TEXT) | O_BINARY);
  myself->set_ctty (this, flags);
  report_tty_counts (this, "opened", "");
}

void
fhandler_pty_slave::cleanup ()
{
  /* This used to always call fhandler_pty_common::close when we were execing
     but that caused multiple closes of the handles associated with this pty.
     Since close_all_files is not called until after the cygwin process has
     synced or before a non-cygwin process has exited, it should be safe to
     just close this normally.  cgf 2006-05-20 */
  report_tty_counts (this, "closed", "");
}

int
fhandler_pty_slave::close ()
{
  termios_printf ("closing last open %s handle", ttyname ());
  if (inuse && !CloseHandle (inuse))
    termios_printf ("CloseHandle (inuse), %E");
  if (!ForceCloseHandle (input_available_event))
    termios_printf ("CloseHandle (input_available_event<%p>), %E", input_available_event);
  if ((unsigned) myself->ctty == FHDEV (DEV_PTYS_MAJOR, get_minor ()))
    fhandler_console::free_console ();	/* assumes that we are the last pty closer */
  return fhandler_pty_common::close ();
}

int
fhandler_pty_slave::init (HANDLE h, DWORD a, mode_t)
{
  int flags = 0;

  a &= GENERIC_READ | GENERIC_WRITE;
  if (a == GENERIC_READ)
    flags = O_RDONLY;
  if (a == GENERIC_WRITE)
    flags = O_WRONLY;
  if (a == (GENERIC_READ | GENERIC_WRITE))
    flags = O_RDWR;

  int ret = open_with_arch (flags);

  if (ret && !cygwin_finished_initializing && !being_debugged ())
    {
      /* This only occurs when called from dtable::init_std_file_from_handle
	 We have been started from a non-Cygwin process.  So we should become
	 pty process group leader.
	 TODO: Investigate how SIGTTIN should be handled with pure-windows
	 programs. */
      pinfo p (tc ()->getpgid ());
      /* We should only grab this when the process group owner for this
	 pty is a non-cygwin process or we've been started directly
	 from a non-Cygwin process with no Cygwin ancestry.  */
      if (!p || ISSTATE (p, PID_NOTCYGWIN))
	{
	  termios_printf ("Setting process group leader to %d since %W(%d) is not a cygwin process",
			  myself->pgid, p->progname, p->pid);
	  tc ()->setpgid (myself->pgid);
	}
    }

  if (h != INVALID_HANDLE_VALUE)
    CloseHandle (h);	/* Reopened by open */

  return ret;
}

ssize_t __stdcall
fhandler_pty_slave::write (const void *ptr, size_t len)
{
  DWORD n;
  ssize_t towrite = len;

  bg_check_types bg = bg_check (SIGTTOU);
  if (bg <= bg_eof)
    return (ssize_t) bg;

  termios_printf ("pty%d, write(%p, %lu)", get_minor (), ptr, len);

  push_process_state process_state (PID_TTYOU);

  while (len)
    {
      n = MIN (OUT_BUFFER_SIZE, len);
      char *buf = (char *)ptr;
      ptr = (char *) ptr + n;
      len -= n;

      while (tc ()->output_stopped)
	cygwait (10);
      acquire_output_mutex (INFINITE);

      /* Previous write may have set write_error to != 0.  Check it here.
	 This is less than optimal, but the alternative slows down pty
	 writes enormously. */
      if (get_ttyp ()->write_error)
	{
	  set_errno (get_ttyp ()->write_error);
	  towrite = -1;
	  get_ttyp ()->write_error = 0;
	  release_output_mutex ();
	  break;
	}

      BOOL res = WriteFile (get_output_handle (), buf, n, &n, NULL);
      release_output_mutex ();
      if (!res)
	{
	  DWORD err = GetLastError ();
	  termios_printf ("WriteFile failed, %E");
	  switch (err)
	    {
	    case ERROR_NO_DATA:
	      err = ERROR_IO_DEVICE;
	    default:
	      __seterrno_from_win_error (err);
	    }
	  raise (SIGHUP);		/* FIXME: Should this be SIGTTOU? */
	  towrite = -1;
	  break;
	}
    }
  return towrite;
}

void __stdcall
fhandler_pty_slave::read (void *ptr, size_t& len)
{
  ssize_t totalread = 0;
  int vmin = 0;
  int vtime = 0;	/* Initialized to prevent -Wuninitialized warning */
  size_t readlen;
  DWORD bytes_in_pipe;
  char buf[INP_BUFFER_SIZE];
  DWORD time_to_wait;

  bg_check_types bg = bg_check (SIGTTIN);
  if (bg <= bg_eof)
    {
      len = (size_t) bg;
      return;
    }

  termios_printf ("read(%p, %lu) handle %p", ptr, len, get_handle ());

  push_process_state process_state (PID_TTYIN);

  if (is_nonblocking () || !ptr) /* Indicating tcflush(). */
    time_to_wait = 0;
  else if ((get_ttyp ()->ti.c_lflag & ICANON))
    time_to_wait = INFINITE;
  else
    {
      vmin = get_ttyp ()->ti.c_cc[VMIN];
      if (vmin > INP_BUFFER_SIZE)
	vmin = INP_BUFFER_SIZE;
      vtime = get_ttyp ()->ti.c_cc[VTIME];
      if (vmin < 0)
	vmin = 0;
      if (vtime < 0)
	vtime = 0;
      if (!vmin && !vtime)
	time_to_wait = 0;
      else
	time_to_wait = !vtime ? INFINITE : 100 * vtime;
    }

  while (len)
    {
      switch (cygwait (input_available_event, time_to_wait))
	{
	case WAIT_OBJECT_0:
	  if (get_ttyp ()->is_master_closed ())
	    {
	      raise (SIGHUP);
	      totalread = 0;
	      goto out;
	    }
	  break;
	case WAIT_SIGNALED:
	  if (totalread > 0)
	    goto out;
	  termios_printf ("wait catched signal");
	  set_sig_errno (EINTR);
	  totalread = -1;
	  goto out;
	case WAIT_CANCELED:
	  process_state.pop ();
	  pthread::static_cancel_self ();
	  /*NOTREACHED*/
	case WAIT_TIMEOUT:
	  termios_printf ("wait timed out, time_to_wait %u", time_to_wait);
	  if (!totalread)
	    {
	      set_sig_errno (EAGAIN);
	      totalread = -1;
	    }
	  goto out;
	default:
	  termios_printf ("wait for input event failed, %E");
	  if (!totalread)
	    {
	      __seterrno ();
	      totalread = -1;
	    }
	  goto out;
	}
      /* Now that we know that input is available we have to grab the
	 input mutex. */
      switch (cygwait (input_mutex, 1000))
	{
	case WAIT_OBJECT_0:
	case WAIT_ABANDONED_0:
	  break;
	case WAIT_SIGNALED:
	  if (totalread > 0)
	    goto out;
	  termios_printf ("wait for mutex caught signal");
	  set_sig_errno (EINTR);
	  totalread = -1;
	  goto out;
	case WAIT_CANCELED:
	  process_state.pop ();
	  pthread::static_cancel_self ();
	  /*NOTREACHED*/
	case WAIT_TIMEOUT:
	  termios_printf ("failed to acquire input mutex after input event "
			  "arrived");
	  /* If we have a timeout, we can simply handle this failure to
	     grab the mutex as an EAGAIN situation.  Otherwise, if this
	     is an infinitely blocking read, restart the loop. */
	  if (time_to_wait != INFINITE)
	    {
	      if (!totalread)
		{
		  set_sig_errno (EAGAIN);
		  totalread = -1;
		}
	      goto out;
	    }
	  continue;
	default:
	  termios_printf ("wait for input mutex failed, %E");
	  if (!totalread)
	    {
	      __seterrno ();
	      totalread = -1;
	    }
	  goto out;
	}
      if (!bytes_available (bytes_in_pipe))
	raise (SIGHUP);

      /* On first peek determine no. of bytes to flush. */
      if (!ptr && len == UINT_MAX)
	len = (size_t) bytes_in_pipe;

      if (ptr && !bytes_in_pipe && !vmin && !time_to_wait)
	{
	  ReleaseMutex (input_mutex);
	  len = (size_t) bytes_in_pipe;
	  return;
	}

      readlen = MIN (bytes_in_pipe, MIN (len, sizeof (buf)));

      if (ptr && vmin && readlen > (unsigned) vmin)
	readlen = vmin;

      DWORD n = 0;
      if (readlen)
	{
	  termios_printf ("reading %lu bytes (vtime %d)", readlen, vtime);
	  if (!ReadFile (get_handle (), buf, readlen, &n, NULL))
	    {
	      termios_printf ("read failed, %E");
	      raise (SIGHUP);
	      bytes_in_pipe = 0;
	      ptr = NULL;
	    }
	  else
	    {
	      /* MSDN states that 5th prameter can be used to determine total
		 number of bytes in pipe, but for some reason this number doesn't
		 change after successful read. So we have to peek into the pipe
		 again to see if input is still available */
	      if (!bytes_available (bytes_in_pipe))
		raise (SIGHUP);
	      if (n)
		{
		  len -= n;
		  totalread += n;
		  if (ptr)
		    {
		      memcpy (ptr, buf, n);
		      ptr = (char *) ptr + n;
		    }
		}
	    }
	}

      if (!bytes_in_pipe)
	ResetEvent (input_available_event);

      ReleaseMutex (input_mutex);

      if (!ptr)
	{
	  if (!bytes_in_pipe)
	    break;
	  continue;
	}

      if (get_ttyp ()->read_retval < 0)	// read error
	{
	  set_errno (-get_ttyp ()->read_retval);
	  totalread = -1;
	  break;
	}
      if (get_ttyp ()->read_retval == 0)	//EOF
	{
	  termios_printf ("saw EOF");
	  break;
	}
      if (get_ttyp ()->ti.c_lflag & ICANON || is_nonblocking ())
	break;
      if (vmin && totalread >= vmin)
	break;

      /* vmin == 0 && vtime == 0:
       *   we've already read all input, if any, so return immediately
       * vmin == 0 && vtime > 0:
       *   we've waited for input 10*vtime ms in WFSO(input_available_event),
       *   no matter whether any input arrived, we shouldn't wait any longer,
       *   so return immediately
       * vmin > 0 && vtime == 0:
       *   here, totalread < vmin, so continue waiting until more data
       *   arrive
       * vmin > 0 && vtime > 0:
       *   similar to the previous here, totalread < vmin, and timer
       *   hadn't expired -- WFSO(input_available_event) != WAIT_TIMEOUT,
       *   so "restart timer" and wait until more data arrive
       */

      if (vmin == 0)
	break;
    }
out:
  termios_printf ("%d=read(%p, %lu)", totalread, ptr, len);
  len = (size_t) totalread;
}

int
fhandler_pty_slave::dup (fhandler_base *child, int flags)
{
  /* This code was added in Oct 2001 for some undisclosed reason.
     However, setting the controlling tty on a dup causes rxvt to
     hang when the parent does a dup since the controlling pgid changes.
     Specifically testing for -2 (ctty has been setsid'ed) works around
     this problem.  However, it's difficult to see scenarios in which you
     have a dup'able fd, no controlling tty, and not having run setsid.
     So, we might want to consider getting rid of the set_ctty in tty-like dup
     methods entirely at some point */
  if (myself->ctty != -2)
    myself->set_ctty (this, flags);
  report_tty_counts (child, "duped slave", "");
  return 0;
}

int
fhandler_pty_master::dup (fhandler_base *child, int)
{
  report_tty_counts (child, "duped master", "");
  return 0;
}

int
fhandler_pty_slave::tcgetattr (struct termios *t)
{
  *t = get_ttyp ()->ti;
  return 0;
}

int
fhandler_pty_slave::tcsetattr (int, const struct termios *t)
{
  acquire_output_mutex (INFINITE);
  get_ttyp ()->ti = *t;
  release_output_mutex ();
  return 0;
}

int
fhandler_pty_slave::tcflush (int queue)
{
  int ret = 0;

  termios_printf ("tcflush(%d) handle %p", queue, get_handle ());

  if (queue == TCIFLUSH || queue == TCIOFLUSH)
    {
      size_t len = UINT_MAX;
      read (NULL, len);
      ret = ((int) len) >= 0 ? 0 : -1;
    }
  if (queue == TCOFLUSH || queue == TCIOFLUSH)
    {
      /* do nothing for now. */
    }

  termios_printf ("%d=tcflush(%d)", ret, queue);
  return ret;
}

int
fhandler_pty_slave::ioctl (unsigned int cmd, void *arg)
{
  termios_printf ("ioctl (%x)", cmd);
  int res = fhandler_termios::ioctl (cmd, arg);
  if (res <= 0)
    return res;

  if (myself->pgid && get_ttyp ()->getpgid () != myself->pgid
      && (unsigned) myself->ctty == FHDEV (DEV_PTYS_MAJOR, get_minor ())
      && (get_ttyp ()->ti.c_lflag & TOSTOP))
    {
      /* background process */
      termios_printf ("bg ioctl pgid %d, tpgid %d, %s", myself->pgid,
		      get_ttyp ()->getpgid (), myctty ());
      raise (SIGTTOU);
    }

  int retval;
  switch (cmd)
    {
    case TIOCGWINSZ:
    case TIOCSWINSZ:
      break;
    case TIOCGPGRP:
      {
	pid_t pid = this->tcgetpgrp ();
	if (pid < 0)
	  retval = -1;
	else
	  {
	    *((pid_t *) arg) = pid;
	    retval = 0;
	  }
      }
      goto out;
    case TIOCSPGRP:
      retval = this->tcsetpgrp ((pid_t) (intptr_t) arg);
      goto out;
    case FIONREAD:
      {
	DWORD n;
	if (!bytes_available (n))
	  {
	    set_errno (EINVAL);
	    retval = -1;
	  }
	else
	  {
	    *(int *) arg = (int) n;
	    retval = 0;
	  }
      }
      goto out;
    default:
      return fhandler_base::ioctl (cmd, arg);
    }

  acquire_output_mutex (INFINITE);

  get_ttyp ()->cmd = cmd;
  get_ttyp ()->ioctl_retval = 0;
  switch (cmd)
    {
    case TIOCGWINSZ:
      get_ttyp ()->arg.winsize = get_ttyp ()->winsize;
      *(struct winsize *) arg = get_ttyp ()->arg.winsize;
      get_ttyp ()->winsize = get_ttyp ()->arg.winsize;
      break;
    case TIOCSWINSZ:
      if (get_ttyp ()->winsize.ws_row != ((struct winsize *) arg)->ws_row
	  || get_ttyp ()->winsize.ws_col != ((struct winsize *) arg)->ws_col)
	{
	  get_ttyp ()->arg.winsize = *(struct winsize *) arg;
	  get_ttyp ()->winsize = *(struct winsize *) arg;
	  get_ttyp ()->kill_pgrp (SIGWINCH);
	}
      break;
    }

  release_output_mutex ();
  retval = get_ttyp ()->ioctl_retval;
  if (retval < 0)
    {
      set_errno (-retval);
      retval = -1;
    }

out:
  termios_printf ("%d = ioctl(%x)", retval, cmd);
  return retval;
}

int __reg2
fhandler_pty_slave::fstat (struct stat *st)
{
  fhandler_base::fstat (st);

  bool to_close = false;
  if (!input_available_event)
    {
      char buf[MAX_PATH];
      shared_name (buf, INPUT_AVAILABLE_EVENT, get_minor ());
      input_available_event = OpenEvent (READ_CONTROL, TRUE, buf);
      if (input_available_event)
	to_close = true;
    }
  if (!input_available_event
      || get_object_attribute (input_available_event, &st->st_uid, &st->st_gid,
			       &st->st_mode))
    {
      /* If we can't access the ACL, or if the tty doesn't actually exist,
	 then fake uid and gid to strict, system-like values. */
      st->st_mode = S_IFCHR | S_IRUSR | S_IWUSR;
      st->st_uid = 18;
      st->st_gid = 544;
    }
  if (to_close)
    CloseHandle (input_available_event);
  return 0;
}

/* Helper function for fchmod and fchown, which just opens all handles
   and signals success via bool return. */
bool
fhandler_pty_slave::fch_open_handles ()
{
  char buf[MAX_PATH];

  _tc = cygwin_shared->tty[get_minor ()];
  shared_name (buf, INPUT_AVAILABLE_EVENT, get_minor ());
  input_available_event = OpenEvent (READ_CONTROL | WRITE_DAC | WRITE_OWNER,
				     TRUE, buf);
  output_mutex = get_ttyp ()->open_output_mutex (WRITE_DAC | WRITE_OWNER);
  input_mutex = get_ttyp ()->open_input_mutex (WRITE_DAC | WRITE_OWNER);
  inuse = get_ttyp ()->open_inuse (WRITE_DAC | WRITE_OWNER);
  if (!input_available_event || !output_mutex || !input_mutex || !inuse)
    {
      __seterrno ();
      return false;
    }
  return true;
}

/* Helper function for fchmod and fchown, which sets the new security
   descriptor on all objects representing the pty. */
int
fhandler_pty_slave::fch_set_sd (security_descriptor &sd, bool chown)
{
  security_descriptor sd_old;

  get_object_sd (input_available_event, sd_old);
  if (!set_object_sd (input_available_event, sd, chown)
      && !set_object_sd (output_mutex, sd, chown)
      && !set_object_sd (input_mutex, sd, chown)
      && !set_object_sd (inuse, sd, chown))
    return 0;
  set_object_sd (input_available_event, sd_old, chown);
  set_object_sd (output_mutex, sd_old, chown);
  set_object_sd (input_mutex, sd_old, chown);
  set_object_sd (inuse, sd_old, chown);
  return -1;
}

/* Helper function for fchmod and fchown, which closes all object handles in
   the pty. */
void
fhandler_pty_slave::fch_close_handles ()
{
  close_maybe (get_io_handle ());
  close_maybe (get_output_handle ());
  close_maybe (input_available_event);
  close_maybe (output_mutex);
  close_maybe (input_mutex);
  close_maybe (inuse);
}

int __stdcall
fhandler_pty_slave::fchmod (mode_t mode)
{
  int ret = -1;
  bool to_close = false;
  security_descriptor sd;
  uid_t uid;
  gid_t gid;

  if (!input_available_event)
    {
      to_close = true;
      if (!fch_open_handles ())
	goto errout;
    }
  sd.malloc (sizeof (SECURITY_DESCRIPTOR));
  RtlCreateSecurityDescriptor (sd, SECURITY_DESCRIPTOR_REVISION);
  if (!get_object_attribute (input_available_event, &uid, &gid, NULL)
      && !create_object_sd_from_attribute (NULL, uid, gid, S_IFCHR | mode, sd))
    ret = fch_set_sd (sd, false);
errout:
  if (to_close)
    fch_close_handles ();
  return ret;
}

int __stdcall
fhandler_pty_slave::fchown (uid_t uid, gid_t gid)
{
  int ret = -1;
  bool to_close = false;
  mode_t mode = 0;
  uid_t o_uid;
  gid_t o_gid;
  security_descriptor sd;

  if (uid == ILLEGAL_UID && gid == ILLEGAL_GID)
    return 0;
  if (!input_available_event)
    {
      to_close = true;
      if (!fch_open_handles ())
	goto errout;
    }
  sd.malloc (sizeof (SECURITY_DESCRIPTOR));
  RtlCreateSecurityDescriptor (sd, SECURITY_DESCRIPTOR_REVISION);
  if (!get_object_attribute (input_available_event, &o_uid, &o_gid, &mode))
    {
      if ((uid == ILLEGAL_UID || uid == o_uid)
	  && (gid == ILLEGAL_GID || gid == o_gid))
	ret = 0;
      else if (!create_object_sd_from_attribute (input_available_event,
						 uid, gid, S_IFCHR | mode, sd))
	ret = fch_set_sd (sd, true);
    }
errout:
  if (to_close)
    fch_close_handles ();
  return ret;
}

/*******************************************************
 fhandler_pty_master
*/
fhandler_pty_master::fhandler_pty_master (int unit)
  : fhandler_pty_common (), pktmode (0), master_ctl (NULL),
    master_thread (NULL), from_master (NULL), to_master (NULL),
    dwProcessId (0), need_nl (0)
{
  if (unit >= 0)
    dev ().parse (DEV_PTYM_MAJOR, unit);
  else if (!setup ())
    {
      dev ().parse (FH_ERROR);
      return;
    }
  set_name ("/dev/ptmx");
}

int
fhandler_pty_master::open (int flags, mode_t)
{
  set_open_status ();
  dwProcessId = GetCurrentProcessId ();
  return 1;
}

void
fhandler_pty_master::open_setup (int flags)
{
  set_flags ((flags & ~O_TEXT) | O_BINARY);
  char buf[sizeof ("opened pty master for ptyNNNNNNNNNNN")];
  __small_sprintf (buf, "opened pty master for pty%d", get_minor ());
  report_tty_counts (this, buf, "");
}

off_t
fhandler_pty_common::lseek (off_t, int)
{
  set_errno (ESPIPE);
  return -1;
}

int
fhandler_pty_common::close ()
{
  termios_printf ("pty%d <%p,%p> closing", get_minor (), get_handle (), get_output_handle ());
  if (!ForceCloseHandle (input_mutex))
    termios_printf ("CloseHandle (input_mutex<%p>), %E", input_mutex);
  if (!ForceCloseHandle (output_mutex))
    termios_printf ("CloseHandle (output_mutex<%p>), %E", output_mutex);
  if (!ForceCloseHandle1 (get_handle (), from_pty))
    termios_printf ("CloseHandle (get_handle ()<%p>), %E", get_handle ());
  if (!ForceCloseHandle1 (get_output_handle (), to_pty))
    termios_printf ("CloseHandle (get_output_handle ()<%p>), %E", get_output_handle ());

  return 0;
}

void
fhandler_pty_master::cleanup ()
{
  report_tty_counts (this, "closing master", "");
  if (archetype)
    from_master = to_master = NULL;
}

int
fhandler_pty_master::close ()
{
  termios_printf ("closing from_master(%p)/to_master(%p) since we own them(%u)",
		  from_master, to_master, dwProcessId);
  if (cygwin_finished_initializing)
    {
      if (master_ctl && get_ttyp ()->master_pid == myself->pid)
	{
	  char buf[MAX_PATH];
	  pipe_request req = { (DWORD) -1 };
	  pipe_reply repl;
	  DWORD len;

	  __small_sprintf (buf, "\\\\.\\pipe\\msys-%S-pty%d-master-ctl",
<<<<<<< HEAD
			   &cygheap->installation_key, get_unit ());
=======
			   &cygheap->installation_key, get_minor ());
>>>>>>> 39018cb8
	  CallNamedPipe (buf, &req, sizeof req, &repl, sizeof repl, &len, 500);
	  CloseHandle (master_ctl);
	  master_thread->detach ();
	}
    }

  if (!ForceCloseHandle (from_master))
    termios_printf ("error closing from_master %p, %E", from_master);
  if (!ForceCloseHandle (to_master))
    termios_printf ("error closing from_master %p, %E", to_master);
  from_master = to_master = NULL;

  fhandler_pty_common::close ();

  if (have_execed || get_ttyp ()->master_pid != myself->pid)
    termios_printf ("not clearing: %d, master_pid %d", have_execed, get_ttyp ()->master_pid);
  else
    {
      get_ttyp ()->set_master_closed ();
      SetEvent (input_available_event);
    }
  if (!ForceCloseHandle (input_available_event))
    termios_printf ("CloseHandle (input_available_event<%p>), %E", input_available_event);

  return 0;
}

/* This is just to catch error conditions.  Since the constructor
   actually opens some handles, and stat() does not open an fd, they need
   to be closed when the fhandler goes away. */
fhandler_pty_master::~fhandler_pty_master ()
{
  if (from_master && to_master)
    close_with_arch ();
}

ssize_t __stdcall
fhandler_pty_master::write (const void *ptr, size_t len)
{
  int i;
  char *p = (char *) ptr;
  termios ti = tc ()->ti;

  bg_check_types bg = bg_check (SIGTTOU);
  if (bg <= bg_eof)
    return (ssize_t) bg;

  push_process_state process_state (PID_TTYOU);

  for (i = 0; i < (int) len; i++)
    {
      line_edit_status status = line_edit (p++, 1, ti);
      if (status > line_edit_signalled)
	{
	  if (status != line_edit_pipe_full)
	    i = -1;
	  break;
	}
    }
  return i;
}

void __stdcall
fhandler_pty_master::read (void *ptr, size_t& len)
{
  bg_check_types bg = bg_check (SIGTTIN);
  if (bg <= bg_eof)
    {
      len = (size_t) bg;
      return;
    }
  push_process_state process_state (PID_TTYIN);
  len = (size_t) process_slave_output ((char *) ptr, len, pktmode);
}

int
fhandler_pty_master::tcgetattr (struct termios *t)
{
  *t = cygwin_shared->tty[get_minor ()]->ti;
  return 0;
}

int
fhandler_pty_master::tcsetattr (int, const struct termios *t)
{
  cygwin_shared->tty[get_minor ()]->ti = *t;
  return 0;
}

int
fhandler_pty_master::tcflush (int queue)
{
  int ret = 0;

  termios_printf ("tcflush(%d) handle %p", queue, get_handle ());

  if (queue == TCIFLUSH || queue == TCIOFLUSH)
    ret = process_slave_output (NULL, OUT_BUFFER_SIZE, 0);
  else if (queue == TCIFLUSH || queue == TCIOFLUSH)
    {
      /* do nothing for now. */
    }

  termios_printf ("%d=tcflush(%d)", ret, queue);
  return ret;
}

int
fhandler_pty_master::ioctl (unsigned int cmd, void *arg)
{
  int res = fhandler_termios::ioctl (cmd, arg);
  if (res <= 0)
    return res;

  switch (cmd)
    {
    case TIOCPKT:
      pktmode = *(int *) arg;
      break;
    case TIOCGWINSZ:
      *(struct winsize *) arg = get_ttyp ()->winsize;
      break;
    case TIOCSWINSZ:
      if (get_ttyp ()->winsize.ws_row != ((struct winsize *) arg)->ws_row
	  || get_ttyp ()->winsize.ws_col != ((struct winsize *) arg)->ws_col)
	{
	  get_ttyp ()->winsize = *(struct winsize *) arg;
	  get_ttyp ()->kill_pgrp (SIGWINCH);
	}
      break;
    case TIOCGPGRP:
      *((pid_t *) arg) = this->tcgetpgrp ();
      break;
    case TIOCSPGRP:
      return this->tcsetpgrp ((pid_t) (intptr_t) arg);
    case FIONREAD:
      {
	DWORD n;
	if (!::bytes_available (n, to_master))
	  {
	    set_errno (EINVAL);
	    return -1;
	  }
	*(int *) arg = (int) n;
      }
      break;
    default:
      return fhandler_base::ioctl (cmd, arg);
    }
  return 0;
}

int
fhandler_pty_master::ptsname_r (char *buf, size_t buflen)
{
  char tmpbuf[TTY_NAME_MAX];

  __ptsname (tmpbuf, get_minor ());
  if (buflen <= strlen (tmpbuf))
    {
      set_errno (ERANGE);
      return ERANGE;
    }
  strcpy (buf, tmpbuf);
  return 0;
}

void
fhandler_pty_common::set_close_on_exec (bool val)
{
  // Cygwin processes will handle this specially on exec.
  close_on_exec (val);
}

void
fhandler_pty_slave::fixup_after_fork (HANDLE parent)
{
  // fork_fixup (parent, inuse, "inuse");
  // fhandler_pty_common::fixup_after_fork (parent);
  report_tty_counts (this, "inherited", "");
}

void
fhandler_pty_slave::fixup_after_exec ()
{
  if (!close_on_exec ())
    fixup_after_fork (NULL);
}

/* This thread function handles the master control pipe.  It waits for a
   client to connect.  Then it checks if the client process has permissions
   to access the tty handles.  If so, it opens the client process and
   duplicates the handles into that process.  If that fails, it sends a reply
   with at least one handle set to NULL and an error code.  Last but not
   least, the client is disconnected and the thread waits for the next client.

   A special case is when the master side of the tty is about to be closed.
   The client side is the fhandler_pty_master::close function and it sends
   a PID -1 in that case.  On Vista and later a check is performed that the
   request to leave really comes from the master process itself.  On earlier
   OSes there's no function to check for the PID of the client process so
   we have to trust the client side.

   Since there's always only one pipe instance, there's a chance that clients
   have to wait to connect to the master control pipe.  Therefore the client
   calls to CallNamedPipe should have a big enough timeout value.  For now this
   is 500ms.  Hope that's enough. */

DWORD
fhandler_pty_master::pty_master_thread ()
{
  bool exit = false;
  GENERIC_MAPPING map = { EVENT_QUERY_STATE, EVENT_MODIFY_STATE, 0,
			  EVENT_QUERY_STATE | EVENT_MODIFY_STATE };
  pipe_request req;
  DWORD len;
  security_descriptor sd;
  HANDLE token;
  PRIVILEGE_SET ps;
  DWORD pid;
  NTSTATUS status;

  termios_printf ("Entered");
  while (!exit && (ConnectNamedPipe (master_ctl, NULL)
		   || GetLastError () == ERROR_PIPE_CONNECTED))
    {
      pipe_reply repl = { NULL, NULL, 0 };
      bool deimp = false;
      NTSTATUS allow = STATUS_ACCESS_DENIED;
      ACCESS_MASK access = EVENT_MODIFY_STATE;
      HANDLE client = NULL;

      if (!ReadFile (master_ctl, &req, sizeof req, &len, NULL))
	{
	  termios_printf ("ReadFile, %E");
	  goto reply;
	}
      /* This function is only available since Vista, unfortunately.
	 In earlier OSes we simply have to believe that the client
	 has no malicious intent (== sends arbitrary PIDs). */
      if (!GetNamedPipeClientProcessId (master_ctl, &pid))
	pid = req.pid;
      if (get_object_sd (input_available_event, sd))
	{
	  termios_printf ("get_object_sd, %E");
	  goto reply;
	}
      cygheap->user.deimpersonate ();
      deimp = true;
      if (!ImpersonateNamedPipeClient (master_ctl))
	{
	  termios_printf ("ImpersonateNamedPipeClient, %E");
	  goto reply;
	}
      status = NtOpenThreadToken (GetCurrentThread (), TOKEN_QUERY, TRUE,
				  &token);
      if (!NT_SUCCESS (status))
	{
	  termios_printf ("NtOpenThreadToken, %y", status);
	  SetLastError (RtlNtStatusToDosError (status));
	  goto reply;
	}
      len = sizeof ps;
      status = NtAccessCheck (sd, token, access, &map, &ps, &len, &access,
			      &allow);
      NtClose (token);
      if (!NT_SUCCESS (status))
	{
	  termios_printf ("NtAccessCheck, %y", status);
	  SetLastError (RtlNtStatusToDosError (status));
	  goto reply;
	}
      if (!RevertToSelf ())
	{
	  termios_printf ("RevertToSelf, %E");
	  goto reply;
	}
      if (req.pid == (DWORD) -1)	/* Request to finish thread. */
	{
	  /* Pre-Vista: Just believe in the good of the client process.
	     Post-Vista: Check if the requesting process is the master
	     process itself. */
	  if (pid == (DWORD) -1 || pid == GetCurrentProcessId ())
	    exit = true;
	  goto reply;
	}
      if (NT_SUCCESS (allow))
	{
	  client = OpenProcess (PROCESS_DUP_HANDLE, FALSE, pid);
	  if (!client)
	    {
	      termios_printf ("OpenProcess, %E");
	      goto reply;
	    }
	  if (!DuplicateHandle (GetCurrentProcess (), from_master,
			       client, &repl.from_master,
			       0, TRUE, DUPLICATE_SAME_ACCESS))
	    {
	      termios_printf ("DuplicateHandle (from_master), %E");
	      goto reply;
	    }
	  if (!DuplicateHandle (GetCurrentProcess (), to_master,
				client, &repl.to_master,
				0, TRUE, DUPLICATE_SAME_ACCESS))
	    {
	      termios_printf ("DuplicateHandle (to_master), %E");
	      goto reply;
	    }
	}
reply:
      repl.error = GetLastError ();
      if (client)
	CloseHandle (client);
      if (deimp)
	cygheap->user.reimpersonate ();
      sd.free ();
      termios_printf ("Reply: from %p, to %p, error %u",
		      repl.from_master, repl.to_master, repl.error );
      if (!WriteFile (master_ctl, &repl, sizeof repl, &len, NULL))
	termios_printf ("WriteFile, %E");
      if (!DisconnectNamedPipe (master_ctl))
	termios_printf ("DisconnectNamedPipe, %E");
    }
  termios_printf ("Leaving");
  return 0;
}

static DWORD WINAPI
pty_master_thread (VOID *arg)
{
  return ((fhandler_pty_master *) arg)->pty_master_thread ();
}

bool
fhandler_pty_master::setup ()
{
  int res;
  security_descriptor sd;
  SECURITY_ATTRIBUTES sa = { sizeof (SECURITY_ATTRIBUTES), NULL, TRUE };

  /* Find an unallocated pty to use. */
  int unit = cygwin_shared->tty.allocate (from_master, get_output_handle ());
  if (unit < 0)
    return false;

  ProtectHandle1 (get_output_handle (), to_pty);

  tty& t = *cygwin_shared->tty[unit];
  _tc = (tty_min *) &t;

  tcinit (true);		/* Set termios information.  Force initialization. */

  const char *errstr = NULL;
  DWORD pipe_mode = PIPE_NOWAIT;

  if (!SetNamedPipeHandleState (get_output_handle (), &pipe_mode, NULL, NULL))
    termios_printf ("can't set output_handle(%p) to non-blocking mode",
		    get_output_handle ());

  char pipename[sizeof("ptyNNNN-from-master")];
  __small_sprintf (pipename, "pty%d-to-master", unit);
  res = fhandler_pipe::create (&sec_none, &get_io_handle (), &to_master,
			       fhandler_pty_common::pipesize, pipename, 0);
  if (res)
    {
      errstr = "output pipe";
      goto err;
    }

  ProtectHandle1 (get_io_handle (), from_pty);

  /* Create security attribute.  Default permissions are 0620. */
  sd.malloc (sizeof (SECURITY_DESCRIPTOR));
  RtlCreateSecurityDescriptor (sd, SECURITY_DESCRIPTOR_REVISION);
  if (!create_object_sd_from_attribute (NULL, myself->uid, myself->gid,
					S_IFCHR | S_IRUSR | S_IWUSR | S_IWGRP,
					sd))
    sa.lpSecurityDescriptor = (PSECURITY_DESCRIPTOR) sd;

  /* Carefully check that the input_available_event didn't already exist.
     This is a measure to make sure that the event security descriptor
     isn't occupied by a malicious process.  We must make sure that the
     event's security descriptor is what we expect it to be. */
  if (!(input_available_event = t.get_event (errstr = INPUT_AVAILABLE_EVENT,
					     &sa, TRUE))
      || GetLastError () == ERROR_ALREADY_EXISTS)
    goto err;

  char buf[MAX_PATH];
  errstr = shared_name (buf, OUTPUT_MUTEX, unit);
  if (!(output_mutex = CreateMutex (&sa, FALSE, buf)))
    goto err;

  errstr = shared_name (buf, INPUT_MUTEX, unit);
  if (!(input_mutex = CreateMutex (&sa, FALSE, buf)))
    goto err;

  /* Create master control pipe which allows the master to duplicate
     the pty pipe handles to processes which deserve it. */
  __small_sprintf (buf, "\\\\.\\pipe\\msys-%S-pty%d-master-ctl",
		   &cygheap->installation_key, unit);
  master_ctl = CreateNamedPipe (buf, PIPE_ACCESS_DUPLEX
				     | FILE_FLAG_FIRST_PIPE_INSTANCE,
				PIPE_WAIT | PIPE_TYPE_MESSAGE
				| PIPE_READMODE_MESSAGE
				| (wincap.has_pipe_reject_remote_clients ()
				   ? PIPE_REJECT_REMOTE_CLIENTS : 0),
				1, 4096, 4096, 0, &sec_all_nih);
  if (master_ctl == INVALID_HANDLE_VALUE)
    {
      errstr = "pty master control pipe";
      goto err;
    }
  master_thread = new cygthread (::pty_master_thread, this, "ptym");
  if (!master_thread)
    {
      errstr = "pty master control thread";
      goto err;
    }

  t.set_from_master (from_master);
  t.set_to_master (to_master);
  t.winsize.ws_col = 80;
  t.winsize.ws_row = 25;
  t.master_pid = myself->pid;

  dev ().parse (DEV_PTYM_MAJOR, unit);

  termios_printf ("this %p, pty%d opened - from_pty %p, to_pty %p", this, unit,
		  get_io_handle (), get_output_handle ());
  return true;

err:
  __seterrno ();
  close_maybe (get_io_handle ());
  close_maybe (get_output_handle ());
  close_maybe (input_available_event);
  close_maybe (output_mutex);
  close_maybe (input_mutex);
  close_maybe (from_master);
  close_maybe (to_master);
  close_maybe (master_ctl);
  termios_printf ("pty%d open failed - failed to create %s", unit, errstr);
  return false;
}

void
fhandler_pty_master::fixup_after_fork (HANDLE parent)
{
  DWORD wpid = GetCurrentProcessId ();
  fhandler_pty_master *arch = (fhandler_pty_master *) archetype;
  if (arch->dwProcessId != wpid)
    {
      tty& t = *get_ttyp ();
      if (myself->pid == t.master_pid)
	{
	  t.set_from_master (arch->from_master);
	  t.set_to_master (arch->to_master);
	}
      arch->dwProcessId = wpid;
    }
  from_master = arch->from_master;
  to_master = arch->to_master;
  report_tty_counts (this, "inherited master", "");
}

void
fhandler_pty_master::fixup_after_exec ()
{
  if (!close_on_exec ())
    fixup_after_fork (spawn_info->parent);
  else
    from_master = to_master = NULL;
}<|MERGE_RESOLUTION|>--- conflicted
+++ resolved
@@ -508,11 +508,7 @@
       DWORD len;
 
       __small_sprintf (buf, "\\\\.\\pipe\\msys-%S-pty%d-master-ctl",
-<<<<<<< HEAD
-		       &cygheap->installation_key, get_unit ());
-=======
 		       &cygheap->installation_key, get_minor ());
->>>>>>> 39018cb8
       termios_printf ("dup handles via master control pipe %s", buf);
       if (!CallNamedPipe (buf, &req, sizeof req, &repl, sizeof repl,
 			  &len, 500))
@@ -1296,11 +1292,7 @@
 	  DWORD len;
 
 	  __small_sprintf (buf, "\\\\.\\pipe\\msys-%S-pty%d-master-ctl",
-<<<<<<< HEAD
-			   &cygheap->installation_key, get_unit ());
-=======
 			   &cygheap->installation_key, get_minor ());
->>>>>>> 39018cb8
 	  CallNamedPipe (buf, &req, sizeof req, &repl, sizeof repl, &len, 500);
 	  CloseHandle (master_ctl);
 	  master_thread->detach ();
