--- conflicted
+++ resolved
@@ -23,11 +23,8 @@
     powerpc*-*-linux* | i?86*-*-linux* | x86_64*-*-linux* | s390*-*-linux* | \
     i?86*-*-gnu* | \
     i?86*-*-mingw* | x86_64*-*-mingw* | \
-<<<<<<< HEAD
-    i?86*-*-cygwin* | i?86*-*-msys*)
-=======
-    i?86*-*-cygwin* | x86_64*-*-cygwin*)
->>>>>>> 7cbd0ec2
+    i?86*-*-cygwin* | x86_64*-*-cygwin* | \
+    i?86*-*-msys* | x86_64*-*-msys*)
       enable_decimal_float=yes
       ;;
     *)
